// SPDX-License-Identifier: (GPL-2.0+ OR MIT)
/*
 *  sama7g5.dtsi - Device Tree Include file for SAMA7G5 family SoC
 *
 *  Copyright (C) 2020 Microchip Technology, Inc. and its subsidiaries
 *
 *  Author: Eugen Hristev <eugen.hristev@microchip.com>
 *  Author: Claudiu Beznea <claudiu.beznea@microchip.com>
 *
 */

#include <dt-bindings/iio/adc/at91-sama5d2_adc.h>
#include <dt-bindings/interrupt-controller/irq.h>
#include <dt-bindings/interrupt-controller/arm-gic.h>
#include <dt-bindings/clock/at91.h>
#include <dt-bindings/dma/at91.h>
#include <dt-bindings/gpio/gpio.h>
#include <dt-bindings/mfd/at91-usart.h>
#include <dt-bindings/nvmem/microchip,sama7g5-otpc.h>
#include <dt-bindings/thermal/thermal.h>

/ {
	model = "Microchip SAMA7G5 family SoC";
	compatible = "microchip,sama7g5";
	#address-cells = <1>;
	#size-cells = <1>;
	interrupt-parent = <&gic>;

	cpus {
		#address-cells = <1>;
		#size-cells = <0>;

		cpu0: cpu@0 {
			device_type = "cpu";
			compatible = "arm,cortex-a7";
			reg = <0x0>;
			clocks = <&pmc PMC_TYPE_CORE PMC_CPUPLL>;
			clock-names = "cpu";
			operating-points-v2 = <&cpu_opp_table>;
			#cooling-cells = <2>; /* min followed by max */
		};
	};

	cpu_opp_table: opp-table {
		compatible = "operating-points-v2";

		opp-90000000 {
			opp-hz = /bits/ 64 <90000000>;
			opp-microvolt = <1050000 1050000 1225000>;
			clock-latency-ns = <320000>;
		};

		opp-250000000 {
			opp-hz = /bits/ 64 <250000000>;
			opp-microvolt = <1050000 1050000 1225000>;
			clock-latency-ns = <320000>;
		};

		opp-600000000 {
			opp-hz = /bits/ 64 <600000000>;
			opp-microvolt = <1050000 1050000 1225000>;
			clock-latency-ns = <320000>;
			opp-suspend;
		};

		opp-800000000 {
			opp-hz = /bits/ 64 <800000000>;
			opp-microvolt = <1150000 1125000 1225000>;
			clock-latency-ns = <320000>;
		};

		opp-1000000002 {
			opp-hz = /bits/ 64 <1000000002>;
			opp-microvolt = <1250000 1225000 1300000>;
			clock-latency-ns = <320000>;
		};
	};

	thermal-zones {
		cpu_thermal: cpu-thermal {
			polling-delay-passive = <1000>;
			polling-delay = <5000>;
			thermal-sensors = <&thermal_sensor>;

			trips {
				cpu_normal: cpu-alert0 {
					temperature = <90000>;
					hysteresis = <0>;
					type = "passive";
				};

				cpu_hot: cpu-alert1 {
					temperature = <95000>;
					hysteresis = <0>;
					type = "passive";
				};

				cpu_critical: cpu-critical {
					temperature = <100000>;
					hysteresis = <0>;
					type = "critical";
				};
			};

			cooling-maps {
				map0 {
					trip = <&cpu_normal>;
					cooling-device = <&cpu0 THERMAL_NO_LIMIT THERMAL_NO_LIMIT>;
				};

				map1 {
					trip = <&cpu_hot>;
					cooling-device = <&cpu0 THERMAL_NO_LIMIT THERMAL_NO_LIMIT>;
				};
			};
		};
	};

	clocks {
		slow_xtal: slow_xtal {
			compatible = "fixed-clock";
			#clock-cells = <0>;
		};

		main_xtal: main_xtal {
			compatible = "fixed-clock";
			#clock-cells = <0>;
		};

		usb_clk: usb_clk {
			compatible = "fixed-clock";
			#clock-cells = <0>;
			clock-frequency = <48000000>;
		};
	};

	vddout25: fixed-regulator-vddout25 {
		compatible = "regulator-fixed";

		regulator-name = "VDDOUT25";
		regulator-min-microvolt = <2500000>;
		regulator-max-microvolt = <2500000>;
		regulator-boot-on;
		status = "disabled";
	};

	ns_sram: sram@100000 {
		compatible = "mmio-sram";
		#address-cells = <1>;
		#size-cells = <1>;
		reg = <0x100000 0x20000>;
		ranges;
	};

	thermal_sensor: thermal-sensor {
		compatible = "generic-adc-thermal";
		#thermal-sensor-cells = <0>;
		io-channels = <&adc AT91_SAMA7G5_ADC_TEMP_CHANNEL>;
		io-channel-names = "sensor-channel";
	};

	soc {
		compatible = "simple-bus";
		#address-cells = <1>;
		#size-cells = <1>;
		ranges;

		nfc_sram: sram@600000 {
			compatible = "mmio-sram";
			no-memory-wc;
			reg = <0x00600000 0x2400>;
			#address-cells = <1>;
			#size-cells = <1>;
			ranges = <0 0x00600000 0x2400>;
		};

		nfc_io: nfc-io@10000000 {
			compatible = "atmel,sama5d3-nfc-io", "syscon";
			reg = <0x10000000 0x8000000>;
		};

		ebi: ebi@40000000 {
			compatible = "atmel,sama5d3-ebi";
			#address-cells = <2>;
			#size-cells = <1>;
			atmel,smc = <&hsmc>;
			reg = <0x40000000 0x20000000>;
			ranges = <0x0 0x0 0x40000000 0x8000000
				  0x1 0x0 0x48000000 0x8000000
				  0x2 0x0 0x50000000 0x8000000
				  0x3 0x0 0x58000000 0x8000000>;
			clocks = <&pmc PMC_TYPE_CORE PMC_MCK1>;
			status = "disabled";

			nand_controller: nand-controller {
				compatible = "atmel,sama5d3-nand-controller";
				atmel,nfc-sram = <&nfc_sram>;
				atmel,nfc-io = <&nfc_io>;
				ecc-engine = <&pmecc>;
				#address-cells = <2>;
				#size-cells = <1>;
				ranges;
				status = "disabled";
			};
		};

		securam: sram@e0000000 {
			compatible = "microchip,sama7g5-securam", "atmel,sama5d2-securam", "mmio-sram";
			reg = <0xe0000000 0x4000>;
			clocks = <&pmc PMC_TYPE_PERIPHERAL 18>;
			#address-cells = <1>;
			#size-cells = <1>;
			ranges = <0 0xe0000000 0x4000>;
			no-memory-wc;
		};

		secumod: secumod@e0004000 {
			compatible = "microchip,sama7g5-secumod", "atmel,sama5d2-secumod", "syscon";
			reg = <0xe0004000 0x4000>;
			gpio-controller;
			#gpio-cells = <2>;
		};

		sfrbu: sfr@e0008000 {
			compatible = "microchip,sama7g5-sfrbu", "atmel,sama5d2-sfrbu", "syscon";
			reg = <0xe0008000 0x20>;
		};

		pioA: pinctrl@e0014000 {
			compatible = "microchip,sama7g5-pinctrl";
			reg = <0xe0014000 0x800>;
			interrupts = <GIC_SPI 11 IRQ_TYPE_LEVEL_HIGH>,
				<GIC_SPI 12 IRQ_TYPE_LEVEL_HIGH>,
				<GIC_SPI 13 IRQ_TYPE_LEVEL_HIGH>,
				<GIC_SPI 14 IRQ_TYPE_LEVEL_HIGH>,
				<GIC_SPI 15 IRQ_TYPE_LEVEL_HIGH>;
			interrupt-controller;
			#interrupt-cells = <2>;
			gpio-controller;
			#gpio-cells = <2>;
			clocks = <&pmc PMC_TYPE_PERIPHERAL 11>;
		};

		pmc: pmc@e0018000 {
			compatible = "microchip,sama7g5-pmc", "syscon";
			reg = <0xe0018000 0x200>;
			interrupts = <GIC_SPI 10 IRQ_TYPE_LEVEL_HIGH>;
			#clock-cells = <2>;
			clocks = <&clk32k 1>, <&clk32k 0>, <&main_xtal>;
			clock-names = "td_slck", "md_slck", "main_xtal";
		};

		reset_controller: reset-controller@e001d000 {
			compatible = "microchip,sama7g5-rstc";
			reg = <0xe001d000 0xc>, <0xe001d0e4 0x4>;
			#reset-cells = <1>;
			clocks = <&clk32k 0>;
		};

		shdwc: shdwc@e001d010 {
			compatible = "microchip,sama7g5-shdwc", "syscon";
			reg = <0xe001d010 0x10>;
			clocks = <&clk32k 0>;
			#address-cells = <1>;
			#size-cells = <0>;
			atmel,wakeup-rtc-timer;
			atmel,wakeup-rtt-timer;
			status = "disabled";
		};

		rtt: rtc@e001d020 {
			compatible = "microchip,sama7g5-rtt", "microchip,sam9x60-rtt", "atmel,at91sam9260-rtt";
			reg = <0xe001d020 0x30>;
			interrupts = <GIC_SPI 8 IRQ_TYPE_LEVEL_HIGH>;
			clocks = <&clk32k 0>;
		};

		clk32k: clock-controller@e001d050 {
			compatible = "microchip,sama7g5-sckc", "microchip,sam9x60-sckc";
			reg = <0xe001d050 0x4>;
			clocks = <&slow_xtal>;
			#clock-cells = <1>;
		};

		gpbr: gpbr@e001d060 {
			compatible = "microchip,sama7g5-gpbr", "syscon";
			reg = <0xe001d060 0x48>;
		};

		rtc: rtc@e001d0a8 {
			compatible = "microchip,sama7g5-rtc", "microchip,sam9x60-rtc";
			reg = <0xe001d0a8 0x30>;
			interrupts = <GIC_SPI 7 IRQ_TYPE_LEVEL_HIGH>;
			clocks = <&clk32k 1>;
		};

		ps_wdt: watchdog@e001d180 {
			compatible = "microchip,sama7g5-wdt";
			reg = <0xe001d180 0x24>;
			interrupts = <GIC_SPI 2 IRQ_TYPE_LEVEL_HIGH>;
			clocks = <&clk32k 0>;
		};

		chipid@e0020000 {
			compatible = "microchip,sama7g5-chipid";
			reg = <0xe0020000 0x8>;
		};

		tcb1: timer@e0800000 {
			compatible = "atmel,sama5d2-tcb", "simple-mfd", "syscon";
			#address-cells = <1>;
			#size-cells = <0>;
			reg = <0xe0800000 0x100>;
			interrupts = <GIC_SPI 91 IRQ_TYPE_LEVEL_HIGH>, <GIC_SPI 92 IRQ_TYPE_LEVEL_HIGH>, <GIC_SPI 93 IRQ_TYPE_LEVEL_HIGH>;
			clocks = <&pmc PMC_TYPE_PERIPHERAL 91>, <&pmc PMC_TYPE_PERIPHERAL 92>, <&pmc PMC_TYPE_PERIPHERAL 93>, <&clk32k 1>;
			clock-names = "t0_clk", "t1_clk", "t2_clk", "slow_clk";
		};

		hsmc: hsmc@e0808000 {
			compatible = "atmel,sama5d2-smc", "syscon", "simple-mfd";
			reg = <0xe0808000 0x1000>;
			interrupts = <GIC_SPI 21 IRQ_TYPE_LEVEL_HIGH>;
			clocks = <&pmc PMC_TYPE_PERIPHERAL 21>;
			#address-cells = <1>;
			#size-cells = <1>;
			ranges;

			pmecc: ecc-engine@e0808070 {
				compatible = "atmel,sama5d2-pmecc";
				reg = <0xe0808070 0x490>,
				      <0xe0808500 0x200>;
			};
		};

		qspi0: spi@e080c000 {
			compatible = "microchip,sama7g5-ospi";
			reg = <0xe080c000 0x400>, <0x20000000 0x10000000>;
			reg-names = "qspi_base", "qspi_mmap";
			interrupts = <GIC_SPI 78 IRQ_TYPE_LEVEL_HIGH>;
			dmas = <&dma0 AT91_XDMAC_DT_PERID(41)>,
			       <&dma0 AT91_XDMAC_DT_PERID(40)>;
			dma-names = "tx", "rx";
			clocks = <&pmc PMC_TYPE_PERIPHERAL 78>, <&pmc PMC_TYPE_GCK 78>;
			clock-names = "pclk", "gclk";
			#address-cells = <1>;
			#size-cells = <0>;
			status = "disabled";
		};

		qspi1: spi@e0810000 {
			compatible = "microchip,sama7g5-qspi";
			reg = <0xe0810000 0x400>, <0x30000000 0x10000000>;
			reg-names = "qspi_base", "qspi_mmap";
			interrupts = <GIC_SPI 79 IRQ_TYPE_LEVEL_HIGH>;
			dmas = <&dma0 AT91_XDMAC_DT_PERID(43)>,
			       <&dma0 AT91_XDMAC_DT_PERID(42)>;
			dma-names = "tx", "rx";
			clocks = <&pmc PMC_TYPE_PERIPHERAL 79>, <&pmc PMC_TYPE_GCK 79>;
			clock-names = "pclk", "gclk";
			#address-cells = <1>;
			#size-cells = <0>;
			status = "disabled";
		};

		can0: can@e0828000 {
			compatible = "bosch,m_can";
			reg = <0xe0828000 0x100>, <0x100000 0x7800>;
			reg-names = "m_can", "message_ram";
			interrupts = <GIC_SPI 61 IRQ_TYPE_LEVEL_HIGH
				      GIC_SPI 123 IRQ_TYPE_LEVEL_HIGH>;
			interrupt-names = "int0", "int1";
			clocks = <&pmc PMC_TYPE_PERIPHERAL 61>, <&pmc PMC_TYPE_GCK 61>;
			clock-names = "hclk", "cclk";
			assigned-clocks = <&pmc PMC_TYPE_GCK 61>;
			assigned-clock-parents = <&pmc PMC_TYPE_CORE PMC_SYSPLL>;
			assigned-clock-rates = <40000000>;
			bosch,mram-cfg = <0x3400 0 0 64 0 0 32 32>;
			status = "disabled";
		};

		can1: can@e082c000 {
			compatible = "bosch,m_can";
			reg = <0xe082c000 0x100>, <0x100000 0xbc00>;
			reg-names = "m_can", "message_ram";
			interrupts = <GIC_SPI 62 IRQ_TYPE_LEVEL_HIGH
				      GIC_SPI 124 IRQ_TYPE_LEVEL_HIGH>;
			interrupt-names = "int0", "int1";
			clocks = <&pmc PMC_TYPE_PERIPHERAL 62>, <&pmc PMC_TYPE_GCK 62>;
			clock-names = "hclk", "cclk";
			assigned-clocks = <&pmc PMC_TYPE_GCK 62>;
			assigned-clock-parents = <&pmc PMC_TYPE_CORE PMC_SYSPLL>;
			assigned-clock-rates = <40000000>;
			bosch,mram-cfg = <0x7800 0 0 64 0 0 32 32>;
			status = "disabled";
		};

		can2: can@e0830000 {
			compatible = "bosch,m_can";
			reg = <0xe0830000 0x100>, <0x100000 0x10000>;
			reg-names = "m_can", "message_ram";
			interrupts = <GIC_SPI 63 IRQ_TYPE_LEVEL_HIGH
				      GIC_SPI 125 IRQ_TYPE_LEVEL_HIGH>;
			interrupt-names = "int0", "int1";
			clocks = <&pmc PMC_TYPE_PERIPHERAL 63>, <&pmc PMC_TYPE_GCK 63>;
			clock-names = "hclk", "cclk";
			assigned-clocks = <&pmc PMC_TYPE_GCK 63>;
			assigned-clock-parents = <&pmc PMC_TYPE_CORE PMC_SYSPLL>;
			assigned-clock-rates = <40000000>;
			bosch,mram-cfg = <0xbc00 0 0 64 0 0 32 32>;
			status = "disabled";
		};

		can3: can@e0834000 {
			compatible = "bosch,m_can";
			reg = <0xe0834000 0x100>, <0x110000 0x4400>;
			reg-names = "m_can", "message_ram";
			interrupts = <GIC_SPI 64 IRQ_TYPE_LEVEL_HIGH
				      GIC_SPI 126 IRQ_TYPE_LEVEL_HIGH>;
			interrupt-names = "int0", "int1";
			clocks = <&pmc PMC_TYPE_PERIPHERAL 64>, <&pmc PMC_TYPE_GCK 64>;
			clock-names = "hclk", "cclk";
			assigned-clocks = <&pmc PMC_TYPE_GCK 64>;
			assigned-clock-parents = <&pmc PMC_TYPE_CORE PMC_SYSPLL>;
			assigned-clock-rates = <40000000>;
			bosch,mram-cfg = <0x0 0 0 64 0 0 32 32>;
			status = "disabled";
		};

		can4: can@e0838000 {
			compatible = "bosch,m_can";
			reg = <0xe0838000 0x100>, <0x110000 0x8800>;
			reg-names = "m_can", "message_ram";
			interrupts = <GIC_SPI 65 IRQ_TYPE_LEVEL_HIGH
				      GIC_SPI 127 IRQ_TYPE_LEVEL_HIGH>;
			interrupt-names = "int0", "int1";
			clocks = <&pmc PMC_TYPE_PERIPHERAL 65>, <&pmc PMC_TYPE_GCK 65>;
			clock-names = "hclk", "cclk";
			assigned-clocks = <&pmc PMC_TYPE_GCK 65>;
			assigned-clock-parents = <&pmc PMC_TYPE_CORE PMC_SYSPLL>;
			assigned-clock-rates = <40000000>;
			bosch,mram-cfg = <0x4400 0 0 64 0 0 32 32>;
			status = "disabled";
		};

		can5: can@e083c000 {
			compatible = "bosch,m_can";
			reg = <0xe083c000 0x100>, <0x110000 0xcc00>;
			reg-names = "m_can", "message_ram";
			interrupts = <GIC_SPI 66 IRQ_TYPE_LEVEL_HIGH
				      GIC_SPI 128 IRQ_TYPE_LEVEL_HIGH>;
			interrupt-names = "int0", "int1";
			clocks = <&pmc PMC_TYPE_PERIPHERAL 66>, <&pmc PMC_TYPE_GCK 66>;
			clock-names = "hclk", "cclk";
			assigned-clocks = <&pmc PMC_TYPE_GCK 66>;
			assigned-clock-parents = <&pmc PMC_TYPE_CORE PMC_SYSPLL>;
			assigned-clock-rates = <40000000>;
			bosch,mram-cfg = <0x8800 0 0 64 0 0 32 32>;
			status = "disabled";
		};

		adc: adc@e1000000 {
			compatible = "microchip,sama7g5-adc";
			reg = <0xe1000000 0x200>;
			interrupts = <GIC_SPI 26 IRQ_TYPE_LEVEL_HIGH>;
			clocks = <&pmc PMC_TYPE_GCK 26>;
			assigned-clocks = <&pmc PMC_TYPE_GCK 26>;
			assigned-clock-rates = <100000000>;
			clock-names = "adc_clk";
			dmas = <&dma0 AT91_XDMAC_DT_PERID(0)>;
			dma-names = "rx";
			atmel,min-sample-rate-hz = <200000>;
			atmel,max-sample-rate-hz = <20000000>;
			atmel,startup-time-ms = <4>;
			#io-channel-cells = <1>;
			nvmem-cells = <&temperature_calib>;
			nvmem-cell-names = "temperature_calib";
			status = "disabled";
		};

		sdmmc0: mmc@e1204000 {
			compatible = "microchip,sama7g5-sdhci", "microchip,sam9x60-sdhci";
			reg = <0xe1204000 0x4000>;
			interrupts = <GIC_SPI 80 IRQ_TYPE_LEVEL_HIGH>;
			clocks = <&pmc PMC_TYPE_PERIPHERAL 80>, <&pmc PMC_TYPE_GCK 80>;
			clock-names = "hclock", "multclk";
			assigned-clock-parents = <&pmc PMC_TYPE_CORE PMC_SYSPLL>;
			assigned-clocks = <&pmc PMC_TYPE_GCK 80>;
			assigned-clock-rates = <200000000>;
			microchip,sdcal-inverted;
			status = "disabled";
		};

		sdmmc1: mmc@e1208000 {
			compatible = "microchip,sama7g5-sdhci", "microchip,sam9x60-sdhci";
			reg = <0xe1208000 0x4000>;
			interrupts = <GIC_SPI 81 IRQ_TYPE_LEVEL_HIGH>;
			clocks = <&pmc PMC_TYPE_PERIPHERAL 81>, <&pmc PMC_TYPE_GCK 81>;
			clock-names = "hclock", "multclk";
			assigned-clock-parents = <&pmc PMC_TYPE_CORE PMC_SYSPLL>;
			assigned-clocks = <&pmc PMC_TYPE_GCK 81>;
			assigned-clock-rates = <200000000>;
			microchip,sdcal-inverted;
			status = "disabled";
		};

		sdmmc2: mmc@e120c000 {
			compatible = "microchip,sama7g5-sdhci", "microchip,sam9x60-sdhci";
			reg = <0xe120c000 0x4000>;
			interrupts = <GIC_SPI 82 IRQ_TYPE_LEVEL_HIGH>;
			clocks = <&pmc PMC_TYPE_PERIPHERAL 82>, <&pmc PMC_TYPE_GCK 82>;
			clock-names = "hclock", "multclk";
			assigned-clock-parents = <&pmc PMC_TYPE_CORE PMC_SYSPLL>;
			assigned-clocks = <&pmc PMC_TYPE_GCK 82>;
			assigned-clock-rates = <200000000>;
			microchip,sdcal-inverted;
			status = "disabled";
		};

<<<<<<< HEAD
		csi2host: csi2host@e1400000 {
			compatible = "snps,dw-csi";
			#address-cells = <1>;
			#size-cells = <0>;
			reg = <0xe1400000 0x7FF>;
			interrupts = <GIC_SPI 33 IRQ_TYPE_LEVEL_HIGH>;
			clocks = <&pmc PMC_TYPE_PERIPHERAL 33>, <&pmc PMC_TYPE_GCK 33>;
			clock-names = "perclk", "phyclk";
			assigned-clocks = <&pmc PMC_TYPE_GCK 33>;
			assigned-clock-rates = <26600000>;
			snps,output-type = <1>;
			phys = <&csi_dphy>;
			status = "disabled";

			port@1 {
				reg = <1>;
				csi2host_in: endpoint {
				};
			};

			port@2 {
				reg = <2>;
				csi2host_out: endpoint {
				};
			};
		};

		csi_dphy: dphy@e1400040 {
			compatible = "snps,dw-dphy-rx";
			#phy-cells = <0>;
			bus-width = <8>;
			snps,dphy-frequency = <900000>;
			snps,phy_type = <0>;
			reg = <0xe1400040 0x20>;
			status = "disabled";
		};

=======
>>>>>>> 214e0e69
		csi2dc: csi2dc@e1404000 {
			compatible = "microchip,sama7g5-csi2dc";
			reg = <0xe1404000 0x500>;
			clocks = <&pmc PMC_TYPE_PERIPHERAL 34>, <&xisc>;
			clock-names = "pclk", "scck";
			assigned-clocks = <&xisc>;
			assigned-clock-rates = <266000000>;
			status = "disabled";

			ports {
				#address-cells = <1>;
				#size-cells = <0>;
				port@0 {
					reg = <0>;
					csi2dc_in: endpoint {
					};
				};

				port@1 {
					reg = <1>;
					csi2dc_out: endpoint {
						bus-width = <14>;
						hsync-active = <1>;
						vsync-active = <1>;
						remote-endpoint = <&xisc_in>;
					};
				};
			};
		};

		xisc: xisc@e1408000 {
			compatible = "microchip,sama7g5-isc";
			reg = <0xe1408000 0x2000>;
			interrupts = <GIC_SPI 56 IRQ_TYPE_LEVEL_HIGH>;
			clocks = <&pmc PMC_TYPE_PERIPHERAL 56>;
			clock-names = "hclock";
			#clock-cells = <0>;
			clock-output-names = "isc-mck";
			status = "disabled";

			port {
				xisc_in: endpoint {
					bus-type = <5>; /* Parallel */
					bus-width = <14>;
					hsync-active = <1>;
					vsync-active = <1>;
					remote-endpoint = <&csi2dc_out>;
				};
			};
		};

		pwm: pwm@e1604000 {
			compatible = "microchip,sama7g5-pwm", "atmel,sama5d2-pwm";
			reg = <0xe1604000 0x4000>;
			interrupts = <GIC_SPI 77 IRQ_TYPE_LEVEL_HIGH>;
			#pwm-cells = <3>;
			clocks = <&pmc PMC_TYPE_PERIPHERAL 77>;
			status = "disabled";
		};

		pdmc0: sound@e1608000 {
			compatible = "microchip,sama7g5-pdmc";
			reg = <0xe1608000 0x1000>;
			interrupts = <GIC_SPI 68 IRQ_TYPE_LEVEL_HIGH>;
			#sound-dai-cells = <0>;
			dmas = <&dma0 AT91_XDMAC_DT_PERID(37)>;
			dma-names = "rx";
			clocks = <&pmc PMC_TYPE_PERIPHERAL 68>, <&pmc PMC_TYPE_GCK 68>;
			clock-names = "pclk", "gclk";
			status = "disabled";
		};

		pdmc1: sound@e160c000 {
			compatible = "microchip,sama7g5-pdmc";
			reg = <0xe160c000 0x1000>;
			interrupts = <GIC_SPI 69 IRQ_TYPE_LEVEL_HIGH>;
			#sound-dai-cells = <0>;
			dmas = <&dma0 AT91_XDMAC_DT_PERID(38)>;
			dma-names = "rx";
			clocks = <&pmc PMC_TYPE_PERIPHERAL 69>, <&pmc PMC_TYPE_GCK 69>;
			clock-names = "pclk", "gclk";
			status = "disabled";
		};

		spdifrx: spdifrx@e1614000 {
			#sound-dai-cells = <0>;
			compatible = "microchip,sama7g5-spdifrx";
			reg = <0xe1614000 0x4000>;
			interrupts = <GIC_SPI 84 IRQ_TYPE_LEVEL_HIGH>;
			dmas = <&dma0 AT91_XDMAC_DT_PERID(49)>;
			dma-names = "rx";
			clocks = <&pmc PMC_TYPE_PERIPHERAL 84>, <&pmc PMC_TYPE_GCK 84>;
			clock-names = "pclk", "gclk";
			status = "disabled";
		};

		spdiftx: spdiftx@e1618000 {
			#sound-dai-cells = <0>;
			compatible = "microchip,sama7g5-spdiftx";
			reg = <0xe1618000 0x4000>;
			interrupts = <GIC_SPI 85 IRQ_TYPE_LEVEL_HIGH>;
			dmas = <&dma0 AT91_XDMAC_DT_PERID(50)>;
			dma-names = "tx";
			clocks = <&pmc PMC_TYPE_PERIPHERAL 85>, <&pmc PMC_TYPE_GCK 85>;
			clock-names = "pclk", "gclk";
		};

		i2s0: i2s@e161c000 {
			compatible = "microchip,sama7g5-i2smcc";
			#sound-dai-cells = <0>;
			reg = <0xe161c000 0x4000>;
			interrupts = <GIC_SPI 57 IRQ_TYPE_LEVEL_HIGH>;
			dmas = <&dma0 AT91_XDMAC_DT_PERID(34)>, <&dma0 AT91_XDMAC_DT_PERID(33)>;
			dma-names = "tx", "rx";
			clocks = <&pmc PMC_TYPE_PERIPHERAL 57>, <&pmc PMC_TYPE_GCK 57>;
			clock-names = "pclk", "gclk";
			status = "disabled";
		};

		i2s1: i2s@e1620000 {
			compatible = "microchip,sama7g5-i2smcc";
			#sound-dai-cells = <0>;
			reg = <0xe1620000 0x4000>;
			interrupts = <GIC_SPI 58 IRQ_TYPE_LEVEL_HIGH>;
			dmas = <&dma0 AT91_XDMAC_DT_PERID(36)>, <&dma0 AT91_XDMAC_DT_PERID(35)>;
			dma-names = "tx", "rx";
			clocks = <&pmc PMC_TYPE_PERIPHERAL 58>, <&pmc PMC_TYPE_GCK 58>;
			clock-names = "pclk", "gclk";
			status = "disabled";
		};

		eic: interrupt-controller@e1628000 {
			compatible = "microchip,sama7g5-eic";
			reg = <0xe1628000 0xec>;
			interrupt-parent = <&gic>;
			interrupt-controller;
			#interrupt-cells = <2>;
			interrupts = <GIC_SPI 153 IRQ_TYPE_LEVEL_HIGH>,
				     <GIC_SPI 154 IRQ_TYPE_LEVEL_HIGH>;
			clocks = <&pmc PMC_TYPE_PERIPHERAL 37>;
			clock-names = "pclk";
			status = "disabled";
		};

		pit64b0: timer@e1800000 {
			compatible = "microchip,sama7g5-pit64b", "microchip,sam9x60-pit64b";
			reg = <0xe1800000 0x4000>;
			interrupts = <GIC_SPI 70 IRQ_TYPE_LEVEL_HIGH>;
			clocks = <&pmc PMC_TYPE_PERIPHERAL 70>, <&pmc PMC_TYPE_GCK 70>;
			clock-names = "pclk", "gclk";
		};

		pit64b1: timer@e1804000 {
			compatible = "microchip,sama7g5-pit64b", "microchip,sam9x60-pit64b";
			reg = <0xe1804000 0x4000>;
			interrupts = <GIC_SPI 71 IRQ_TYPE_LEVEL_HIGH>;
			clocks = <&pmc PMC_TYPE_PERIPHERAL 71>, <&pmc PMC_TYPE_GCK 71>;
			clock-names = "pclk", "gclk";
		};

		aes: crypto@e1810000 {
			compatible = "atmel,at91sam9g46-aes";
			reg = <0xe1810000 0x100>;
			interrupts = <GIC_SPI 27 IRQ_TYPE_LEVEL_HIGH>;
			clocks = <&pmc PMC_TYPE_PERIPHERAL 27>;
			clock-names = "aes_clk";
			dmas = <&dma0 AT91_XDMAC_DT_PERID(1)>,
			       <&dma0 AT91_XDMAC_DT_PERID(2)>;
			dma-names = "tx", "rx";
		};

		sha: crypto@e1814000 {
			compatible = "atmel,at91sam9g46-sha";
			reg = <0xe1814000 0x100>;
			interrupts = <GIC_SPI 83 IRQ_TYPE_LEVEL_HIGH>;
			clocks = <&pmc PMC_TYPE_PERIPHERAL 83>;
			clock-names = "sha_clk";
			dmas = <&dma0 AT91_XDMAC_DT_PERID(48)>;
			dma-names = "tx";
		};

		flx0: flexcom@e1818000 {
			compatible = "atmel,sama5d2-flexcom";
			reg = <0xe1818000 0x200>;
			clocks = <&pmc PMC_TYPE_PERIPHERAL 38>;
			#address-cells = <1>;
			#size-cells = <1>;
			ranges = <0x0 0xe1818000 0x800>;
			status = "disabled";

			uart0: serial@200 {
				compatible = "atmel,at91sam9260-usart";
				reg = <0x200 0x200>;
				atmel,usart-mode = <AT91_USART_MODE_SERIAL>;
				interrupts = <GIC_SPI 38 IRQ_TYPE_LEVEL_HIGH>;
				clocks = <&pmc PMC_TYPE_PERIPHERAL 38>;
				clock-names = "usart";
				dmas = <&dma1 AT91_XDMAC_DT_PERID(6)>,
					<&dma1 AT91_XDMAC_DT_PERID(5)>;
				dma-names = "tx", "rx";
				atmel,use-dma-rx;
				atmel,use-dma-tx;
				status = "disabled";
			};
		};

		flx1: flexcom@e181c000 {
			compatible = "atmel,sama5d2-flexcom";
			reg = <0xe181c000 0x200>;
			clocks = <&pmc PMC_TYPE_PERIPHERAL 39>;
			#address-cells = <1>;
			#size-cells = <1>;
			ranges = <0x0 0xe181c000 0x800>;
			status = "disabled";

			i2c1: i2c@600 {
				compatible = "microchip,sama7g5-i2c", "microchip,sam9x60-i2c";
				reg = <0x600 0x200>;
				interrupts = <GIC_SPI 39 IRQ_TYPE_LEVEL_HIGH>;
				#address-cells = <1>;
				#size-cells = <0>;
				clocks = <&pmc PMC_TYPE_PERIPHERAL 39>;
				atmel,fifo-size = <32>;
				dmas = <&dma0 AT91_XDMAC_DT_PERID(8)>,
					<&dma0 AT91_XDMAC_DT_PERID(7)>;
				dma-names = "tx", "rx";
				status = "disabled";
			};
		};

		flx3: flexcom@e1824000 {
			compatible = "atmel,sama5d2-flexcom";
			reg = <0xe1824000 0x200>;
			clocks = <&pmc PMC_TYPE_PERIPHERAL 41>;
			#address-cells = <1>;
			#size-cells = <1>;
			ranges = <0x0 0xe1824000 0x800>;
			status = "disabled";

			uart3: serial@200 {
				compatible = "atmel,at91sam9260-usart";
				reg = <0x200 0x200>;
				atmel,usart-mode = <AT91_USART_MODE_SERIAL>;
				interrupts = <GIC_SPI 41 IRQ_TYPE_LEVEL_HIGH>;
				clocks = <&pmc PMC_TYPE_PERIPHERAL 41>;
				clock-names = "usart";
				dmas = <&dma1 AT91_XDMAC_DT_PERID(12)>,
					<&dma1 AT91_XDMAC_DT_PERID(11)>;
				dma-names = "tx", "rx";
				atmel,use-dma-rx;
				atmel,use-dma-tx;
				status = "disabled";
			};
		};

		trng: rng@e2010000 {
			compatible = "microchip,sama7g5-trng", "atmel,at91sam9g45-trng";
			reg = <0xe2010000 0x100>;
			interrupts = <GIC_SPI 97 IRQ_TYPE_LEVEL_HIGH>;
			clocks = <&pmc PMC_TYPE_PERIPHERAL 97>;
			status = "disabled";
		};

		tdes: crypto@e2014000 {
			compatible = "atmel,at91sam9g46-tdes";
			reg = <0xe2014000 0x100>;
			interrupts = <GIC_SPI 96 IRQ_TYPE_LEVEL_HIGH>;
			clocks = <&pmc PMC_TYPE_PERIPHERAL 96>;
			clock-names = "tdes_clk";
			dmas = <&dma0 AT91_XDMAC_DT_PERID(54)>,
			       <&dma0 AT91_XDMAC_DT_PERID(53)>;
			dma-names = "tx", "rx";
		};

		flx4: flexcom@e2018000 {
			compatible = "atmel,sama5d2-flexcom";
			reg = <0xe2018000 0x200>;
			clocks = <&pmc PMC_TYPE_PERIPHERAL 42>;
			#address-cells = <1>;
			#size-cells = <1>;
			ranges = <0x0 0xe2018000 0x800>;
			status = "disabled";

			uart4: serial@200 {
				compatible = "atmel,at91sam9260-usart";
				reg = <0x200 0x200>;
				atmel,usart-mode = <AT91_USART_MODE_SERIAL>;
				interrupts = <GIC_SPI 42 IRQ_TYPE_LEVEL_HIGH>;
				clocks = <&pmc PMC_TYPE_PERIPHERAL 42>;
				clock-names = "usart";
				dmas = <&dma1 AT91_XDMAC_DT_PERID(14)>,
					<&dma1 AT91_XDMAC_DT_PERID(13)>;
				dma-names = "tx", "rx";
				atmel,use-dma-rx;
				atmel,use-dma-tx;
				atmel,fifo-size = <16>;
				status = "disabled";
			};
		};

		flx7: flexcom@e2024000 {
			compatible = "atmel,sama5d2-flexcom";
			reg = <0xe2024000 0x200>;
			clocks = <&pmc PMC_TYPE_PERIPHERAL 45>;
			#address-cells = <1>;
			#size-cells = <1>;
			ranges = <0x0 0xe2024000 0x800>;
			status = "disabled";

			uart7: serial@200 {
				compatible = "atmel,at91sam9260-usart";
				reg = <0x200 0x200>;
				atmel,usart-mode = <AT91_USART_MODE_SERIAL>;
				interrupts = <GIC_SPI 45 IRQ_TYPE_LEVEL_HIGH>;
				clocks = <&pmc PMC_TYPE_PERIPHERAL 45>;
				clock-names = "usart";
				dmas = <&dma1 AT91_XDMAC_DT_PERID(20)>,
					<&dma1 AT91_XDMAC_DT_PERID(19)>;
				dma-names = "tx", "rx";
				atmel,use-dma-rx;
				atmel,use-dma-tx;
				atmel,fifo-size = <16>;
				status = "disabled";
			};
		};

		gmac0: ethernet@e2800000 {
			compatible = "microchip,sama7g5-gem";
			reg = <0xe2800000 0x1000>;
			interrupts = <GIC_SPI 51 IRQ_TYPE_LEVEL_HIGH
				      GIC_SPI 116 IRQ_TYPE_LEVEL_HIGH
				      GIC_SPI 117 IRQ_TYPE_LEVEL_HIGH
				      GIC_SPI 118 IRQ_TYPE_LEVEL_HIGH
				      GIC_SPI 119 IRQ_TYPE_LEVEL_HIGH
				      GIC_SPI 120 IRQ_TYPE_LEVEL_HIGH>;
			clocks = <&pmc PMC_TYPE_PERIPHERAL 51>, <&pmc PMC_TYPE_PERIPHERAL 51>, <&pmc PMC_TYPE_GCK 51>, <&pmc PMC_TYPE_GCK 53>;
			clock-names = "pclk", "hclk", "tx_clk", "tsu_clk";
			assigned-clocks = <&pmc PMC_TYPE_GCK 51>;
			assigned-clock-rates = <125000000>;
			status = "disabled";
		};

		gmac1: ethernet@e2804000 {
			compatible = "microchip,sama7g5-emac";
			reg = <0xe2804000 0x1000>;
			interrupts = <GIC_SPI 52 IRQ_TYPE_LEVEL_HIGH
				      GIC_SPI 121 IRQ_TYPE_LEVEL_HIGH>;
			clocks = <&pmc PMC_TYPE_PERIPHERAL 52>, <&pmc PMC_TYPE_PERIPHERAL 52>;
			clock-names = "pclk", "hclk";
			status = "disabled";
		};

		dma0: dma-controller@e2808000 {
			compatible = "microchip,sama7g5-dma";
			reg = <0xe2808000 0x1000>;
			interrupts = <GIC_SPI 112 IRQ_TYPE_LEVEL_HIGH>;
			#dma-cells = <1>;
			clocks = <&pmc PMC_TYPE_PERIPHERAL 22>;
			clock-names = "dma_clk";
			status = "disabled";
		};

		dma1: dma-controller@e280c000 {
			compatible = "microchip,sama7g5-dma";
			reg = <0xe280c000 0x1000>;
			interrupts = <GIC_SPI 113 IRQ_TYPE_LEVEL_HIGH>;
			#dma-cells = <1>;
			clocks = <&pmc PMC_TYPE_PERIPHERAL 23>;
			clock-names = "dma_clk";
			status = "disabled";
		};

		/* Place dma2 here despite it's address */
		dma2: dma-controller@e1200000 {
			compatible = "microchip,sama7g5-dma";
			reg = <0xe1200000 0x1000>;
			interrupts = <GIC_SPI 114 IRQ_TYPE_LEVEL_HIGH>;
			#dma-cells = <1>;
			clocks = <&pmc PMC_TYPE_PERIPHERAL 24>;
			clock-names = "dma_clk";
			dma-requests = <0>;
			status = "disabled";
		};

		tcb0: timer@e2814000 {
			compatible = "atmel,sama5d2-tcb", "simple-mfd", "syscon";
			#address-cells = <1>;
			#size-cells = <0>;
			reg = <0xe2814000 0x100>;
			interrupts = <GIC_SPI 88 IRQ_TYPE_LEVEL_HIGH>, <GIC_SPI 89 IRQ_TYPE_LEVEL_HIGH>, <GIC_SPI 90 IRQ_TYPE_LEVEL_HIGH>;
			clocks = <&pmc PMC_TYPE_PERIPHERAL 88>, <&pmc PMC_TYPE_PERIPHERAL 89>, <&pmc PMC_TYPE_PERIPHERAL 90>, <&clk32k 1>;
			clock-names = "t0_clk", "t1_clk", "t2_clk", "slow_clk";
		};

		flx8: flexcom@e2818000 {
			compatible = "atmel,sama5d2-flexcom";
			reg = <0xe2818000 0x200>;
			clocks = <&pmc PMC_TYPE_PERIPHERAL 46>;
			#address-cells = <1>;
			#size-cells = <1>;
			ranges = <0x0 0xe2818000 0x800>;
			status = "disabled";

			i2c8: i2c@600 {
				compatible = "microchip,sama7g5-i2c", "microchip,sam9x60-i2c";
				reg = <0x600 0x200>;
				interrupts = <GIC_SPI 46 IRQ_TYPE_LEVEL_HIGH>;
				#address-cells = <1>;
				#size-cells = <0>;
				clocks = <&pmc PMC_TYPE_PERIPHERAL 46>;
				atmel,fifo-size = <32>;
				dmas = <&dma0 AT91_XDMAC_DT_PERID(22)>,
					<&dma0 AT91_XDMAC_DT_PERID(21)>;
				dma-names = "tx", "rx";
				status = "disabled";
			};
		};

		flx9: flexcom@e281c000 {
			compatible = "atmel,sama5d2-flexcom";
			reg = <0xe281c000 0x200>;
			clocks = <&pmc PMC_TYPE_PERIPHERAL 47>;
			#address-cells = <1>;
			#size-cells = <1>;
			ranges = <0x0 0xe281c000 0x800>;
			status = "disabled";

			i2c9: i2c@600 {
				compatible = "microchip,sama7g5-i2c", "microchip,sam9x60-i2c";
				reg = <0x600 0x200>;
				interrupts = <GIC_SPI 47 IRQ_TYPE_LEVEL_HIGH>;
				#address-cells = <1>;
				#size-cells = <0>;
				clocks = <&pmc PMC_TYPE_PERIPHERAL 47>;
				atmel,fifo-size = <32>;
				dmas = <&dma0 AT91_XDMAC_DT_PERID(24)>,
					<&dma0 AT91_XDMAC_DT_PERID(23)>;
				dma-names = "tx", "rx";
				status = "disabled";
			};
		};

		flx11: flexcom@e2824000 {
			compatible = "atmel,sama5d2-flexcom";
			reg = <0xe2824000 0x200>;
			clocks = <&pmc PMC_TYPE_PERIPHERAL 49>;
			#address-cells = <1>;
			#size-cells = <1>;
			ranges = <0x0 0xe2824000 0x800>;
			status = "disabled";

			spi11: spi@400 {
				compatible = "atmel,at91rm9200-spi";
				reg = <0x400 0x200>;
				interrupts = <GIC_SPI 49 IRQ_TYPE_LEVEL_HIGH>;
				clocks = <&pmc PMC_TYPE_PERIPHERAL 49>;
				clock-names = "spi_clk";
				#address-cells = <1>;
				#size-cells = <0>;
				atmel,fifo-size = <32>;
				dmas = <&dma0 AT91_XDMAC_DT_PERID(28)>,
					    <&dma0 AT91_XDMAC_DT_PERID(27)>;
				dma-names = "tx", "rx";
				status = "disabled";
			};
		};

		uddrc: uddrc@e3800000 {
			compatible = "microchip,sama7g5-uddrc";
			reg = <0xe3800000 0x4000>;
		};

		ddr3phy: ddr3phy@e3804000 {
			compatible = "microchip,sama7g5-ddr3phy";
			reg = <0xe3804000 0x1000>;
		};

		otpc: efuse@e8c00000 {
			compatible = "microchip,sama7g5-otpc", "syscon";
			reg = <0xe8c00000 0x100>;
			#address-cells = <1>;
			#size-cells = <1>;

			temperature_calib: calib@1 {
				reg = <OTP_PKT(1) 76>;
			};
		};

		gic: interrupt-controller@e8c11000 {
			compatible = "arm,cortex-a7-gic";
			#interrupt-cells = <3>;
			#address-cells = <0>;
			interrupt-controller;
			reg = <0xe8c11000 0x1000>,
				<0xe8c12000 0x2000>;
		};
	};
};<|MERGE_RESOLUTION|>--- conflicted
+++ resolved
@@ -516,7 +516,6 @@
 			status = "disabled";
 		};
 
-<<<<<<< HEAD
 		csi2host: csi2host@e1400000 {
 			compatible = "snps,dw-csi";
 			#address-cells = <1>;
@@ -554,8 +553,6 @@
 			status = "disabled";
 		};
 
-=======
->>>>>>> 214e0e69
 		csi2dc: csi2dc@e1404000 {
 			compatible = "microchip,sama7g5-csi2dc";
 			reg = <0xe1404000 0x500>;
