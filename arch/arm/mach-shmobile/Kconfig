if ARCH_SHMOBILE

comment "SH-Mobile System Type"

config ARCH_SH7367
	bool "SH-Mobile G3 (SH7367)"
	select CPU_V6
	select SH_CLK_CPG
	select ARCH_WANT_OPTIONAL_GPIOLIB

config ARCH_SH7377
	bool "SH-Mobile G4 (SH7377)"
	select CPU_V7
	select SH_CLK_CPG
	select ARCH_WANT_OPTIONAL_GPIOLIB

config ARCH_SH7372
	bool "SH-Mobile AP4 (SH7372)"
	select CPU_V7
	select SH_CLK_CPG
	select ARCH_WANT_OPTIONAL_GPIOLIB

config ARCH_SH73A0
	bool "SH-Mobile AG5 (R8A73A00)"
	select CPU_V7
	select SH_CLK_CPG
	select ARCH_WANT_OPTIONAL_GPIOLIB
	select ARM_GIC
	select I2C

config ARCH_R8A7740
	bool "R-Mobile A1 (R8A77400)"
	select CPU_V7
	select SH_CLK_CPG
	select ARCH_WANT_OPTIONAL_GPIOLIB

config ARCH_R8A7779
	bool "R-Car H1 (R8A77790)"
	select CPU_V7
	select SH_CLK_CPG
	select ARM_GIC
	select ARCH_WANT_OPTIONAL_GPIOLIB

config ARCH_EMEV2
	bool "Emma Mobile EV2"
	select CPU_V7
	select ARM_GIC
	select ARCH_WANT_OPTIONAL_GPIOLIB

comment "SH-Mobile Board Type"

config MACH_G3EVM
	bool "G3EVM board"
	depends on ARCH_SH7367
	select ARCH_REQUIRE_GPIOLIB

config MACH_G4EVM
	bool "G4EVM board"
	depends on ARCH_SH7377
	select ARCH_REQUIRE_GPIOLIB

config MACH_AP4EVB
	bool "AP4EVB board"
	depends on ARCH_SH7372
	select ARCH_REQUIRE_GPIOLIB
	select SH_LCD_MIPI_DSI

choice
	prompt "AP4EVB LCD panel selection"
	default AP4EVB_QHD
	depends on MACH_AP4EVB

config AP4EVB_QHD
	bool "MIPI-DSI QHD (960x540)"

config AP4EVB_WVGA
	bool "Parallel WVGA (800x480)"

endchoice

config MACH_AG5EVM
	bool "AG5EVM board"
	select ARCH_REQUIRE_GPIOLIB
	select SH_LCD_MIPI_DSI
	depends on ARCH_SH73A0

config MACH_MACKEREL
	bool "mackerel board"
	depends on ARCH_SH7372
	select ARCH_REQUIRE_GPIOLIB

config MACH_KOTA2
	bool "KOTA2 board"
	select ARCH_REQUIRE_GPIOLIB
	depends on ARCH_SH73A0

config MACH_BONITO
	bool "bonito board"
	select ARCH_REQUIRE_GPIOLIB
	depends on ARCH_R8A7740

config MACH_ARMADILLO800EVA
	bool "Armadillo-800 EVA board"
	depends on ARCH_R8A7740
	select ARCH_REQUIRE_GPIOLIB
	select USE_OF

config MACH_MARZEN
	bool "MARZEN board"
	depends on ARCH_R8A7779
	select ARCH_REQUIRE_GPIOLIB

<<<<<<< HEAD
config MACH_KZM9D
	bool "KZM9D board"
	depends on ARCH_EMEV2
=======
config MACH_KZM9G
	bool "KZM-A9-GT board"
	depends on ARCH_SH73A0
	select ARCH_REQUIRE_GPIOLIB
>>>>>>> 48a5765e
	select USE_OF

comment "SH-Mobile System Configuration"

config CPU_HAS_INTEVT
        bool
	default y

menu "Memory configuration"

config MEMORY_START
	hex "Physical memory start address"
	default "0x50000000" if MACH_G3EVM
	default "0x40000000" if MACH_G4EVM || MACH_AP4EVB || MACH_AG5EVM || \
				MACH_MACKEREL || MACH_BONITO || \
				MACH_ARMADILLO800EVA
	default "0x41000000" if MACH_KOTA2
	default "0x00000000"
	---help---
	  Tweak this only when porting to a new machine which does not
	  already have a defconfig. Changing it from the known correct
	  value on any of the known systems will only lead to disaster.

config MEMORY_SIZE
	hex "Physical memory size"
	default "0x08000000" if MACH_G3EVM
	default "0x08000000" if MACH_G4EVM
	default "0x20000000" if MACH_AG5EVM || MACH_BONITO || \
				MACH_ARMADILLO800EVA
	default "0x1e000000" if MACH_KOTA2
	default "0x10000000" if MACH_AP4EVB || MACH_MACKEREL
	default "0x04000000"
	help
	  This sets the default memory size assumed by your kernel. It can
	  be overridden as normal by the 'mem=' argument on the kernel command
	  line.

endmenu

menu "Timer and clock configuration"

config SHMOBILE_TIMER_HZ
	int "Kernel HZ (jiffies per second)"
	range 32 1024
	default "128"
	help
	  Allows the configuration of the timer frequency. It is customary
	  to have the timer interrupt run at 1000 Hz or 100 Hz, but in the
	  case of low timer frequencies other values may be more suitable.
	  SH-Mobile systems using a 32768 Hz RCLK for clock events may want
	  to select a HZ value such as 128 that can evenly divide RCLK.
	  A HZ value that does not divide evenly may cause timer drift.

config SH_TIMER_CMT
	bool "CMT timer driver"
	default y
	help
	  This enables build of the CMT timer driver.

config SH_TIMER_TMU
	bool "TMU timer driver"
	default y
	help
	  This enables build of the TMU timer driver.

endmenu

config SH_CLK_CPG
	bool

source "drivers/sh/Kconfig"

endif<|MERGE_RESOLUTION|>--- conflicted
+++ resolved
@@ -110,16 +110,15 @@
 	depends on ARCH_R8A7779
 	select ARCH_REQUIRE_GPIOLIB
 
-<<<<<<< HEAD
 config MACH_KZM9D
 	bool "KZM9D board"
 	depends on ARCH_EMEV2
-=======
+	select USE_OF
+
 config MACH_KZM9G
 	bool "KZM-A9-GT board"
 	depends on ARCH_SH73A0
 	select ARCH_REQUIRE_GPIOLIB
->>>>>>> 48a5765e
 	select USE_OF
 
 comment "SH-Mobile System Configuration"
