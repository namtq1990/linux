/* linux/arch/arm/plat-s3c/include/plat/sdhci.h
 *
 * Copyright 2008 Openmoko, Inc.
 * Copyright 2008 Simtec Electronics
 *	http://armlinux.simtec.co.uk/
 *	Ben Dooks <ben@simtec.co.uk>
 *
 * S3C Platform - SDHCI (HSMMC) platform data definitions
 *
 * This program is free software; you can redistribute it and/or modify
 * it under the terms of the GNU General Public License version 2 as
 * published by the Free Software Foundation.
*/

#ifndef __PLAT_S3C_SDHCI_H
#define __PLAT_S3C_SDHCI_H __FILE__

struct platform_device;
struct mmc_host;
struct mmc_card;
struct mmc_ios;

enum cd_types {
	S3C_SDHCI_CD_INTERNAL,	/* use mmc internal CD line */
	S3C_SDHCI_CD_EXTERNAL,	/* use external callback */
	S3C_SDHCI_CD_GPIO,	/* use external gpio pin for CD line */
	S3C_SDHCI_CD_NONE,	/* no CD line, use polling to detect card */
	S3C_SDHCI_CD_PERMANENT,	/* no CD line, card permanently wired to host */
};

/**
 * struct s3c_sdhci_platdata() - Platform device data for Samsung SDHCI
 * @max_width: The maximum number of data bits supported.
 * @host_caps: Standard MMC host capabilities bit field.
 * @cd_type: Type of Card Detection method (see cd_types enum above)
 * @ext_cd_init: Initialize external card detect subsystem. Called on
 *		 sdhci-s3c driver probe when cd_type == S3C_SDHCI_CD_EXTERNAL.
 *		 notify_func argument is a callback to the sdhci-s3c driver
 *		 that triggers the card detection event. Callback arguments:
 *		 dev is pointer to platform device of the host controller,
 *		 state is new state of the card (0 - removed, 1 - inserted).
 * @ext_cd_cleanup: Cleanup external card detect subsystem. Called on
 *		 sdhci-s3c driver remove when cd_type == S3C_SDHCI_CD_EXTERNAL.
 *		 notify_func argument is the same callback as for ext_cd_init.
 * @ext_cd_gpio: gpio pin used for external CD line, valid only if
 *		 cd_type == S3C_SDHCI_CD_GPIO
 * @ext_cd_gpio_invert: invert values for external CD gpio line
 * @cfg_gpio: Configure the GPIO for a specific card bit-width
 * @cfg_card: Configure the interface for a specific card and speed. This
 *            is necessary the controllers and/or GPIO blocks require the
 *	      changing of driver-strength and other controls dependant on
 *	      the card and speed of operation.
 *
 * Initialisation data specific to either the machine or the platform
 * for the device driver to use or call-back when configuring gpio or
 * card speed information.
*/
struct s3c_sdhci_platdata {
	unsigned int	max_width;
	unsigned int	host_caps;
	enum cd_types	cd_type;

	char		**clocks;	/* set of clock sources */

	int		ext_cd_gpio;
	bool		ext_cd_gpio_invert;
	int	(*ext_cd_init)(void (*notify_func)(struct platform_device *,
						   int state));
	int	(*ext_cd_cleanup)(void (*notify_func)(struct platform_device *,
						      int state));

	void	(*cfg_gpio)(struct platform_device *dev, int width);
	void	(*cfg_card)(struct platform_device *dev,
			    void __iomem *regbase,
			    struct mmc_ios *ios,
			    struct mmc_card *card);
};

/**
 * s3c_sdhci0_set_platdata - Set platform data for S3C SDHCI device.
 * @pd: Platform data to register to device.
 *
 * Register the given platform data for use withe S3C SDHCI device.
 * The call will copy the platform data, so the board definitions can
 * make the structure itself __initdata.
 */
extern void s3c_sdhci0_set_platdata(struct s3c_sdhci_platdata *pd);
extern void s3c_sdhci1_set_platdata(struct s3c_sdhci_platdata *pd);
extern void s3c_sdhci2_set_platdata(struct s3c_sdhci_platdata *pd);
extern void s3c_sdhci3_set_platdata(struct s3c_sdhci_platdata *pd);

/* Default platform data, exported so that per-cpu initialisation can
 * set the correct one when there are more than one cpu type selected.
*/

extern struct s3c_sdhci_platdata s3c_hsmmc0_def_platdata;
extern struct s3c_sdhci_platdata s3c_hsmmc1_def_platdata;
extern struct s3c_sdhci_platdata s3c_hsmmc2_def_platdata;
extern struct s3c_sdhci_platdata s3c_hsmmc3_def_platdata;

/* Helper function availablity */

extern void s3c64xx_setup_sdhci0_cfg_gpio(struct platform_device *, int w);
extern void s3c64xx_setup_sdhci1_cfg_gpio(struct platform_device *, int w);
extern void s5pc100_setup_sdhci0_cfg_gpio(struct platform_device *, int w);
extern void s5pc100_setup_sdhci1_cfg_gpio(struct platform_device *, int w);
extern void s5pc100_setup_sdhci2_cfg_gpio(struct platform_device *, int w);
extern void s3c64xx_setup_sdhci2_cfg_gpio(struct platform_device *, int w);
extern void s5pv210_setup_sdhci0_cfg_gpio(struct platform_device *, int w);
extern void s5pv210_setup_sdhci1_cfg_gpio(struct platform_device *, int w);
extern void s5pv210_setup_sdhci2_cfg_gpio(struct platform_device *, int w);
extern void s5pv210_setup_sdhci3_cfg_gpio(struct platform_device *, int w);

/* S3C64XX SDHCI setup */

#ifdef CONFIG_S3C64XX_SETUP_SDHCI
extern char *s3c64xx_hsmmc_clksrcs[4];

extern void s3c6400_setup_sdhci_cfg_card(struct platform_device *dev,
					 void __iomem *r,
					 struct mmc_ios *ios,
					 struct mmc_card *card);

static inline void s3c6400_default_sdhci0(void)
{
#ifdef CONFIG_S3C_DEV_HSMMC
	s3c_hsmmc0_def_platdata.clocks = s3c64xx_hsmmc_clksrcs;
	s3c_hsmmc0_def_platdata.cfg_gpio = s3c64xx_setup_sdhci0_cfg_gpio;
	s3c_hsmmc0_def_platdata.cfg_card = s3c6400_setup_sdhci_cfg_card;
#endif
}

static inline void s3c6400_default_sdhci1(void)
{
#ifdef CONFIG_S3C_DEV_HSMMC1
	s3c_hsmmc1_def_platdata.clocks = s3c64xx_hsmmc_clksrcs;
	s3c_hsmmc1_def_platdata.cfg_gpio = s3c64xx_setup_sdhci1_cfg_gpio;
	s3c_hsmmc1_def_platdata.cfg_card = s3c6400_setup_sdhci_cfg_card;
#endif
}

static inline void s3c6400_default_sdhci2(void)
{
#ifdef CONFIG_S3C_DEV_HSMMC2
	s3c_hsmmc2_def_platdata.clocks = s3c64xx_hsmmc_clksrcs;
	s3c_hsmmc2_def_platdata.cfg_gpio = s3c64xx_setup_sdhci2_cfg_gpio;
	s3c_hsmmc2_def_platdata.cfg_card = s3c6400_setup_sdhci_cfg_card;
#endif
}

extern void s3c6410_setup_sdhci_cfg_card(struct platform_device *dev,
					 void __iomem *r,
					 struct mmc_ios *ios,
					 struct mmc_card *card);

static inline void s3c6410_default_sdhci0(void)
{
#ifdef CONFIG_S3C_DEV_HSMMC
	s3c_hsmmc0_def_platdata.clocks = s3c64xx_hsmmc_clksrcs;
	s3c_hsmmc0_def_platdata.cfg_gpio = s3c64xx_setup_sdhci0_cfg_gpio;
	s3c_hsmmc0_def_platdata.cfg_card = s3c6410_setup_sdhci_cfg_card;
#endif
}

static inline void s3c6410_default_sdhci1(void)
{
#ifdef CONFIG_S3C_DEV_HSMMC1
	s3c_hsmmc1_def_platdata.clocks = s3c64xx_hsmmc_clksrcs;
	s3c_hsmmc1_def_platdata.cfg_gpio = s3c64xx_setup_sdhci1_cfg_gpio;
	s3c_hsmmc1_def_platdata.cfg_card = s3c6410_setup_sdhci_cfg_card;
#endif
}

static inline void s3c6410_default_sdhci2(void)
{
#ifdef CONFIG_S3C_DEV_HSMMC2
	s3c_hsmmc2_def_platdata.clocks = s3c64xx_hsmmc_clksrcs;
	s3c_hsmmc2_def_platdata.cfg_gpio = s3c64xx_setup_sdhci2_cfg_gpio;
	s3c_hsmmc2_def_platdata.cfg_card = s3c6410_setup_sdhci_cfg_card;
#endif
}

#else
static inline void s3c6410_default_sdhci0(void) { }
static inline void s3c6410_default_sdhci1(void) { }
static inline void s3c6410_default_sdhci2(void) { }
static inline void s3c6400_default_sdhci0(void) { }
static inline void s3c6400_default_sdhci1(void) { }
static inline void s3c6400_default_sdhci2(void) { }

#endif /* CONFIG_S3C64XX_SETUP_SDHCI */

/* S5PC100 SDHCI setup */

#ifdef CONFIG_S5PC100_SETUP_SDHCI
extern char *s5pc100_hsmmc_clksrcs[4];

extern void s5pc100_setup_sdhci0_cfg_card(struct platform_device *dev,
					   void __iomem *r,
					   struct mmc_ios *ios,
					   struct mmc_card *card);

static inline void s5pc100_default_sdhci0(void)
{
#ifdef CONFIG_S3C_DEV_HSMMC
	s3c_hsmmc0_def_platdata.clocks = s5pc100_hsmmc_clksrcs;
	s3c_hsmmc0_def_platdata.cfg_gpio = s5pc100_setup_sdhci0_cfg_gpio;
	s3c_hsmmc0_def_platdata.cfg_card = s5pc100_setup_sdhci0_cfg_card;
#endif
}

static inline void s5pc100_default_sdhci1(void)
{
#ifdef CONFIG_S3C_DEV_HSMMC1
	s3c_hsmmc1_def_platdata.clocks = s5pc100_hsmmc_clksrcs;
	s3c_hsmmc1_def_platdata.cfg_gpio = s5pc100_setup_sdhci1_cfg_gpio;
	s3c_hsmmc1_def_platdata.cfg_card = s5pc100_setup_sdhci0_cfg_card;
#endif
}

static inline void s5pc100_default_sdhci2(void)
{
#ifdef CONFIG_S3C_DEV_HSMMC2
	s3c_hsmmc2_def_platdata.clocks = s5pc100_hsmmc_clksrcs;
	s3c_hsmmc2_def_platdata.cfg_gpio = s5pc100_setup_sdhci2_cfg_gpio;
	s3c_hsmmc2_def_platdata.cfg_card = s5pc100_setup_sdhci0_cfg_card;
#endif
}

#else
static inline void s5pc100_default_sdhci0(void) { }
static inline void s5pc100_default_sdhci1(void) { }
static inline void s5pc100_default_sdhci2(void) { }

#endif /* CONFIG_S5PC100_SETUP_SDHCI */

/* S5PV210 SDHCI setup */

#ifdef CONFIG_S5PV210_SETUP_SDHCI
extern char *s5pv210_hsmmc_clksrcs[4];

extern void s5pv210_setup_sdhci_cfg_card(struct platform_device *dev,
					   void __iomem *r,
					   struct mmc_ios *ios,
					   struct mmc_card *card);

static inline void s5pv210_default_sdhci0(void)
{
#ifdef CONFIG_S3C_DEV_HSMMC
	s3c_hsmmc0_def_platdata.clocks = s5pv210_hsmmc_clksrcs;
	s3c_hsmmc0_def_platdata.cfg_gpio = s5pv210_setup_sdhci0_cfg_gpio;
	s3c_hsmmc0_def_platdata.cfg_card = s5pv210_setup_sdhci_cfg_card;
#endif
}

static inline void s5pv210_default_sdhci1(void)
{
#ifdef CONFIG_S3C_DEV_HSMMC1
	s3c_hsmmc1_def_platdata.clocks = s5pv210_hsmmc_clksrcs;
	s3c_hsmmc1_def_platdata.cfg_gpio = s5pv210_setup_sdhci1_cfg_gpio;
	s3c_hsmmc1_def_platdata.cfg_card = s5pv210_setup_sdhci_cfg_card;
#endif
}

static inline void s5pv210_default_sdhci2(void)
{
#ifdef CONFIG_S3C_DEV_HSMMC2
	s3c_hsmmc2_def_platdata.clocks = s5pv210_hsmmc_clksrcs;
	s3c_hsmmc2_def_platdata.cfg_gpio = s5pv210_setup_sdhci2_cfg_gpio;
	s3c_hsmmc2_def_platdata.cfg_card = s5pv210_setup_sdhci_cfg_card;
#endif
}

#ifdef CONFIG_S3C_DEV_HSMMC3
static inline void s5pv210_default_sdhci3(void)
{
	s3c_hsmmc3_def_platdata.clocks = s5pv210_hsmmc_clksrcs;
	s3c_hsmmc3_def_platdata.cfg_gpio = s5pv210_setup_sdhci3_cfg_gpio;
	s3c_hsmmc3_def_platdata.cfg_card = s5pv210_setup_sdhci_cfg_card;
}
#else
static inline void s5pv210_default_sdhci3(void) { }
#endif /* CONFIG_S3C_DEV_HSMMC3 */

#else
static inline void s5pv210_default_sdhci0(void) { }
static inline void s5pv210_default_sdhci1(void) { }
static inline void s5pv210_default_sdhci2(void) { }
<<<<<<< HEAD
static inline void s5pv210_default_sdhci3(void) { }
#endif /* CONFIG_S5PC100_SETUP_SDHCI */


=======
>>>>>>> 1c739c7f

#endif /* CONFIG_S5PV210_SETUP_SDHCI */

#endif /* __PLAT_S3C_SDHCI_H */<|MERGE_RESOLUTION|>--- conflicted
+++ resolved
@@ -271,28 +271,20 @@
 #endif
 }
 
+static inline void s5pv210_default_sdhci3(void)
+{
 #ifdef CONFIG_S3C_DEV_HSMMC3
-static inline void s5pv210_default_sdhci3(void)
-{
 	s3c_hsmmc3_def_platdata.clocks = s5pv210_hsmmc_clksrcs;
 	s3c_hsmmc3_def_platdata.cfg_gpio = s5pv210_setup_sdhci3_cfg_gpio;
 	s3c_hsmmc3_def_platdata.cfg_card = s5pv210_setup_sdhci_cfg_card;
-}
-#else
-static inline void s5pv210_default_sdhci3(void) { }
-#endif /* CONFIG_S3C_DEV_HSMMC3 */
+#endif
+}
 
 #else
 static inline void s5pv210_default_sdhci0(void) { }
 static inline void s5pv210_default_sdhci1(void) { }
 static inline void s5pv210_default_sdhci2(void) { }
-<<<<<<< HEAD
 static inline void s5pv210_default_sdhci3(void) { }
-#endif /* CONFIG_S5PC100_SETUP_SDHCI */
-
-
-=======
->>>>>>> 1c739c7f
 
 #endif /* CONFIG_S5PV210_SETUP_SDHCI */
 
