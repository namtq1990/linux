--- conflicted
+++ resolved
@@ -50,23 +50,6 @@
 	insn_beq, insn_beql, insn_bgez, insn_bgezl, insn_bgtz, insn_blez,
 	insn_bltz, insn_bltzl, insn_bne, insn_break, insn_cache, insn_cfc1,
 	insn_cfcmsa, insn_ctc1, insn_ctcmsa, insn_daddiu, insn_daddu, insn_ddivu,
-<<<<<<< HEAD
-	insn_di, insn_dins, insn_dinsm, insn_dinsu, insn_divu, insn_dmfc0,
-	insn_dmtc0, insn_dmultu, insn_drotr, insn_drotr32, insn_dsbh, insn_dshd,
-	insn_dsll, insn_dsll32, insn_dsllv, insn_dsra, insn_dsra32, insn_dsrav,
-	insn_dsrl, insn_dsrl32, insn_dsrlv, insn_dsubu, insn_eret, insn_ext,
-	insn_ins, insn_j, insn_jal, insn_jalr, insn_jr, insn_lb, insn_lbu,
-	insn_ld, insn_lddir, insn_ldpte, insn_ldx, insn_lh, insn_lhu,
-	insn_ll, insn_lld, insn_lui, insn_lw, insn_lwu, insn_lwx, insn_mfc0,
-	insn_mfhc0, insn_mfhi, insn_mflo, insn_movn, insn_movz, insn_mtc0,
-	insn_mthc0, insn_mthi, insn_mtlo, insn_mul, insn_multu, insn_nor,
-	insn_or, insn_ori, insn_pref, insn_rfe, insn_rotr, insn_sb,
-	insn_sc, insn_scd, insn_sd, insn_sh, insn_sll, insn_sllv,
-	insn_slt, insn_slti, insn_sltiu, insn_sltu, insn_sra, insn_srav,
-	insn_srl, insn_srlv, insn_subu, insn_sw, insn_sync, insn_syscall,
-	insn_tlbp, insn_tlbr, insn_tlbwi, insn_tlbwr, insn_wait, insn_wsbh,
-	insn_xor, insn_xori, insn_yield,
-=======
 	insn_ddivu_r6, insn_di, insn_dins, insn_dinsm, insn_dinsu, insn_divu,
 	insn_divu_r6, insn_dmfc0, insn_dmodu, insn_dmtc0, insn_dmultu,
 	insn_dmulu, insn_drotr, insn_drotr32, insn_dsbh, insn_dshd, insn_dsll,
@@ -83,7 +66,6 @@
 	insn_srav, insn_srl, insn_srlv, insn_subu, insn_sw, insn_sync,
 	insn_syscall, insn_tlbp, insn_tlbr, insn_tlbwi, insn_tlbwr, insn_wait,
 	insn_wsbh, insn_xor, insn_xori, insn_yield,
->>>>>>> 0ecfebd2
 	insn_invalid /* insn_invalid must be last */
 };
 
