#define pr_fmt(fmt) "SVM: " fmt

#include <linux/kvm_host.h>

#include "irq.h"
#include "mmu.h"
#include "kvm_cache_regs.h"
#include "x86.h"
#include "cpuid.h"
#include "pmu.h"

#include <linux/module.h>
#include <linux/mod_devicetable.h>
#include <linux/kernel.h>
#include <linux/vmalloc.h>
#include <linux/highmem.h>
#include <linux/amd-iommu.h>
#include <linux/sched.h>
#include <linux/trace_events.h>
#include <linux/slab.h>
#include <linux/hashtable.h>
#include <linux/objtool.h>
#include <linux/psp-sev.h>
#include <linux/file.h>
#include <linux/pagemap.h>
#include <linux/swap.h>
#include <linux/rwsem.h>
#include <linux/cc_platform.h>

#include <asm/apic.h>
#include <asm/perf_event.h>
#include <asm/tlbflush.h>
#include <asm/desc.h>
#include <asm/debugreg.h>
#include <asm/kvm_para.h>
#include <asm/irq_remapping.h>
#include <asm/spec-ctrl.h>
#include <asm/cpu_device_id.h>
#include <asm/traps.h>
#include <asm/fpu/api.h>

#include <asm/virtext.h>
#include "trace.h"

#include "svm.h"
#include "svm_ops.h"

#include "kvm_onhyperv.h"
#include "svm_onhyperv.h"

MODULE_AUTHOR("Qumranet");
MODULE_LICENSE("GPL");

#ifdef MODULE
static const struct x86_cpu_id svm_cpu_id[] = {
	X86_MATCH_FEATURE(X86_FEATURE_SVM, NULL),
	{}
};
MODULE_DEVICE_TABLE(x86cpu, svm_cpu_id);
#endif

#define SEG_TYPE_LDT 2
#define SEG_TYPE_BUSY_TSS16 3

<<<<<<< HEAD
#define DEBUGCTL_RESERVED_BITS (~(0x3fULL))

=======
>>>>>>> 88084a3d
static bool erratum_383_found __read_mostly;

u32 msrpm_offsets[MSRPM_OFFSETS] __read_mostly;

/*
 * Set osvw_len to higher value when updated Revision Guides
 * are published and we know what the new status bits are
 */
static uint64_t osvw_len = 4, osvw_status;

static DEFINE_PER_CPU(u64, current_tsc_ratio);

static const struct svm_direct_access_msrs {
	u32 index;   /* Index of the MSR */
	bool always; /* True if intercept is initially cleared */
} direct_access_msrs[MAX_DIRECT_ACCESS_MSRS] = {
	{ .index = MSR_STAR,				.always = true  },
	{ .index = MSR_IA32_SYSENTER_CS,		.always = true  },
	{ .index = MSR_IA32_SYSENTER_EIP,		.always = false },
	{ .index = MSR_IA32_SYSENTER_ESP,		.always = false },
#ifdef CONFIG_X86_64
	{ .index = MSR_GS_BASE,				.always = true  },
	{ .index = MSR_FS_BASE,				.always = true  },
	{ .index = MSR_KERNEL_GS_BASE,			.always = true  },
	{ .index = MSR_LSTAR,				.always = true  },
	{ .index = MSR_CSTAR,				.always = true  },
	{ .index = MSR_SYSCALL_MASK,			.always = true  },
#endif
	{ .index = MSR_IA32_SPEC_CTRL,			.always = false },
	{ .index = MSR_IA32_PRED_CMD,			.always = false },
	{ .index = MSR_IA32_LASTBRANCHFROMIP,		.always = false },
	{ .index = MSR_IA32_LASTBRANCHTOIP,		.always = false },
	{ .index = MSR_IA32_LASTINTFROMIP,		.always = false },
	{ .index = MSR_IA32_LASTINTTOIP,		.always = false },
	{ .index = MSR_EFER,				.always = false },
	{ .index = MSR_IA32_CR_PAT,			.always = false },
	{ .index = MSR_AMD64_SEV_ES_GHCB,		.always = true  },
	{ .index = MSR_TSC_AUX,				.always = false },
	{ .index = MSR_INVALID,				.always = false },
};

/*
 * These 2 parameters are used to config the controls for Pause-Loop Exiting:
 * pause_filter_count: On processors that support Pause filtering(indicated
 *	by CPUID Fn8000_000A_EDX), the VMCB provides a 16 bit pause filter
 *	count value. On VMRUN this value is loaded into an internal counter.
 *	Each time a pause instruction is executed, this counter is decremented
 *	until it reaches zero at which time a #VMEXIT is generated if pause
 *	intercept is enabled. Refer to  AMD APM Vol 2 Section 15.14.4 Pause
 *	Intercept Filtering for more details.
 *	This also indicate if ple logic enabled.
 *
 * pause_filter_thresh: In addition, some processor families support advanced
 *	pause filtering (indicated by CPUID Fn8000_000A_EDX) upper bound on
 *	the amount of time a guest is allowed to execute in a pause loop.
 *	In this mode, a 16-bit pause filter threshold field is added in the
 *	VMCB. The threshold value is a cycle count that is used to reset the
 *	pause counter. As with simple pause filtering, VMRUN loads the pause
 *	count value from VMCB into an internal counter. Then, on each pause
 *	instruction the hardware checks the elapsed number of cycles since
 *	the most recent pause instruction against the pause filter threshold.
 *	If the elapsed cycle count is greater than the pause filter threshold,
 *	then the internal pause count is reloaded from the VMCB and execution
 *	continues. If the elapsed cycle count is less than the pause filter
 *	threshold, then the internal pause count is decremented. If the count
 *	value is less than zero and PAUSE intercept is enabled, a #VMEXIT is
 *	triggered. If advanced pause filtering is supported and pause filter
 *	threshold field is set to zero, the filter will operate in the simpler,
 *	count only mode.
 */

static unsigned short pause_filter_thresh = KVM_DEFAULT_PLE_GAP;
module_param(pause_filter_thresh, ushort, 0444);

static unsigned short pause_filter_count = KVM_SVM_DEFAULT_PLE_WINDOW;
module_param(pause_filter_count, ushort, 0444);

/* Default doubles per-vcpu window every exit. */
static unsigned short pause_filter_count_grow = KVM_DEFAULT_PLE_WINDOW_GROW;
module_param(pause_filter_count_grow, ushort, 0444);

/* Default resets per-vcpu window every exit to pause_filter_count. */
static unsigned short pause_filter_count_shrink = KVM_DEFAULT_PLE_WINDOW_SHRINK;
module_param(pause_filter_count_shrink, ushort, 0444);

/* Default is to compute the maximum so we can never overflow. */
static unsigned short pause_filter_count_max = KVM_SVM_DEFAULT_PLE_WINDOW_MAX;
module_param(pause_filter_count_max, ushort, 0444);

/*
 * Use nested page tables by default.  Note, NPT may get forced off by
 * svm_hardware_setup() if it's unsupported by hardware or the host kernel.
 */
bool npt_enabled = true;
module_param_named(npt, npt_enabled, bool, 0444);

/* allow nested virtualization in KVM/SVM */
static int nested = true;
module_param(nested, int, S_IRUGO);

/* enable/disable Next RIP Save */
static int nrips = true;
module_param(nrips, int, 0444);

/* enable/disable Virtual VMLOAD VMSAVE */
static int vls = true;
module_param(vls, int, 0444);

/* enable/disable Virtual GIF */
int vgif = true;
module_param(vgif, int, 0444);

/* enable/disable LBR virtualization */
static int lbrv = true;
module_param(lbrv, int, 0444);

static int tsc_scaling = true;
module_param(tsc_scaling, int, 0444);

/*
 * enable / disable AVIC.  Because the defaults differ for APICv
 * support between VMX and SVM we cannot use module_param_named.
 */
static bool avic;
module_param(avic, bool, 0444);

static bool force_avic;
module_param_unsafe(force_avic, bool, 0444);

bool __read_mostly dump_invalid_vmcb;
module_param(dump_invalid_vmcb, bool, 0644);


bool intercept_smi = true;
module_param(intercept_smi, bool, 0444);


static bool svm_gp_erratum_intercept = true;

static u8 rsm_ins_bytes[] = "\x0f\xaa";

static unsigned long iopm_base;

struct kvm_ldttss_desc {
	u16 limit0;
	u16 base0;
	unsigned base1:8, type:5, dpl:2, p:1;
	unsigned limit1:4, zero0:3, g:1, base2:8;
	u32 base3;
	u32 zero1;
} __attribute__((packed));

DEFINE_PER_CPU(struct svm_cpu_data *, svm_data);

/*
 * Only MSR_TSC_AUX is switched via the user return hook.  EFER is switched via
 * the VMCB, and the SYSCALL/SYSENTER MSRs are handled by VMLOAD/VMSAVE.
 *
 * RDTSCP and RDPID are not used in the kernel, specifically to allow KVM to
 * defer the restoration of TSC_AUX until the CPU returns to userspace.
 */
static int tsc_aux_uret_slot __read_mostly = -1;

static const u32 msrpm_ranges[] = {0, 0xc0000000, 0xc0010000};

#define NUM_MSR_MAPS ARRAY_SIZE(msrpm_ranges)
#define MSRS_RANGE_SIZE 2048
#define MSRS_IN_RANGE (MSRS_RANGE_SIZE * 8 / 2)

u32 svm_msrpm_offset(u32 msr)
{
	u32 offset;
	int i;

	for (i = 0; i < NUM_MSR_MAPS; i++) {
		if (msr < msrpm_ranges[i] ||
		    msr >= msrpm_ranges[i] + MSRS_IN_RANGE)
			continue;

		offset  = (msr - msrpm_ranges[i]) / 4; /* 4 msrs per u8 */
		offset += (i * MSRS_RANGE_SIZE);       /* add range offset */

		/* Now we have the u8 offset - but need the u32 offset */
		return offset / 4;
	}

	/* MSR not in any range */
	return MSR_INVALID;
}

static void svm_flush_tlb_current(struct kvm_vcpu *vcpu);

static int get_npt_level(void)
{
#ifdef CONFIG_X86_64
	return pgtable_l5_enabled() ? PT64_ROOT_5LEVEL : PT64_ROOT_4LEVEL;
#else
	return PT32E_ROOT_LEVEL;
#endif
}

int svm_set_efer(struct kvm_vcpu *vcpu, u64 efer)
{
	struct vcpu_svm *svm = to_svm(vcpu);
	u64 old_efer = vcpu->arch.efer;
	vcpu->arch.efer = efer;

	if (!npt_enabled) {
		/* Shadow paging assumes NX to be available.  */
		efer |= EFER_NX;

		if (!(efer & EFER_LMA))
			efer &= ~EFER_LME;
	}

	if ((old_efer & EFER_SVME) != (efer & EFER_SVME)) {
		if (!(efer & EFER_SVME)) {
			svm_leave_nested(vcpu);
			svm_set_gif(svm, true);
			/* #GP intercept is still needed for vmware backdoor */
			if (!enable_vmware_backdoor)
				clr_exception_intercept(svm, GP_VECTOR);

			/*
			 * Free the nested guest state, unless we are in SMM.
			 * In this case we will return to the nested guest
			 * as soon as we leave SMM.
			 */
			if (!is_smm(vcpu))
				svm_free_nested(svm);

		} else {
			int ret = svm_allocate_nested(svm);

			if (ret) {
				vcpu->arch.efer = old_efer;
				return ret;
			}

			/*
			 * Never intercept #GP for SEV guests, KVM can't
			 * decrypt guest memory to workaround the erratum.
			 */
			if (svm_gp_erratum_intercept && !sev_guest(vcpu->kvm))
				set_exception_intercept(svm, GP_VECTOR);
		}
	}

	svm->vmcb->save.efer = efer | EFER_SVME;
	vmcb_mark_dirty(svm->vmcb, VMCB_CR);
	return 0;
}

static int is_external_interrupt(u32 info)
{
	info &= SVM_EVTINJ_TYPE_MASK | SVM_EVTINJ_VALID;
	return info == (SVM_EVTINJ_VALID | SVM_EVTINJ_TYPE_INTR);
}

static u32 svm_get_interrupt_shadow(struct kvm_vcpu *vcpu)
{
	struct vcpu_svm *svm = to_svm(vcpu);
	u32 ret = 0;

	if (svm->vmcb->control.int_state & SVM_INTERRUPT_SHADOW_MASK)
		ret = KVM_X86_SHADOW_INT_STI | KVM_X86_SHADOW_INT_MOV_SS;
	return ret;
}

static void svm_set_interrupt_shadow(struct kvm_vcpu *vcpu, int mask)
{
	struct vcpu_svm *svm = to_svm(vcpu);

	if (mask == 0)
		svm->vmcb->control.int_state &= ~SVM_INTERRUPT_SHADOW_MASK;
	else
		svm->vmcb->control.int_state |= SVM_INTERRUPT_SHADOW_MASK;

}

static int svm_skip_emulated_instruction(struct kvm_vcpu *vcpu)
{
	struct vcpu_svm *svm = to_svm(vcpu);

	/*
	 * SEV-ES does not expose the next RIP. The RIP update is controlled by
	 * the type of exit and the #VC handler in the guest.
	 */
	if (sev_es_guest(vcpu->kvm))
		goto done;

	if (nrips && svm->vmcb->control.next_rip != 0) {
		WARN_ON_ONCE(!static_cpu_has(X86_FEATURE_NRIPS));
		svm->next_rip = svm->vmcb->control.next_rip;
	}

	if (!svm->next_rip) {
		if (!kvm_emulate_instruction(vcpu, EMULTYPE_SKIP))
			return 0;
	} else {
		kvm_rip_write(vcpu, svm->next_rip);
	}

done:
	svm_set_interrupt_shadow(vcpu, 0);

	return 1;
}

static void svm_queue_exception(struct kvm_vcpu *vcpu)
{
	struct vcpu_svm *svm = to_svm(vcpu);
	unsigned nr = vcpu->arch.exception.nr;
	bool has_error_code = vcpu->arch.exception.has_error_code;
	u32 error_code = vcpu->arch.exception.error_code;

	kvm_deliver_exception_payload(vcpu);

	if (nr == BP_VECTOR && !nrips) {
		unsigned long rip, old_rip = kvm_rip_read(vcpu);

		/*
		 * For guest debugging where we have to reinject #BP if some
		 * INT3 is guest-owned:
		 * Emulate nRIP by moving RIP forward. Will fail if injection
		 * raises a fault that is not intercepted. Still better than
		 * failing in all cases.
		 */
		(void)svm_skip_emulated_instruction(vcpu);
		rip = kvm_rip_read(vcpu);
		svm->int3_rip = rip + svm->vmcb->save.cs.base;
		svm->int3_injected = rip - old_rip;
	}

	svm->vmcb->control.event_inj = nr
		| SVM_EVTINJ_VALID
		| (has_error_code ? SVM_EVTINJ_VALID_ERR : 0)
		| SVM_EVTINJ_TYPE_EXEPT;
	svm->vmcb->control.event_inj_err = error_code;
}

static void svm_init_erratum_383(void)
{
	u32 low, high;
	int err;
	u64 val;

	if (!static_cpu_has_bug(X86_BUG_AMD_TLB_MMATCH))
		return;

	/* Use _safe variants to not break nested virtualization */
	val = native_read_msr_safe(MSR_AMD64_DC_CFG, &err);
	if (err)
		return;

	val |= (1ULL << 47);

	low  = lower_32_bits(val);
	high = upper_32_bits(val);

	native_write_msr_safe(MSR_AMD64_DC_CFG, low, high);

	erratum_383_found = true;
}

static void svm_init_osvw(struct kvm_vcpu *vcpu)
{
	/*
	 * Guests should see errata 400 and 415 as fixed (assuming that
	 * HLT and IO instructions are intercepted).
	 */
	vcpu->arch.osvw.length = (osvw_len >= 3) ? (osvw_len) : 3;
	vcpu->arch.osvw.status = osvw_status & ~(6ULL);

	/*
	 * By increasing VCPU's osvw.length to 3 we are telling the guest that
	 * all osvw.status bits inside that length, including bit 0 (which is
	 * reserved for erratum 298), are valid. However, if host processor's
	 * osvw_len is 0 then osvw_status[0] carries no information. We need to
	 * be conservative here and therefore we tell the guest that erratum 298
	 * is present (because we really don't know).
	 */
	if (osvw_len == 0 && boot_cpu_data.x86 == 0x10)
		vcpu->arch.osvw.status |= 1;
}

static int has_svm(void)
{
	const char *msg;

	if (!cpu_has_svm(&msg)) {
		printk(KERN_INFO "has_svm: %s\n", msg);
		return 0;
	}

	if (cc_platform_has(CC_ATTR_GUEST_MEM_ENCRYPT)) {
		pr_info("KVM is unsupported when running as an SEV guest\n");
		return 0;
	}

	return 1;
}

void __svm_write_tsc_multiplier(u64 multiplier)
{
	preempt_disable();

	if (multiplier == __this_cpu_read(current_tsc_ratio))
		goto out;

	wrmsrl(MSR_AMD64_TSC_RATIO, multiplier);
	__this_cpu_write(current_tsc_ratio, multiplier);
out:
	preempt_enable();
}

static void svm_hardware_disable(void)
{
	/* Make sure we clean up behind us */
	if (tsc_scaling)
<<<<<<< HEAD
		wrmsrl(MSR_AMD64_TSC_RATIO, SVM_TSC_RATIO_DEFAULT);
=======
		__svm_write_tsc_multiplier(SVM_TSC_RATIO_DEFAULT);
>>>>>>> 88084a3d

	cpu_svm_disable();

	amd_pmu_disable_virt();
}

static int svm_hardware_enable(void)
{

	struct svm_cpu_data *sd;
	uint64_t efer;
	struct desc_struct *gdt;
	int me = raw_smp_processor_id();

	rdmsrl(MSR_EFER, efer);
	if (efer & EFER_SVME)
		return -EBUSY;

	if (!has_svm()) {
		pr_err("%s: err EOPNOTSUPP on %d\n", __func__, me);
		return -EINVAL;
	}
	sd = per_cpu(svm_data, me);
	if (!sd) {
		pr_err("%s: svm_data is NULL on %d\n", __func__, me);
		return -EINVAL;
	}

	sd->asid_generation = 1;
	sd->max_asid = cpuid_ebx(SVM_CPUID_FUNC) - 1;
	sd->next_asid = sd->max_asid + 1;
	sd->min_asid = max_sev_asid + 1;

	gdt = get_current_gdt_rw();
	sd->tss_desc = (struct kvm_ldttss_desc *)(gdt + GDT_ENTRY_TSS);

	wrmsrl(MSR_EFER, efer | EFER_SVME);

	wrmsrl(MSR_VM_HSAVE_PA, __sme_page_pa(sd->save_area));

	if (static_cpu_has(X86_FEATURE_TSCRATEMSR)) {
		/*
		 * Set the default value, even if we don't use TSC scaling
		 * to avoid having stale value in the msr
		 */
<<<<<<< HEAD
		wrmsrl(MSR_AMD64_TSC_RATIO, SVM_TSC_RATIO_DEFAULT);
		__this_cpu_write(current_tsc_ratio, SVM_TSC_RATIO_DEFAULT);
=======
		__svm_write_tsc_multiplier(SVM_TSC_RATIO_DEFAULT);
>>>>>>> 88084a3d
	}


	/*
	 * Get OSVW bits.
	 *
	 * Note that it is possible to have a system with mixed processor
	 * revisions and therefore different OSVW bits. If bits are not the same
	 * on different processors then choose the worst case (i.e. if erratum
	 * is present on one processor and not on another then assume that the
	 * erratum is present everywhere).
	 */
	if (cpu_has(&boot_cpu_data, X86_FEATURE_OSVW)) {
		uint64_t len, status = 0;
		int err;

		len = native_read_msr_safe(MSR_AMD64_OSVW_ID_LENGTH, &err);
		if (!err)
			status = native_read_msr_safe(MSR_AMD64_OSVW_STATUS,
						      &err);

		if (err)
			osvw_status = osvw_len = 0;
		else {
			if (len < osvw_len)
				osvw_len = len;
			osvw_status |= status;
			osvw_status &= (1ULL << osvw_len) - 1;
		}
	} else
		osvw_status = osvw_len = 0;

	svm_init_erratum_383();

	amd_pmu_enable_virt();

	return 0;
}

static void svm_cpu_uninit(int cpu)
{
	struct svm_cpu_data *sd = per_cpu(svm_data, cpu);

	if (!sd)
		return;

	per_cpu(svm_data, cpu) = NULL;
	kfree(sd->sev_vmcbs);
	__free_page(sd->save_area);
	kfree(sd);
}

static int svm_cpu_init(int cpu)
{
	struct svm_cpu_data *sd;
	int ret = -ENOMEM;

	sd = kzalloc(sizeof(struct svm_cpu_data), GFP_KERNEL);
	if (!sd)
		return ret;
	sd->cpu = cpu;
	sd->save_area = alloc_page(GFP_KERNEL | __GFP_ZERO);
	if (!sd->save_area)
		goto free_cpu_data;

	ret = sev_cpu_init(sd);
	if (ret)
		goto free_save_area;

	per_cpu(svm_data, cpu) = sd;

	return 0;

free_save_area:
	__free_page(sd->save_area);
free_cpu_data:
	kfree(sd);
	return ret;

}

static int direct_access_msr_slot(u32 msr)
{
	u32 i;

	for (i = 0; direct_access_msrs[i].index != MSR_INVALID; i++)
		if (direct_access_msrs[i].index == msr)
			return i;

	return -ENOENT;
}

static void set_shadow_msr_intercept(struct kvm_vcpu *vcpu, u32 msr, int read,
				     int write)
{
	struct vcpu_svm *svm = to_svm(vcpu);
	int slot = direct_access_msr_slot(msr);

	if (slot == -ENOENT)
		return;

	/* Set the shadow bitmaps to the desired intercept states */
	if (read)
		set_bit(slot, svm->shadow_msr_intercept.read);
	else
		clear_bit(slot, svm->shadow_msr_intercept.read);

	if (write)
		set_bit(slot, svm->shadow_msr_intercept.write);
	else
		clear_bit(slot, svm->shadow_msr_intercept.write);
}

static bool valid_msr_intercept(u32 index)
{
	return direct_access_msr_slot(index) != -ENOENT;
}

static bool msr_write_intercepted(struct kvm_vcpu *vcpu, u32 msr)
{
	u8 bit_write;
	unsigned long tmp;
	u32 offset;
	u32 *msrpm;

	msrpm = is_guest_mode(vcpu) ? to_svm(vcpu)->nested.msrpm:
				      to_svm(vcpu)->msrpm;

	offset    = svm_msrpm_offset(msr);
	bit_write = 2 * (msr & 0x0f) + 1;
	tmp       = msrpm[offset];

	BUG_ON(offset == MSR_INVALID);

	return !!test_bit(bit_write,  &tmp);
}

static void set_msr_interception_bitmap(struct kvm_vcpu *vcpu, u32 *msrpm,
					u32 msr, int read, int write)
{
	struct vcpu_svm *svm = to_svm(vcpu);
	u8 bit_read, bit_write;
	unsigned long tmp;
	u32 offset;

	/*
	 * If this warning triggers extend the direct_access_msrs list at the
	 * beginning of the file
	 */
	WARN_ON(!valid_msr_intercept(msr));

	/* Enforce non allowed MSRs to trap */
	if (read && !kvm_msr_allowed(vcpu, msr, KVM_MSR_FILTER_READ))
		read = 0;

	if (write && !kvm_msr_allowed(vcpu, msr, KVM_MSR_FILTER_WRITE))
		write = 0;

	offset    = svm_msrpm_offset(msr);
	bit_read  = 2 * (msr & 0x0f);
	bit_write = 2 * (msr & 0x0f) + 1;
	tmp       = msrpm[offset];

	BUG_ON(offset == MSR_INVALID);

	read  ? clear_bit(bit_read,  &tmp) : set_bit(bit_read,  &tmp);
	write ? clear_bit(bit_write, &tmp) : set_bit(bit_write, &tmp);

	msrpm[offset] = tmp;

	svm_hv_vmcb_dirty_nested_enlightenments(vcpu);
	svm->nested.force_msr_bitmap_recalc = true;
}

void set_msr_interception(struct kvm_vcpu *vcpu, u32 *msrpm, u32 msr,
			  int read, int write)
{
	set_shadow_msr_intercept(vcpu, msr, read, write);
	set_msr_interception_bitmap(vcpu, msrpm, msr, read, write);
}

u32 *svm_vcpu_alloc_msrpm(void)
{
	unsigned int order = get_order(MSRPM_SIZE);
	struct page *pages = alloc_pages(GFP_KERNEL_ACCOUNT, order);
	u32 *msrpm;

	if (!pages)
		return NULL;

	msrpm = page_address(pages);
	memset(msrpm, 0xff, PAGE_SIZE * (1 << order));

	return msrpm;
}

void svm_vcpu_init_msrpm(struct kvm_vcpu *vcpu, u32 *msrpm)
{
	int i;

	for (i = 0; direct_access_msrs[i].index != MSR_INVALID; i++) {
		if (!direct_access_msrs[i].always)
			continue;
		set_msr_interception(vcpu, msrpm, direct_access_msrs[i].index, 1, 1);
	}
}


void svm_vcpu_free_msrpm(u32 *msrpm)
{
	__free_pages(virt_to_page(msrpm), get_order(MSRPM_SIZE));
}

static void svm_msr_filter_changed(struct kvm_vcpu *vcpu)
{
	struct vcpu_svm *svm = to_svm(vcpu);
	u32 i;

	/*
	 * Set intercept permissions for all direct access MSRs again. They
	 * will automatically get filtered through the MSR filter, so we are
	 * back in sync after this.
	 */
	for (i = 0; direct_access_msrs[i].index != MSR_INVALID; i++) {
		u32 msr = direct_access_msrs[i].index;
		u32 read = test_bit(i, svm->shadow_msr_intercept.read);
		u32 write = test_bit(i, svm->shadow_msr_intercept.write);

		set_msr_interception_bitmap(vcpu, svm->msrpm, msr, read, write);
	}
}

static void add_msr_offset(u32 offset)
{
	int i;

	for (i = 0; i < MSRPM_OFFSETS; ++i) {

		/* Offset already in list? */
		if (msrpm_offsets[i] == offset)
			return;

		/* Slot used by another offset? */
		if (msrpm_offsets[i] != MSR_INVALID)
			continue;

		/* Add offset to list */
		msrpm_offsets[i] = offset;

		return;
	}

	/*
	 * If this BUG triggers the msrpm_offsets table has an overflow. Just
	 * increase MSRPM_OFFSETS in this case.
	 */
	BUG();
}

static void init_msrpm_offsets(void)
{
	int i;

	memset(msrpm_offsets, 0xff, sizeof(msrpm_offsets));

	for (i = 0; direct_access_msrs[i].index != MSR_INVALID; i++) {
		u32 offset;

		offset = svm_msrpm_offset(direct_access_msrs[i].index);
		BUG_ON(offset == MSR_INVALID);

		add_msr_offset(offset);
	}
}

void svm_copy_lbrs(struct vmcb *to_vmcb, struct vmcb *from_vmcb)
{
	to_vmcb->save.dbgctl		= from_vmcb->save.dbgctl;
	to_vmcb->save.br_from		= from_vmcb->save.br_from;
	to_vmcb->save.br_to		= from_vmcb->save.br_to;
	to_vmcb->save.last_excp_from	= from_vmcb->save.last_excp_from;
	to_vmcb->save.last_excp_to	= from_vmcb->save.last_excp_to;

	vmcb_mark_dirty(to_vmcb, VMCB_LBR);
}

static void svm_enable_lbrv(struct kvm_vcpu *vcpu)
{
	struct vcpu_svm *svm = to_svm(vcpu);

	svm->vmcb->control.virt_ext |= LBR_CTL_ENABLE_MASK;
	set_msr_interception(vcpu, svm->msrpm, MSR_IA32_LASTBRANCHFROMIP, 1, 1);
	set_msr_interception(vcpu, svm->msrpm, MSR_IA32_LASTBRANCHTOIP, 1, 1);
	set_msr_interception(vcpu, svm->msrpm, MSR_IA32_LASTINTFROMIP, 1, 1);
	set_msr_interception(vcpu, svm->msrpm, MSR_IA32_LASTINTTOIP, 1, 1);

	/* Move the LBR msrs to the vmcb02 so that the guest can see them. */
	if (is_guest_mode(vcpu))
		svm_copy_lbrs(svm->vmcb, svm->vmcb01.ptr);
}

static void svm_disable_lbrv(struct kvm_vcpu *vcpu)
{
	struct vcpu_svm *svm = to_svm(vcpu);

	svm->vmcb->control.virt_ext &= ~LBR_CTL_ENABLE_MASK;
	set_msr_interception(vcpu, svm->msrpm, MSR_IA32_LASTBRANCHFROMIP, 0, 0);
	set_msr_interception(vcpu, svm->msrpm, MSR_IA32_LASTBRANCHTOIP, 0, 0);
	set_msr_interception(vcpu, svm->msrpm, MSR_IA32_LASTINTFROMIP, 0, 0);
	set_msr_interception(vcpu, svm->msrpm, MSR_IA32_LASTINTTOIP, 0, 0);

	/*
	 * Move the LBR msrs back to the vmcb01 to avoid copying them
	 * on nested guest entries.
	 */
	if (is_guest_mode(vcpu))
		svm_copy_lbrs(svm->vmcb01.ptr, svm->vmcb);
}

static int svm_get_lbr_msr(struct vcpu_svm *svm, u32 index)
{
	/*
	 * If the LBR virtualization is disabled, the LBR msrs are always
	 * kept in the vmcb01 to avoid copying them on nested guest entries.
	 *
	 * If nested, and the LBR virtualization is enabled/disabled, the msrs
	 * are moved between the vmcb01 and vmcb02 as needed.
	 */
	struct vmcb *vmcb =
		(svm->vmcb->control.virt_ext & LBR_CTL_ENABLE_MASK) ?
			svm->vmcb : svm->vmcb01.ptr;

	switch (index) {
	case MSR_IA32_DEBUGCTLMSR:
		return vmcb->save.dbgctl;
	case MSR_IA32_LASTBRANCHFROMIP:
		return vmcb->save.br_from;
	case MSR_IA32_LASTBRANCHTOIP:
		return vmcb->save.br_to;
	case MSR_IA32_LASTINTFROMIP:
		return vmcb->save.last_excp_from;
	case MSR_IA32_LASTINTTOIP:
		return vmcb->save.last_excp_to;
	default:
		KVM_BUG(false, svm->vcpu.kvm,
			"%s: Unknown MSR 0x%x", __func__, index);
		return 0;
	}
}

void svm_update_lbrv(struct kvm_vcpu *vcpu)
{
	struct vcpu_svm *svm = to_svm(vcpu);

	bool enable_lbrv = svm_get_lbr_msr(svm, MSR_IA32_DEBUGCTLMSR) &
					   DEBUGCTLMSR_LBR;

	bool current_enable_lbrv = !!(svm->vmcb->control.virt_ext &
				      LBR_CTL_ENABLE_MASK);

	if (unlikely(is_guest_mode(vcpu) && svm->lbrv_enabled))
		if (unlikely(svm->nested.ctl.virt_ext & LBR_CTL_ENABLE_MASK))
			enable_lbrv = true;

	if (enable_lbrv == current_enable_lbrv)
		return;

	if (enable_lbrv)
		svm_enable_lbrv(vcpu);
	else
		svm_disable_lbrv(vcpu);
}

void disable_nmi_singlestep(struct vcpu_svm *svm)
{
	svm->nmi_singlestep = false;

	if (!(svm->vcpu.guest_debug & KVM_GUESTDBG_SINGLESTEP)) {
		/* Clear our flags if they were not set by the guest */
		if (!(svm->nmi_singlestep_guest_rflags & X86_EFLAGS_TF))
			svm->vmcb->save.rflags &= ~X86_EFLAGS_TF;
		if (!(svm->nmi_singlestep_guest_rflags & X86_EFLAGS_RF))
			svm->vmcb->save.rflags &= ~X86_EFLAGS_RF;
	}
}

static void grow_ple_window(struct kvm_vcpu *vcpu)
{
	struct vcpu_svm *svm = to_svm(vcpu);
	struct vmcb_control_area *control = &svm->vmcb->control;
	int old = control->pause_filter_count;

	if (kvm_pause_in_guest(vcpu->kvm))
		return;

	control->pause_filter_count = __grow_ple_window(old,
							pause_filter_count,
							pause_filter_count_grow,
							pause_filter_count_max);

	if (control->pause_filter_count != old) {
		vmcb_mark_dirty(svm->vmcb, VMCB_INTERCEPTS);
		trace_kvm_ple_window_update(vcpu->vcpu_id,
					    control->pause_filter_count, old);
	}
}

static void shrink_ple_window(struct kvm_vcpu *vcpu)
{
	struct vcpu_svm *svm = to_svm(vcpu);
	struct vmcb_control_area *control = &svm->vmcb->control;
	int old = control->pause_filter_count;

	if (kvm_pause_in_guest(vcpu->kvm))
		return;

	control->pause_filter_count =
				__shrink_ple_window(old,
						    pause_filter_count,
						    pause_filter_count_shrink,
						    pause_filter_count);
	if (control->pause_filter_count != old) {
		vmcb_mark_dirty(svm->vmcb, VMCB_INTERCEPTS);
		trace_kvm_ple_window_update(vcpu->vcpu_id,
					    control->pause_filter_count, old);
	}
}

static void svm_hardware_unsetup(void)
{
	int cpu;

	sev_hardware_unsetup();

	for_each_possible_cpu(cpu)
		svm_cpu_uninit(cpu);

	__free_pages(pfn_to_page(iopm_base >> PAGE_SHIFT),
	get_order(IOPM_SIZE));
	iopm_base = 0;
}

static void init_seg(struct vmcb_seg *seg)
{
	seg->selector = 0;
	seg->attrib = SVM_SELECTOR_P_MASK | SVM_SELECTOR_S_MASK |
		      SVM_SELECTOR_WRITE_MASK; /* Read/Write Data Segment */
	seg->limit = 0xffff;
	seg->base = 0;
}

static void init_sys_seg(struct vmcb_seg *seg, uint32_t type)
{
	seg->selector = 0;
	seg->attrib = SVM_SELECTOR_P_MASK | type;
	seg->limit = 0xffff;
	seg->base = 0;
}

static u64 svm_get_l2_tsc_offset(struct kvm_vcpu *vcpu)
{
	struct vcpu_svm *svm = to_svm(vcpu);

	return svm->nested.ctl.tsc_offset;
}

static u64 svm_get_l2_tsc_multiplier(struct kvm_vcpu *vcpu)
{
	struct vcpu_svm *svm = to_svm(vcpu);

	return svm->tsc_ratio_msr;
}

static void svm_write_tsc_offset(struct kvm_vcpu *vcpu, u64 offset)
{
	struct vcpu_svm *svm = to_svm(vcpu);

	svm->vmcb01.ptr->control.tsc_offset = vcpu->arch.l1_tsc_offset;
	svm->vmcb->control.tsc_offset = offset;
	vmcb_mark_dirty(svm->vmcb, VMCB_INTERCEPTS);
}

static void svm_write_tsc_multiplier(struct kvm_vcpu *vcpu, u64 multiplier)
{
	__svm_write_tsc_multiplier(multiplier);
}


/* Evaluate instruction intercepts that depend on guest CPUID features. */
static void svm_recalc_instruction_intercepts(struct kvm_vcpu *vcpu,
					      struct vcpu_svm *svm)
{
	/*
	 * Intercept INVPCID if shadow paging is enabled to sync/free shadow
	 * roots, or if INVPCID is disabled in the guest to inject #UD.
	 */
	if (kvm_cpu_cap_has(X86_FEATURE_INVPCID)) {
		if (!npt_enabled ||
		    !guest_cpuid_has(&svm->vcpu, X86_FEATURE_INVPCID))
			svm_set_intercept(svm, INTERCEPT_INVPCID);
		else
			svm_clr_intercept(svm, INTERCEPT_INVPCID);
	}

	if (kvm_cpu_cap_has(X86_FEATURE_RDTSCP)) {
		if (guest_cpuid_has(vcpu, X86_FEATURE_RDTSCP))
			svm_clr_intercept(svm, INTERCEPT_RDTSCP);
		else
			svm_set_intercept(svm, INTERCEPT_RDTSCP);
	}
}

static inline void init_vmcb_after_set_cpuid(struct kvm_vcpu *vcpu)
{
	struct vcpu_svm *svm = to_svm(vcpu);

	if (guest_cpuid_is_intel(vcpu)) {
		/*
		 * We must intercept SYSENTER_EIP and SYSENTER_ESP
		 * accesses because the processor only stores 32 bits.
		 * For the same reason we cannot use virtual VMLOAD/VMSAVE.
		 */
		svm_set_intercept(svm, INTERCEPT_VMLOAD);
		svm_set_intercept(svm, INTERCEPT_VMSAVE);
		svm->vmcb->control.virt_ext &= ~VIRTUAL_VMLOAD_VMSAVE_ENABLE_MASK;

		set_msr_interception(vcpu, svm->msrpm, MSR_IA32_SYSENTER_EIP, 0, 0);
		set_msr_interception(vcpu, svm->msrpm, MSR_IA32_SYSENTER_ESP, 0, 0);

		svm->v_vmload_vmsave_enabled = false;
	} else {
		/*
		 * If hardware supports Virtual VMLOAD VMSAVE then enable it
		 * in VMCB and clear intercepts to avoid #VMEXIT.
		 */
		if (vls) {
			svm_clr_intercept(svm, INTERCEPT_VMLOAD);
			svm_clr_intercept(svm, INTERCEPT_VMSAVE);
			svm->vmcb->control.virt_ext |= VIRTUAL_VMLOAD_VMSAVE_ENABLE_MASK;
		}
		/* No need to intercept these MSRs */
		set_msr_interception(vcpu, svm->msrpm, MSR_IA32_SYSENTER_EIP, 1, 1);
		set_msr_interception(vcpu, svm->msrpm, MSR_IA32_SYSENTER_ESP, 1, 1);
	}
}

static void init_vmcb(struct kvm_vcpu *vcpu)
{
	struct vcpu_svm *svm = to_svm(vcpu);
	struct vmcb *vmcb = svm->vmcb01.ptr;
	struct vmcb_control_area *control = &vmcb->control;
	struct vmcb_save_area *save = &vmcb->save;

	svm_set_intercept(svm, INTERCEPT_CR0_READ);
	svm_set_intercept(svm, INTERCEPT_CR3_READ);
	svm_set_intercept(svm, INTERCEPT_CR4_READ);
	svm_set_intercept(svm, INTERCEPT_CR0_WRITE);
	svm_set_intercept(svm, INTERCEPT_CR3_WRITE);
	svm_set_intercept(svm, INTERCEPT_CR4_WRITE);
	if (!kvm_vcpu_apicv_active(vcpu))
		svm_set_intercept(svm, INTERCEPT_CR8_WRITE);

	set_dr_intercepts(svm);

	set_exception_intercept(svm, PF_VECTOR);
	set_exception_intercept(svm, UD_VECTOR);
	set_exception_intercept(svm, MC_VECTOR);
	set_exception_intercept(svm, AC_VECTOR);
	set_exception_intercept(svm, DB_VECTOR);
	/*
	 * Guest access to VMware backdoor ports could legitimately
	 * trigger #GP because of TSS I/O permission bitmap.
	 * We intercept those #GP and allow access to them anyway
	 * as VMware does.  Don't intercept #GP for SEV guests as KVM can't
	 * decrypt guest memory to decode the faulting instruction.
	 */
	if (enable_vmware_backdoor && !sev_guest(vcpu->kvm))
		set_exception_intercept(svm, GP_VECTOR);

	svm_set_intercept(svm, INTERCEPT_INTR);
	svm_set_intercept(svm, INTERCEPT_NMI);

	if (intercept_smi)
		svm_set_intercept(svm, INTERCEPT_SMI);

	svm_set_intercept(svm, INTERCEPT_SELECTIVE_CR0);
	svm_set_intercept(svm, INTERCEPT_RDPMC);
	svm_set_intercept(svm, INTERCEPT_CPUID);
	svm_set_intercept(svm, INTERCEPT_INVD);
	svm_set_intercept(svm, INTERCEPT_INVLPG);
	svm_set_intercept(svm, INTERCEPT_INVLPGA);
	svm_set_intercept(svm, INTERCEPT_IOIO_PROT);
	svm_set_intercept(svm, INTERCEPT_MSR_PROT);
	svm_set_intercept(svm, INTERCEPT_TASK_SWITCH);
	svm_set_intercept(svm, INTERCEPT_SHUTDOWN);
	svm_set_intercept(svm, INTERCEPT_VMRUN);
	svm_set_intercept(svm, INTERCEPT_VMMCALL);
	svm_set_intercept(svm, INTERCEPT_VMLOAD);
	svm_set_intercept(svm, INTERCEPT_VMSAVE);
	svm_set_intercept(svm, INTERCEPT_STGI);
	svm_set_intercept(svm, INTERCEPT_CLGI);
	svm_set_intercept(svm, INTERCEPT_SKINIT);
	svm_set_intercept(svm, INTERCEPT_WBINVD);
	svm_set_intercept(svm, INTERCEPT_XSETBV);
	svm_set_intercept(svm, INTERCEPT_RDPRU);
	svm_set_intercept(svm, INTERCEPT_RSM);

	if (!kvm_mwait_in_guest(vcpu->kvm)) {
		svm_set_intercept(svm, INTERCEPT_MONITOR);
		svm_set_intercept(svm, INTERCEPT_MWAIT);
	}

	if (!kvm_hlt_in_guest(vcpu->kvm))
		svm_set_intercept(svm, INTERCEPT_HLT);

	control->iopm_base_pa = __sme_set(iopm_base);
	control->msrpm_base_pa = __sme_set(__pa(svm->msrpm));
	control->int_ctl = V_INTR_MASKING_MASK;

	init_seg(&save->es);
	init_seg(&save->ss);
	init_seg(&save->ds);
	init_seg(&save->fs);
	init_seg(&save->gs);

	save->cs.selector = 0xf000;
	save->cs.base = 0xffff0000;
	/* Executable/Readable Code Segment */
	save->cs.attrib = SVM_SELECTOR_READ_MASK | SVM_SELECTOR_P_MASK |
		SVM_SELECTOR_S_MASK | SVM_SELECTOR_CODE_MASK;
	save->cs.limit = 0xffff;

	save->gdtr.base = 0;
	save->gdtr.limit = 0xffff;
	save->idtr.base = 0;
	save->idtr.limit = 0xffff;

	init_sys_seg(&save->ldtr, SEG_TYPE_LDT);
	init_sys_seg(&save->tr, SEG_TYPE_BUSY_TSS16);

	if (npt_enabled) {
		/* Setup VMCB for Nested Paging */
		control->nested_ctl |= SVM_NESTED_CTL_NP_ENABLE;
		svm_clr_intercept(svm, INTERCEPT_INVLPG);
		clr_exception_intercept(svm, PF_VECTOR);
		svm_clr_intercept(svm, INTERCEPT_CR3_READ);
		svm_clr_intercept(svm, INTERCEPT_CR3_WRITE);
		save->g_pat = vcpu->arch.pat;
		save->cr3 = 0;
	}
	svm->current_vmcb->asid_generation = 0;
	svm->asid = 0;

	svm->nested.vmcb12_gpa = INVALID_GPA;
	svm->nested.last_vmcb12_gpa = INVALID_GPA;

	if (!kvm_pause_in_guest(vcpu->kvm)) {
		control->pause_filter_count = pause_filter_count;
		if (pause_filter_thresh)
			control->pause_filter_thresh = pause_filter_thresh;
		svm_set_intercept(svm, INTERCEPT_PAUSE);
	} else {
		svm_clr_intercept(svm, INTERCEPT_PAUSE);
	}

	svm_recalc_instruction_intercepts(vcpu, svm);

	/*
	 * If the host supports V_SPEC_CTRL then disable the interception
	 * of MSR_IA32_SPEC_CTRL.
	 */
	if (boot_cpu_has(X86_FEATURE_V_SPEC_CTRL))
		set_msr_interception(vcpu, svm->msrpm, MSR_IA32_SPEC_CTRL, 1, 1);

	if (kvm_vcpu_apicv_active(vcpu))
		avic_init_vmcb(svm, vmcb);

	if (vgif) {
		svm_clr_intercept(svm, INTERCEPT_STGI);
		svm_clr_intercept(svm, INTERCEPT_CLGI);
		svm->vmcb->control.int_ctl |= V_GIF_ENABLE_MASK;
	}

	if (sev_guest(vcpu->kvm))
		sev_init_vmcb(svm);

	svm_hv_init_vmcb(vmcb);
	init_vmcb_after_set_cpuid(vcpu);

	vmcb_mark_all_dirty(vmcb);

	enable_gif(svm);
}

static void __svm_vcpu_reset(struct kvm_vcpu *vcpu)
{
	struct vcpu_svm *svm = to_svm(vcpu);

	svm_vcpu_init_msrpm(vcpu, svm->msrpm);

	svm_init_osvw(vcpu);
	vcpu->arch.microcode_version = 0x01000065;
	svm->tsc_ratio_msr = kvm_default_tsc_scaling_ratio;

	if (sev_es_guest(vcpu->kvm))
		sev_es_vcpu_reset(svm);
}

static void svm_vcpu_reset(struct kvm_vcpu *vcpu, bool init_event)
{
	struct vcpu_svm *svm = to_svm(vcpu);

	svm->spec_ctrl = 0;
	svm->virt_spec_ctrl = 0;

	init_vmcb(vcpu);

	if (!init_event)
		__svm_vcpu_reset(vcpu);
}

void svm_switch_vmcb(struct vcpu_svm *svm, struct kvm_vmcb_info *target_vmcb)
{
	svm->current_vmcb = target_vmcb;
	svm->vmcb = target_vmcb->ptr;
}

static int svm_vcpu_create(struct kvm_vcpu *vcpu)
{
	struct vcpu_svm *svm;
	struct page *vmcb01_page;
	struct page *vmsa_page = NULL;
	int err;

	BUILD_BUG_ON(offsetof(struct vcpu_svm, vcpu) != 0);
	svm = to_svm(vcpu);

	err = -ENOMEM;
	vmcb01_page = alloc_page(GFP_KERNEL_ACCOUNT | __GFP_ZERO);
	if (!vmcb01_page)
		goto out;

	if (sev_es_guest(vcpu->kvm)) {
		/*
		 * SEV-ES guests require a separate VMSA page used to contain
		 * the encrypted register state of the guest.
		 */
		vmsa_page = alloc_page(GFP_KERNEL_ACCOUNT | __GFP_ZERO);
		if (!vmsa_page)
			goto error_free_vmcb_page;

		/*
		 * SEV-ES guests maintain an encrypted version of their FPU
		 * state which is restored and saved on VMRUN and VMEXIT.
		 * Mark vcpu->arch.guest_fpu->fpstate as scratch so it won't
		 * do xsave/xrstor on it.
		 */
		fpstate_set_confidential(&vcpu->arch.guest_fpu);
	}

	err = avic_init_vcpu(svm);
	if (err)
		goto error_free_vmsa_page;

	svm->msrpm = svm_vcpu_alloc_msrpm();
	if (!svm->msrpm) {
		err = -ENOMEM;
		goto error_free_vmsa_page;
	}

	svm->vmcb01.ptr = page_address(vmcb01_page);
	svm->vmcb01.pa = __sme_set(page_to_pfn(vmcb01_page) << PAGE_SHIFT);
	svm_switch_vmcb(svm, &svm->vmcb01);

	if (vmsa_page)
		svm->sev_es.vmsa = page_address(vmsa_page);

	svm->guest_state_loaded = false;

	return 0;

error_free_vmsa_page:
	if (vmsa_page)
		__free_page(vmsa_page);
error_free_vmcb_page:
	__free_page(vmcb01_page);
out:
	return err;
}

static void svm_clear_current_vmcb(struct vmcb *vmcb)
{
	int i;

	for_each_online_cpu(i)
		cmpxchg(&per_cpu(svm_data, i)->current_vmcb, vmcb, NULL);
}

static void svm_vcpu_free(struct kvm_vcpu *vcpu)
{
	struct vcpu_svm *svm = to_svm(vcpu);

	/*
	 * The vmcb page can be recycled, causing a false negative in
	 * svm_vcpu_load(). So, ensure that no logical CPU has this
	 * vmcb page recorded as its current vmcb.
	 */
	svm_clear_current_vmcb(svm->vmcb);

	svm_free_nested(svm);

	sev_free_vcpu(vcpu);

	__free_page(pfn_to_page(__sme_clr(svm->vmcb01.pa) >> PAGE_SHIFT));
	__free_pages(virt_to_page(svm->msrpm), get_order(MSRPM_SIZE));
}

static void svm_prepare_switch_to_guest(struct kvm_vcpu *vcpu)
{
	struct vcpu_svm *svm = to_svm(vcpu);
	struct svm_cpu_data *sd = per_cpu(svm_data, vcpu->cpu);

	if (sev_es_guest(vcpu->kvm))
		sev_es_unmap_ghcb(svm);

	if (svm->guest_state_loaded)
		return;

	/*
	 * Save additional host state that will be restored on VMEXIT (sev-es)
	 * or subsequent vmload of host save area.
	 */
	vmsave(__sme_page_pa(sd->save_area));
	if (sev_es_guest(vcpu->kvm)) {
<<<<<<< HEAD
		struct vmcb_save_area *hostsa;
		hostsa = (struct vmcb_save_area *)(page_address(sd->save_area) + 0x400);

		sev_es_prepare_switch_to_guest(hostsa);
	}
=======
		struct sev_es_save_area *hostsa;
		hostsa = (struct sev_es_save_area *)(page_address(sd->save_area) + 0x400);
>>>>>>> 88084a3d

		sev_es_prepare_switch_to_guest(hostsa);
	}

	if (tsc_scaling)
		__svm_write_tsc_multiplier(vcpu->arch.tsc_scaling_ratio);

	if (likely(tsc_aux_uret_slot >= 0))
		kvm_set_user_return_msr(tsc_aux_uret_slot, svm->tsc_aux, -1ull);

	svm->guest_state_loaded = true;
}

static void svm_prepare_host_switch(struct kvm_vcpu *vcpu)
{
	to_svm(vcpu)->guest_state_loaded = false;
}

static void svm_vcpu_load(struct kvm_vcpu *vcpu, int cpu)
{
	struct vcpu_svm *svm = to_svm(vcpu);
	struct svm_cpu_data *sd = per_cpu(svm_data, cpu);

	if (sd->current_vmcb != svm->vmcb) {
		sd->current_vmcb = svm->vmcb;
		indirect_branch_prediction_barrier();
	}
	if (kvm_vcpu_apicv_active(vcpu))
		__avic_vcpu_load(vcpu, cpu);
}

static void svm_vcpu_put(struct kvm_vcpu *vcpu)
{
	if (kvm_vcpu_apicv_active(vcpu))
		__avic_vcpu_put(vcpu);

	svm_prepare_host_switch(vcpu);

	++vcpu->stat.host_state_reload;
}

static unsigned long svm_get_rflags(struct kvm_vcpu *vcpu)
{
	struct vcpu_svm *svm = to_svm(vcpu);
	unsigned long rflags = svm->vmcb->save.rflags;

	if (svm->nmi_singlestep) {
		/* Hide our flags if they were not set by the guest */
		if (!(svm->nmi_singlestep_guest_rflags & X86_EFLAGS_TF))
			rflags &= ~X86_EFLAGS_TF;
		if (!(svm->nmi_singlestep_guest_rflags & X86_EFLAGS_RF))
			rflags &= ~X86_EFLAGS_RF;
	}
	return rflags;
}

static void svm_set_rflags(struct kvm_vcpu *vcpu, unsigned long rflags)
{
	if (to_svm(vcpu)->nmi_singlestep)
		rflags |= (X86_EFLAGS_TF | X86_EFLAGS_RF);

       /*
        * Any change of EFLAGS.VM is accompanied by a reload of SS
        * (caused by either a task switch or an inter-privilege IRET),
        * so we do not need to update the CPL here.
        */
	to_svm(vcpu)->vmcb->save.rflags = rflags;
}

static bool svm_get_if_flag(struct kvm_vcpu *vcpu)
{
	struct vmcb *vmcb = to_svm(vcpu)->vmcb;

	return sev_es_guest(vcpu->kvm)
		? vmcb->control.int_state & SVM_GUEST_INTERRUPT_MASK
		: kvm_get_rflags(vcpu) & X86_EFLAGS_IF;
}

static void svm_cache_reg(struct kvm_vcpu *vcpu, enum kvm_reg reg)
{
	kvm_register_mark_available(vcpu, reg);

	switch (reg) {
	case VCPU_EXREG_PDPTR:
		/*
		 * When !npt_enabled, mmu->pdptrs[] is already available since
		 * it is always updated per SDM when moving to CRs.
		 */
		if (npt_enabled)
			load_pdptrs(vcpu, kvm_read_cr3(vcpu));
		break;
	default:
		KVM_BUG_ON(1, vcpu->kvm);
	}
}

static void svm_set_vintr(struct vcpu_svm *svm)
{
	struct vmcb_control_area *control;

	/*
	 * The following fields are ignored when AVIC is enabled
	 */
	WARN_ON(kvm_vcpu_apicv_activated(&svm->vcpu));

	svm_set_intercept(svm, INTERCEPT_VINTR);

	/*
	 * This is just a dummy VINTR to actually cause a vmexit to happen.
	 * Actual injection of virtual interrupts happens through EVENTINJ.
	 */
	control = &svm->vmcb->control;
	control->int_vector = 0x0;
	control->int_ctl &= ~V_INTR_PRIO_MASK;
	control->int_ctl |= V_IRQ_MASK |
		((/*control->int_vector >> 4*/ 0xf) << V_INTR_PRIO_SHIFT);
	vmcb_mark_dirty(svm->vmcb, VMCB_INTR);
}

static void svm_clear_vintr(struct vcpu_svm *svm)
{
	svm_clr_intercept(svm, INTERCEPT_VINTR);

	/* Drop int_ctl fields related to VINTR injection.  */
	svm->vmcb->control.int_ctl &= ~V_IRQ_INJECTION_BITS_MASK;
	if (is_guest_mode(&svm->vcpu)) {
		svm->vmcb01.ptr->control.int_ctl &= ~V_IRQ_INJECTION_BITS_MASK;

		WARN_ON((svm->vmcb->control.int_ctl & V_TPR_MASK) !=
			(svm->nested.ctl.int_ctl & V_TPR_MASK));

		svm->vmcb->control.int_ctl |= svm->nested.ctl.int_ctl &
			V_IRQ_INJECTION_BITS_MASK;

		svm->vmcb->control.int_vector = svm->nested.ctl.int_vector;
	}

	vmcb_mark_dirty(svm->vmcb, VMCB_INTR);
}

static struct vmcb_seg *svm_seg(struct kvm_vcpu *vcpu, int seg)
{
	struct vmcb_save_area *save = &to_svm(vcpu)->vmcb->save;
	struct vmcb_save_area *save01 = &to_svm(vcpu)->vmcb01.ptr->save;

	switch (seg) {
	case VCPU_SREG_CS: return &save->cs;
	case VCPU_SREG_DS: return &save->ds;
	case VCPU_SREG_ES: return &save->es;
	case VCPU_SREG_FS: return &save01->fs;
	case VCPU_SREG_GS: return &save01->gs;
	case VCPU_SREG_SS: return &save->ss;
	case VCPU_SREG_TR: return &save01->tr;
	case VCPU_SREG_LDTR: return &save01->ldtr;
	}
	BUG();
	return NULL;
}

static u64 svm_get_segment_base(struct kvm_vcpu *vcpu, int seg)
{
	struct vmcb_seg *s = svm_seg(vcpu, seg);

	return s->base;
}

static void svm_get_segment(struct kvm_vcpu *vcpu,
			    struct kvm_segment *var, int seg)
{
	struct vmcb_seg *s = svm_seg(vcpu, seg);

	var->base = s->base;
	var->limit = s->limit;
	var->selector = s->selector;
	var->type = s->attrib & SVM_SELECTOR_TYPE_MASK;
	var->s = (s->attrib >> SVM_SELECTOR_S_SHIFT) & 1;
	var->dpl = (s->attrib >> SVM_SELECTOR_DPL_SHIFT) & 3;
	var->present = (s->attrib >> SVM_SELECTOR_P_SHIFT) & 1;
	var->avl = (s->attrib >> SVM_SELECTOR_AVL_SHIFT) & 1;
	var->l = (s->attrib >> SVM_SELECTOR_L_SHIFT) & 1;
	var->db = (s->attrib >> SVM_SELECTOR_DB_SHIFT) & 1;

	/*
	 * AMD CPUs circa 2014 track the G bit for all segments except CS.
	 * However, the SVM spec states that the G bit is not observed by the
	 * CPU, and some VMware virtual CPUs drop the G bit for all segments.
	 * So let's synthesize a legal G bit for all segments, this helps
	 * running KVM nested. It also helps cross-vendor migration, because
	 * Intel's vmentry has a check on the 'G' bit.
	 */
	var->g = s->limit > 0xfffff;

	/*
	 * AMD's VMCB does not have an explicit unusable field, so emulate it
	 * for cross vendor migration purposes by "not present"
	 */
	var->unusable = !var->present;

	switch (seg) {
	case VCPU_SREG_TR:
		/*
		 * Work around a bug where the busy flag in the tr selector
		 * isn't exposed
		 */
		var->type |= 0x2;
		break;
	case VCPU_SREG_DS:
	case VCPU_SREG_ES:
	case VCPU_SREG_FS:
	case VCPU_SREG_GS:
		/*
		 * The accessed bit must always be set in the segment
		 * descriptor cache, although it can be cleared in the
		 * descriptor, the cached bit always remains at 1. Since
		 * Intel has a check on this, set it here to support
		 * cross-vendor migration.
		 */
		if (!var->unusable)
			var->type |= 0x1;
		break;
	case VCPU_SREG_SS:
		/*
		 * On AMD CPUs sometimes the DB bit in the segment
		 * descriptor is left as 1, although the whole segment has
		 * been made unusable. Clear it here to pass an Intel VMX
		 * entry check when cross vendor migrating.
		 */
		if (var->unusable)
			var->db = 0;
		/* This is symmetric with svm_set_segment() */
		var->dpl = to_svm(vcpu)->vmcb->save.cpl;
		break;
	}
}

static int svm_get_cpl(struct kvm_vcpu *vcpu)
{
	struct vmcb_save_area *save = &to_svm(vcpu)->vmcb->save;

	return save->cpl;
}

static void svm_get_cs_db_l_bits(struct kvm_vcpu *vcpu, int *db, int *l)
{
	struct kvm_segment cs;

	svm_get_segment(vcpu, &cs, VCPU_SREG_CS);
	*db = cs.db;
	*l = cs.l;
}

static void svm_get_idt(struct kvm_vcpu *vcpu, struct desc_ptr *dt)
{
	struct vcpu_svm *svm = to_svm(vcpu);

	dt->size = svm->vmcb->save.idtr.limit;
	dt->address = svm->vmcb->save.idtr.base;
}

static void svm_set_idt(struct kvm_vcpu *vcpu, struct desc_ptr *dt)
{
	struct vcpu_svm *svm = to_svm(vcpu);

	svm->vmcb->save.idtr.limit = dt->size;
	svm->vmcb->save.idtr.base = dt->address ;
	vmcb_mark_dirty(svm->vmcb, VMCB_DT);
}

static void svm_get_gdt(struct kvm_vcpu *vcpu, struct desc_ptr *dt)
{
	struct vcpu_svm *svm = to_svm(vcpu);

	dt->size = svm->vmcb->save.gdtr.limit;
	dt->address = svm->vmcb->save.gdtr.base;
}

static void svm_set_gdt(struct kvm_vcpu *vcpu, struct desc_ptr *dt)
{
	struct vcpu_svm *svm = to_svm(vcpu);

	svm->vmcb->save.gdtr.limit = dt->size;
	svm->vmcb->save.gdtr.base = dt->address ;
	vmcb_mark_dirty(svm->vmcb, VMCB_DT);
}

static void sev_post_set_cr3(struct kvm_vcpu *vcpu, unsigned long cr3)
{
	struct vcpu_svm *svm = to_svm(vcpu);

	/*
	 * For guests that don't set guest_state_protected, the cr3 update is
	 * handled via kvm_mmu_load() while entering the guest. For guests
	 * that do (SEV-ES/SEV-SNP), the cr3 update needs to be written to
	 * VMCB save area now, since the save area will become the initial
	 * contents of the VMSA, and future VMCB save area updates won't be
	 * seen.
	 */
	if (sev_es_guest(vcpu->kvm)) {
		svm->vmcb->save.cr3 = cr3;
		vmcb_mark_dirty(svm->vmcb, VMCB_CR);
	}
}

void svm_set_cr0(struct kvm_vcpu *vcpu, unsigned long cr0)
{
	struct vcpu_svm *svm = to_svm(vcpu);
	u64 hcr0 = cr0;
	bool old_paging = is_paging(vcpu);

#ifdef CONFIG_X86_64
	if (vcpu->arch.efer & EFER_LME && !vcpu->arch.guest_state_protected) {
		if (!is_paging(vcpu) && (cr0 & X86_CR0_PG)) {
			vcpu->arch.efer |= EFER_LMA;
			svm->vmcb->save.efer |= EFER_LMA | EFER_LME;
		}

		if (is_paging(vcpu) && !(cr0 & X86_CR0_PG)) {
			vcpu->arch.efer &= ~EFER_LMA;
			svm->vmcb->save.efer &= ~(EFER_LMA | EFER_LME);
		}
	}
#endif
	vcpu->arch.cr0 = cr0;

	if (!npt_enabled) {
		hcr0 |= X86_CR0_PG | X86_CR0_WP;
		if (old_paging != is_paging(vcpu))
			svm_set_cr4(vcpu, kvm_read_cr4(vcpu));
	}

	/*
	 * re-enable caching here because the QEMU bios
	 * does not do it - this results in some delay at
	 * reboot
	 */
	if (kvm_check_has_quirk(vcpu->kvm, KVM_X86_QUIRK_CD_NW_CLEARED))
		hcr0 &= ~(X86_CR0_CD | X86_CR0_NW);

	svm->vmcb->save.cr0 = hcr0;
	vmcb_mark_dirty(svm->vmcb, VMCB_CR);

	/*
	 * SEV-ES guests must always keep the CR intercepts cleared. CR
	 * tracking is done using the CR write traps.
	 */
	if (sev_es_guest(vcpu->kvm))
		return;

	if (hcr0 == cr0) {
		/* Selective CR0 write remains on.  */
		svm_clr_intercept(svm, INTERCEPT_CR0_READ);
		svm_clr_intercept(svm, INTERCEPT_CR0_WRITE);
	} else {
		svm_set_intercept(svm, INTERCEPT_CR0_READ);
		svm_set_intercept(svm, INTERCEPT_CR0_WRITE);
	}
}

static bool svm_is_valid_cr4(struct kvm_vcpu *vcpu, unsigned long cr4)
{
	return true;
}

void svm_set_cr4(struct kvm_vcpu *vcpu, unsigned long cr4)
{
	unsigned long host_cr4_mce = cr4_read_shadow() & X86_CR4_MCE;
	unsigned long old_cr4 = vcpu->arch.cr4;

	if (npt_enabled && ((old_cr4 ^ cr4) & X86_CR4_PGE))
		svm_flush_tlb_current(vcpu);

	vcpu->arch.cr4 = cr4;
	if (!npt_enabled) {
		cr4 |= X86_CR4_PAE;

		if (!is_paging(vcpu))
			cr4 &= ~(X86_CR4_SMEP | X86_CR4_SMAP | X86_CR4_PKE);
	}
	cr4 |= host_cr4_mce;
	to_svm(vcpu)->vmcb->save.cr4 = cr4;
	vmcb_mark_dirty(to_svm(vcpu)->vmcb, VMCB_CR);

	if ((cr4 ^ old_cr4) & (X86_CR4_OSXSAVE | X86_CR4_PKE))
		kvm_update_cpuid_runtime(vcpu);
}

static void svm_set_segment(struct kvm_vcpu *vcpu,
			    struct kvm_segment *var, int seg)
{
	struct vcpu_svm *svm = to_svm(vcpu);
	struct vmcb_seg *s = svm_seg(vcpu, seg);

	s->base = var->base;
	s->limit = var->limit;
	s->selector = var->selector;
	s->attrib = (var->type & SVM_SELECTOR_TYPE_MASK);
	s->attrib |= (var->s & 1) << SVM_SELECTOR_S_SHIFT;
	s->attrib |= (var->dpl & 3) << SVM_SELECTOR_DPL_SHIFT;
	s->attrib |= ((var->present & 1) && !var->unusable) << SVM_SELECTOR_P_SHIFT;
	s->attrib |= (var->avl & 1) << SVM_SELECTOR_AVL_SHIFT;
	s->attrib |= (var->l & 1) << SVM_SELECTOR_L_SHIFT;
	s->attrib |= (var->db & 1) << SVM_SELECTOR_DB_SHIFT;
	s->attrib |= (var->g & 1) << SVM_SELECTOR_G_SHIFT;

	/*
	 * This is always accurate, except if SYSRET returned to a segment
	 * with SS.DPL != 3.  Intel does not have this quirk, and always
	 * forces SS.DPL to 3 on sysret, so we ignore that case; fixing it
	 * would entail passing the CPL to userspace and back.
	 */
	if (seg == VCPU_SREG_SS)
		/* This is symmetric with svm_get_segment() */
		svm->vmcb->save.cpl = (var->dpl & 3);

	vmcb_mark_dirty(svm->vmcb, VMCB_SEG);
}

static void svm_update_exception_bitmap(struct kvm_vcpu *vcpu)
{
	struct vcpu_svm *svm = to_svm(vcpu);

	clr_exception_intercept(svm, BP_VECTOR);

	if (vcpu->guest_debug & KVM_GUESTDBG_ENABLE) {
		if (vcpu->guest_debug & KVM_GUESTDBG_USE_SW_BP)
			set_exception_intercept(svm, BP_VECTOR);
	}
}

static void new_asid(struct vcpu_svm *svm, struct svm_cpu_data *sd)
{
	if (sd->next_asid > sd->max_asid) {
		++sd->asid_generation;
		sd->next_asid = sd->min_asid;
		svm->vmcb->control.tlb_ctl = TLB_CONTROL_FLUSH_ALL_ASID;
		vmcb_mark_dirty(svm->vmcb, VMCB_ASID);
	}

	svm->current_vmcb->asid_generation = sd->asid_generation;
	svm->asid = sd->next_asid++;
}

static void svm_set_dr6(struct vcpu_svm *svm, unsigned long value)
{
	struct vmcb *vmcb = svm->vmcb;

	if (svm->vcpu.arch.guest_state_protected)
		return;

	if (unlikely(value != vmcb->save.dr6)) {
		vmcb->save.dr6 = value;
		vmcb_mark_dirty(vmcb, VMCB_DR);
	}
}

static void svm_sync_dirty_debug_regs(struct kvm_vcpu *vcpu)
{
	struct vcpu_svm *svm = to_svm(vcpu);

	if (vcpu->arch.guest_state_protected)
		return;

	get_debugreg(vcpu->arch.db[0], 0);
	get_debugreg(vcpu->arch.db[1], 1);
	get_debugreg(vcpu->arch.db[2], 2);
	get_debugreg(vcpu->arch.db[3], 3);
	/*
	 * We cannot reset svm->vmcb->save.dr6 to DR6_ACTIVE_LOW here,
	 * because db_interception might need it.  We can do it before vmentry.
	 */
	vcpu->arch.dr6 = svm->vmcb->save.dr6;
	vcpu->arch.dr7 = svm->vmcb->save.dr7;
	vcpu->arch.switch_db_regs &= ~KVM_DEBUGREG_WONT_EXIT;
	set_dr_intercepts(svm);
}

static void svm_set_dr7(struct kvm_vcpu *vcpu, unsigned long value)
{
	struct vcpu_svm *svm = to_svm(vcpu);

	if (vcpu->arch.guest_state_protected)
		return;

	svm->vmcb->save.dr7 = value;
	vmcb_mark_dirty(svm->vmcb, VMCB_DR);
}

static int pf_interception(struct kvm_vcpu *vcpu)
{
	struct vcpu_svm *svm = to_svm(vcpu);

	u64 fault_address = svm->vmcb->control.exit_info_2;
	u64 error_code = svm->vmcb->control.exit_info_1;

	return kvm_handle_page_fault(vcpu, error_code, fault_address,
			static_cpu_has(X86_FEATURE_DECODEASSISTS) ?
			svm->vmcb->control.insn_bytes : NULL,
			svm->vmcb->control.insn_len);
}

static int npf_interception(struct kvm_vcpu *vcpu)
{
	struct vcpu_svm *svm = to_svm(vcpu);

	u64 fault_address = svm->vmcb->control.exit_info_2;
	u64 error_code = svm->vmcb->control.exit_info_1;

	trace_kvm_page_fault(fault_address, error_code);
	return kvm_mmu_page_fault(vcpu, fault_address, error_code,
			static_cpu_has(X86_FEATURE_DECODEASSISTS) ?
			svm->vmcb->control.insn_bytes : NULL,
			svm->vmcb->control.insn_len);
}

static int db_interception(struct kvm_vcpu *vcpu)
{
	struct kvm_run *kvm_run = vcpu->run;
	struct vcpu_svm *svm = to_svm(vcpu);

	if (!(vcpu->guest_debug &
	      (KVM_GUESTDBG_SINGLESTEP | KVM_GUESTDBG_USE_HW_BP)) &&
		!svm->nmi_singlestep) {
		u32 payload = svm->vmcb->save.dr6 ^ DR6_ACTIVE_LOW;
		kvm_queue_exception_p(vcpu, DB_VECTOR, payload);
		return 1;
	}

	if (svm->nmi_singlestep) {
		disable_nmi_singlestep(svm);
		/* Make sure we check for pending NMIs upon entry */
		kvm_make_request(KVM_REQ_EVENT, vcpu);
	}

	if (vcpu->guest_debug &
	    (KVM_GUESTDBG_SINGLESTEP | KVM_GUESTDBG_USE_HW_BP)) {
		kvm_run->exit_reason = KVM_EXIT_DEBUG;
		kvm_run->debug.arch.dr6 = svm->vmcb->save.dr6;
		kvm_run->debug.arch.dr7 = svm->vmcb->save.dr7;
		kvm_run->debug.arch.pc =
			svm->vmcb->save.cs.base + svm->vmcb->save.rip;
		kvm_run->debug.arch.exception = DB_VECTOR;
		return 0;
	}

	return 1;
}

static int bp_interception(struct kvm_vcpu *vcpu)
{
	struct vcpu_svm *svm = to_svm(vcpu);
	struct kvm_run *kvm_run = vcpu->run;

	kvm_run->exit_reason = KVM_EXIT_DEBUG;
	kvm_run->debug.arch.pc = svm->vmcb->save.cs.base + svm->vmcb->save.rip;
	kvm_run->debug.arch.exception = BP_VECTOR;
	return 0;
}

static int ud_interception(struct kvm_vcpu *vcpu)
{
	return handle_ud(vcpu);
}

static int ac_interception(struct kvm_vcpu *vcpu)
{
	kvm_queue_exception_e(vcpu, AC_VECTOR, 0);
	return 1;
}

static bool is_erratum_383(void)
{
	int err, i;
	u64 value;

	if (!erratum_383_found)
		return false;

	value = native_read_msr_safe(MSR_IA32_MC0_STATUS, &err);
	if (err)
		return false;

	/* Bit 62 may or may not be set for this mce */
	value &= ~(1ULL << 62);

	if (value != 0xb600000000010015ULL)
		return false;

	/* Clear MCi_STATUS registers */
	for (i = 0; i < 6; ++i)
		native_write_msr_safe(MSR_IA32_MCx_STATUS(i), 0, 0);

	value = native_read_msr_safe(MSR_IA32_MCG_STATUS, &err);
	if (!err) {
		u32 low, high;

		value &= ~(1ULL << 2);
		low    = lower_32_bits(value);
		high   = upper_32_bits(value);

		native_write_msr_safe(MSR_IA32_MCG_STATUS, low, high);
	}

	/* Flush tlb to evict multi-match entries */
	__flush_tlb_all();

	return true;
}

static void svm_handle_mce(struct kvm_vcpu *vcpu)
{
	if (is_erratum_383()) {
		/*
		 * Erratum 383 triggered. Guest state is corrupt so kill the
		 * guest.
		 */
		pr_err("KVM: Guest triggered AMD Erratum 383\n");

		kvm_make_request(KVM_REQ_TRIPLE_FAULT, vcpu);

		return;
	}

	/*
	 * On an #MC intercept the MCE handler is not called automatically in
	 * the host. So do it by hand here.
	 */
	kvm_machine_check();
}

static int mc_interception(struct kvm_vcpu *vcpu)
{
	return 1;
}

static int shutdown_interception(struct kvm_vcpu *vcpu)
{
	struct kvm_run *kvm_run = vcpu->run;
	struct vcpu_svm *svm = to_svm(vcpu);

	/*
	 * The VM save area has already been encrypted so it
	 * cannot be reinitialized - just terminate.
	 */
	if (sev_es_guest(vcpu->kvm))
		return -EINVAL;

	/*
	 * VMCB is undefined after a SHUTDOWN intercept.  INIT the vCPU to put
	 * the VMCB in a known good state.  Unfortuately, KVM doesn't have
	 * KVM_MP_STATE_SHUTDOWN and can't add it without potentially breaking
	 * userspace.  At a platform view, INIT is acceptable behavior as
	 * there exist bare metal platforms that automatically INIT the CPU
	 * in response to shutdown.
	 */
	clear_page(svm->vmcb);
	kvm_vcpu_reset(vcpu, true);

	kvm_run->exit_reason = KVM_EXIT_SHUTDOWN;
	return 0;
}

static int io_interception(struct kvm_vcpu *vcpu)
{
	struct vcpu_svm *svm = to_svm(vcpu);
	u32 io_info = svm->vmcb->control.exit_info_1; /* address size bug? */
	int size, in, string;
	unsigned port;

	++vcpu->stat.io_exits;
	string = (io_info & SVM_IOIO_STR_MASK) != 0;
	in = (io_info & SVM_IOIO_TYPE_MASK) != 0;
	port = io_info >> 16;
	size = (io_info & SVM_IOIO_SIZE_MASK) >> SVM_IOIO_SIZE_SHIFT;

	if (string) {
		if (sev_es_guest(vcpu->kvm))
			return sev_es_string_io(svm, size, port, in);
		else
			return kvm_emulate_instruction(vcpu, 0);
	}

	svm->next_rip = svm->vmcb->control.exit_info_2;

	return kvm_fast_pio(vcpu, size, port, in);
}

static int nmi_interception(struct kvm_vcpu *vcpu)
{
	return 1;
}

static int smi_interception(struct kvm_vcpu *vcpu)
{
	return 1;
}

static int intr_interception(struct kvm_vcpu *vcpu)
{
	++vcpu->stat.irq_exits;
	return 1;
}

static int vmload_vmsave_interception(struct kvm_vcpu *vcpu, bool vmload)
{
	struct vcpu_svm *svm = to_svm(vcpu);
	struct vmcb *vmcb12;
	struct kvm_host_map map;
	int ret;

	if (nested_svm_check_permissions(vcpu))
		return 1;

	ret = kvm_vcpu_map(vcpu, gpa_to_gfn(svm->vmcb->save.rax), &map);
	if (ret) {
		if (ret == -EINVAL)
			kvm_inject_gp(vcpu, 0);
		return 1;
	}

	vmcb12 = map.hva;

	ret = kvm_skip_emulated_instruction(vcpu);

	if (vmload) {
		svm_copy_vmloadsave_state(svm->vmcb, vmcb12);
		svm->sysenter_eip_hi = 0;
		svm->sysenter_esp_hi = 0;
	} else {
		svm_copy_vmloadsave_state(vmcb12, svm->vmcb);
	}

	kvm_vcpu_unmap(vcpu, &map, true);

	return ret;
}

static int vmload_interception(struct kvm_vcpu *vcpu)
{
	return vmload_vmsave_interception(vcpu, true);
}

static int vmsave_interception(struct kvm_vcpu *vcpu)
{
	return vmload_vmsave_interception(vcpu, false);
}

static int vmrun_interception(struct kvm_vcpu *vcpu)
{
	if (nested_svm_check_permissions(vcpu))
		return 1;

	return nested_svm_vmrun(vcpu);
}

enum {
	NONE_SVM_INSTR,
	SVM_INSTR_VMRUN,
	SVM_INSTR_VMLOAD,
	SVM_INSTR_VMSAVE,
};

/* Return NONE_SVM_INSTR if not SVM instrs, otherwise return decode result */
static int svm_instr_opcode(struct kvm_vcpu *vcpu)
{
	struct x86_emulate_ctxt *ctxt = vcpu->arch.emulate_ctxt;

	if (ctxt->b != 0x1 || ctxt->opcode_len != 2)
		return NONE_SVM_INSTR;

	switch (ctxt->modrm) {
	case 0xd8: /* VMRUN */
		return SVM_INSTR_VMRUN;
	case 0xda: /* VMLOAD */
		return SVM_INSTR_VMLOAD;
	case 0xdb: /* VMSAVE */
		return SVM_INSTR_VMSAVE;
	default:
		break;
	}

	return NONE_SVM_INSTR;
}

static int emulate_svm_instr(struct kvm_vcpu *vcpu, int opcode)
{
	const int guest_mode_exit_codes[] = {
		[SVM_INSTR_VMRUN] = SVM_EXIT_VMRUN,
		[SVM_INSTR_VMLOAD] = SVM_EXIT_VMLOAD,
		[SVM_INSTR_VMSAVE] = SVM_EXIT_VMSAVE,
	};
	int (*const svm_instr_handlers[])(struct kvm_vcpu *vcpu) = {
		[SVM_INSTR_VMRUN] = vmrun_interception,
		[SVM_INSTR_VMLOAD] = vmload_interception,
		[SVM_INSTR_VMSAVE] = vmsave_interception,
	};
	struct vcpu_svm *svm = to_svm(vcpu);
	int ret;

	if (is_guest_mode(vcpu)) {
		/* Returns '1' or -errno on failure, '0' on success. */
		ret = nested_svm_simple_vmexit(svm, guest_mode_exit_codes[opcode]);
		if (ret)
			return ret;
		return 1;
	}
	return svm_instr_handlers[opcode](vcpu);
}

/*
 * #GP handling code. Note that #GP can be triggered under the following two
 * cases:
 *   1) SVM VM-related instructions (VMRUN/VMSAVE/VMLOAD) that trigger #GP on
 *      some AMD CPUs when EAX of these instructions are in the reserved memory
 *      regions (e.g. SMM memory on host).
 *   2) VMware backdoor
 */
static int gp_interception(struct kvm_vcpu *vcpu)
{
	struct vcpu_svm *svm = to_svm(vcpu);
	u32 error_code = svm->vmcb->control.exit_info_1;
	int opcode;

	/* Both #GP cases have zero error_code */
	if (error_code)
		goto reinject;

	/* Decode the instruction for usage later */
	if (x86_decode_emulated_instruction(vcpu, 0, NULL, 0) != EMULATION_OK)
		goto reinject;

	opcode = svm_instr_opcode(vcpu);

	if (opcode == NONE_SVM_INSTR) {
		if (!enable_vmware_backdoor)
			goto reinject;

		/*
		 * VMware backdoor emulation on #GP interception only handles
		 * IN{S}, OUT{S}, and RDPMC.
		 */
		if (!is_guest_mode(vcpu))
			return kvm_emulate_instruction(vcpu,
				EMULTYPE_VMWARE_GP | EMULTYPE_NO_DECODE);
	} else {
		/* All SVM instructions expect page aligned RAX */
		if (svm->vmcb->save.rax & ~PAGE_MASK)
			goto reinject;

		return emulate_svm_instr(vcpu, opcode);
	}

reinject:
	kvm_queue_exception_e(vcpu, GP_VECTOR, error_code);
	return 1;
}

void svm_set_gif(struct vcpu_svm *svm, bool value)
{
	if (value) {
		/*
		 * If VGIF is enabled, the STGI intercept is only added to
		 * detect the opening of the SMI/NMI window; remove it now.
		 * Likewise, clear the VINTR intercept, we will set it
		 * again while processing KVM_REQ_EVENT if needed.
		 */
		if (vgif)
			svm_clr_intercept(svm, INTERCEPT_STGI);
		if (svm_is_intercept(svm, INTERCEPT_VINTR))
			svm_clear_vintr(svm);

		enable_gif(svm);
		if (svm->vcpu.arch.smi_pending ||
		    svm->vcpu.arch.nmi_pending ||
		    kvm_cpu_has_injectable_intr(&svm->vcpu))
			kvm_make_request(KVM_REQ_EVENT, &svm->vcpu);
	} else {
		disable_gif(svm);

		/*
		 * After a CLGI no interrupts should come.  But if vGIF is
		 * in use, we still rely on the VINTR intercept (rather than
		 * STGI) to detect an open interrupt window.
		*/
		if (!vgif)
			svm_clear_vintr(svm);
	}
}

static int stgi_interception(struct kvm_vcpu *vcpu)
{
	int ret;

	if (nested_svm_check_permissions(vcpu))
		return 1;

	ret = kvm_skip_emulated_instruction(vcpu);
	svm_set_gif(to_svm(vcpu), true);
	return ret;
}

static int clgi_interception(struct kvm_vcpu *vcpu)
{
	int ret;

	if (nested_svm_check_permissions(vcpu))
		return 1;

	ret = kvm_skip_emulated_instruction(vcpu);
	svm_set_gif(to_svm(vcpu), false);
	return ret;
}

static int invlpga_interception(struct kvm_vcpu *vcpu)
{
	gva_t gva = kvm_rax_read(vcpu);
	u32 asid = kvm_rcx_read(vcpu);

	/* FIXME: Handle an address size prefix. */
	if (!is_long_mode(vcpu))
		gva = (u32)gva;

	trace_kvm_invlpga(to_svm(vcpu)->vmcb->save.rip, asid, gva);

	/* Let's treat INVLPGA the same as INVLPG (can be optimized!) */
	kvm_mmu_invlpg(vcpu, gva);

	return kvm_skip_emulated_instruction(vcpu);
}

static int skinit_interception(struct kvm_vcpu *vcpu)
{
	trace_kvm_skinit(to_svm(vcpu)->vmcb->save.rip, kvm_rax_read(vcpu));

	kvm_queue_exception(vcpu, UD_VECTOR);
	return 1;
}

static int task_switch_interception(struct kvm_vcpu *vcpu)
{
	struct vcpu_svm *svm = to_svm(vcpu);
	u16 tss_selector;
	int reason;
	int int_type = svm->vmcb->control.exit_int_info &
		SVM_EXITINTINFO_TYPE_MASK;
	int int_vec = svm->vmcb->control.exit_int_info & SVM_EVTINJ_VEC_MASK;
	uint32_t type =
		svm->vmcb->control.exit_int_info & SVM_EXITINTINFO_TYPE_MASK;
	uint32_t idt_v =
		svm->vmcb->control.exit_int_info & SVM_EXITINTINFO_VALID;
	bool has_error_code = false;
	u32 error_code = 0;

	tss_selector = (u16)svm->vmcb->control.exit_info_1;

	if (svm->vmcb->control.exit_info_2 &
	    (1ULL << SVM_EXITINFOSHIFT_TS_REASON_IRET))
		reason = TASK_SWITCH_IRET;
	else if (svm->vmcb->control.exit_info_2 &
		 (1ULL << SVM_EXITINFOSHIFT_TS_REASON_JMP))
		reason = TASK_SWITCH_JMP;
	else if (idt_v)
		reason = TASK_SWITCH_GATE;
	else
		reason = TASK_SWITCH_CALL;

	if (reason == TASK_SWITCH_GATE) {
		switch (type) {
		case SVM_EXITINTINFO_TYPE_NMI:
			vcpu->arch.nmi_injected = false;
			break;
		case SVM_EXITINTINFO_TYPE_EXEPT:
			if (svm->vmcb->control.exit_info_2 &
			    (1ULL << SVM_EXITINFOSHIFT_TS_HAS_ERROR_CODE)) {
				has_error_code = true;
				error_code =
					(u32)svm->vmcb->control.exit_info_2;
			}
			kvm_clear_exception_queue(vcpu);
			break;
		case SVM_EXITINTINFO_TYPE_INTR:
			kvm_clear_interrupt_queue(vcpu);
			break;
		default:
			break;
		}
	}

	if (reason != TASK_SWITCH_GATE ||
	    int_type == SVM_EXITINTINFO_TYPE_SOFT ||
	    (int_type == SVM_EXITINTINFO_TYPE_EXEPT &&
	     (int_vec == OF_VECTOR || int_vec == BP_VECTOR))) {
		if (!svm_skip_emulated_instruction(vcpu))
			return 0;
	}

	if (int_type != SVM_EXITINTINFO_TYPE_SOFT)
		int_vec = -1;

	return kvm_task_switch(vcpu, tss_selector, int_vec, reason,
			       has_error_code, error_code);
}

static int iret_interception(struct kvm_vcpu *vcpu)
{
	struct vcpu_svm *svm = to_svm(vcpu);

	++vcpu->stat.nmi_window_exits;
	vcpu->arch.hflags |= HF_IRET_MASK;
	if (!sev_es_guest(vcpu->kvm)) {
		svm_clr_intercept(svm, INTERCEPT_IRET);
		svm->nmi_iret_rip = kvm_rip_read(vcpu);
	}
	kvm_make_request(KVM_REQ_EVENT, vcpu);
	return 1;
}

static int invlpg_interception(struct kvm_vcpu *vcpu)
{
	if (!static_cpu_has(X86_FEATURE_DECODEASSISTS))
		return kvm_emulate_instruction(vcpu, 0);

	kvm_mmu_invlpg(vcpu, to_svm(vcpu)->vmcb->control.exit_info_1);
	return kvm_skip_emulated_instruction(vcpu);
}

static int emulate_on_interception(struct kvm_vcpu *vcpu)
{
	return kvm_emulate_instruction(vcpu, 0);
}

static int rsm_interception(struct kvm_vcpu *vcpu)
{
	return kvm_emulate_instruction_from_buffer(vcpu, rsm_ins_bytes, 2);
}

static bool check_selective_cr0_intercepted(struct kvm_vcpu *vcpu,
					    unsigned long val)
{
	struct vcpu_svm *svm = to_svm(vcpu);
	unsigned long cr0 = vcpu->arch.cr0;
	bool ret = false;

	if (!is_guest_mode(vcpu) ||
	    (!(vmcb12_is_intercept(&svm->nested.ctl, INTERCEPT_SELECTIVE_CR0))))
		return false;

	cr0 &= ~SVM_CR0_SELECTIVE_MASK;
	val &= ~SVM_CR0_SELECTIVE_MASK;

	if (cr0 ^ val) {
		svm->vmcb->control.exit_code = SVM_EXIT_CR0_SEL_WRITE;
		ret = (nested_svm_exit_handled(svm) == NESTED_EXIT_DONE);
	}

	return ret;
}

#define CR_VALID (1ULL << 63)

static int cr_interception(struct kvm_vcpu *vcpu)
{
	struct vcpu_svm *svm = to_svm(vcpu);
	int reg, cr;
	unsigned long val;
	int err;

	if (!static_cpu_has(X86_FEATURE_DECODEASSISTS))
		return emulate_on_interception(vcpu);

	if (unlikely((svm->vmcb->control.exit_info_1 & CR_VALID) == 0))
		return emulate_on_interception(vcpu);

	reg = svm->vmcb->control.exit_info_1 & SVM_EXITINFO_REG_MASK;
	if (svm->vmcb->control.exit_code == SVM_EXIT_CR0_SEL_WRITE)
		cr = SVM_EXIT_WRITE_CR0 - SVM_EXIT_READ_CR0;
	else
		cr = svm->vmcb->control.exit_code - SVM_EXIT_READ_CR0;

	err = 0;
	if (cr >= 16) { /* mov to cr */
		cr -= 16;
		val = kvm_register_read(vcpu, reg);
		trace_kvm_cr_write(cr, val);
		switch (cr) {
		case 0:
			if (!check_selective_cr0_intercepted(vcpu, val))
				err = kvm_set_cr0(vcpu, val);
			else
				return 1;

			break;
		case 3:
			err = kvm_set_cr3(vcpu, val);
			break;
		case 4:
			err = kvm_set_cr4(vcpu, val);
			break;
		case 8:
			err = kvm_set_cr8(vcpu, val);
			break;
		default:
			WARN(1, "unhandled write to CR%d", cr);
			kvm_queue_exception(vcpu, UD_VECTOR);
			return 1;
		}
	} else { /* mov from cr */
		switch (cr) {
		case 0:
			val = kvm_read_cr0(vcpu);
			break;
		case 2:
			val = vcpu->arch.cr2;
			break;
		case 3:
			val = kvm_read_cr3(vcpu);
			break;
		case 4:
			val = kvm_read_cr4(vcpu);
			break;
		case 8:
			val = kvm_get_cr8(vcpu);
			break;
		default:
			WARN(1, "unhandled read from CR%d", cr);
			kvm_queue_exception(vcpu, UD_VECTOR);
			return 1;
		}
		kvm_register_write(vcpu, reg, val);
		trace_kvm_cr_read(cr, val);
	}
	return kvm_complete_insn_gp(vcpu, err);
}

static int cr_trap(struct kvm_vcpu *vcpu)
{
	struct vcpu_svm *svm = to_svm(vcpu);
	unsigned long old_value, new_value;
	unsigned int cr;
	int ret = 0;

	new_value = (unsigned long)svm->vmcb->control.exit_info_1;

	cr = svm->vmcb->control.exit_code - SVM_EXIT_CR0_WRITE_TRAP;
	switch (cr) {
	case 0:
		old_value = kvm_read_cr0(vcpu);
		svm_set_cr0(vcpu, new_value);

		kvm_post_set_cr0(vcpu, old_value, new_value);
		break;
	case 4:
		old_value = kvm_read_cr4(vcpu);
		svm_set_cr4(vcpu, new_value);

		kvm_post_set_cr4(vcpu, old_value, new_value);
		break;
	case 8:
		ret = kvm_set_cr8(vcpu, new_value);
		break;
	default:
		WARN(1, "unhandled CR%d write trap", cr);
		kvm_queue_exception(vcpu, UD_VECTOR);
		return 1;
	}

	return kvm_complete_insn_gp(vcpu, ret);
}

static int dr_interception(struct kvm_vcpu *vcpu)
{
	struct vcpu_svm *svm = to_svm(vcpu);
	int reg, dr;
	unsigned long val;
	int err = 0;

	if (vcpu->guest_debug == 0) {
		/*
		 * No more DR vmexits; force a reload of the debug registers
		 * and reenter on this instruction.  The next vmexit will
		 * retrieve the full state of the debug registers.
		 */
		clr_dr_intercepts(svm);
		vcpu->arch.switch_db_regs |= KVM_DEBUGREG_WONT_EXIT;
		return 1;
	}

	if (!boot_cpu_has(X86_FEATURE_DECODEASSISTS))
		return emulate_on_interception(vcpu);

	reg = svm->vmcb->control.exit_info_1 & SVM_EXITINFO_REG_MASK;
	dr = svm->vmcb->control.exit_code - SVM_EXIT_READ_DR0;
	if (dr >= 16) { /* mov to DRn  */
		dr -= 16;
		val = kvm_register_read(vcpu, reg);
		err = kvm_set_dr(vcpu, dr, val);
	} else {
		kvm_get_dr(vcpu, dr, &val);
		kvm_register_write(vcpu, reg, val);
	}

	return kvm_complete_insn_gp(vcpu, err);
}

static int cr8_write_interception(struct kvm_vcpu *vcpu)
{
	int r;

	u8 cr8_prev = kvm_get_cr8(vcpu);
	/* instruction emulation calls kvm_set_cr8() */
	r = cr_interception(vcpu);
	if (lapic_in_kernel(vcpu))
		return r;
	if (cr8_prev <= kvm_get_cr8(vcpu))
		return r;
	vcpu->run->exit_reason = KVM_EXIT_SET_TPR;
	return 0;
}

static int efer_trap(struct kvm_vcpu *vcpu)
{
	struct msr_data msr_info;
	int ret;

	/*
	 * Clear the EFER_SVME bit from EFER. The SVM code always sets this
	 * bit in svm_set_efer(), but __kvm_valid_efer() checks it against
	 * whether the guest has X86_FEATURE_SVM - this avoids a failure if
	 * the guest doesn't have X86_FEATURE_SVM.
	 */
	msr_info.host_initiated = false;
	msr_info.index = MSR_EFER;
	msr_info.data = to_svm(vcpu)->vmcb->control.exit_info_1 & ~EFER_SVME;
	ret = kvm_set_msr_common(vcpu, &msr_info);

	return kvm_complete_insn_gp(vcpu, ret);
}

static int svm_get_msr_feature(struct kvm_msr_entry *msr)
{
	msr->data = 0;

	switch (msr->index) {
	case MSR_F10H_DECFG:
		if (boot_cpu_has(X86_FEATURE_LFENCE_RDTSC))
			msr->data |= MSR_F10H_DECFG_LFENCE_SERIALIZE;
		break;
	case MSR_IA32_PERF_CAPABILITIES:
		return 0;
	default:
		return KVM_MSR_RET_INVALID;
	}

	return 0;
}

static int svm_get_msr(struct kvm_vcpu *vcpu, struct msr_data *msr_info)
{
	struct vcpu_svm *svm = to_svm(vcpu);

	switch (msr_info->index) {
	case MSR_AMD64_TSC_RATIO:
		if (!msr_info->host_initiated && !svm->tsc_scaling_enabled)
			return 1;
		msr_info->data = svm->tsc_ratio_msr;
		break;
	case MSR_STAR:
		msr_info->data = svm->vmcb01.ptr->save.star;
		break;
#ifdef CONFIG_X86_64
	case MSR_LSTAR:
		msr_info->data = svm->vmcb01.ptr->save.lstar;
		break;
	case MSR_CSTAR:
		msr_info->data = svm->vmcb01.ptr->save.cstar;
		break;
	case MSR_KERNEL_GS_BASE:
		msr_info->data = svm->vmcb01.ptr->save.kernel_gs_base;
		break;
	case MSR_SYSCALL_MASK:
		msr_info->data = svm->vmcb01.ptr->save.sfmask;
		break;
#endif
	case MSR_IA32_SYSENTER_CS:
		msr_info->data = svm->vmcb01.ptr->save.sysenter_cs;
		break;
	case MSR_IA32_SYSENTER_EIP:
		msr_info->data = (u32)svm->vmcb01.ptr->save.sysenter_eip;
		if (guest_cpuid_is_intel(vcpu))
			msr_info->data |= (u64)svm->sysenter_eip_hi << 32;
		break;
	case MSR_IA32_SYSENTER_ESP:
		msr_info->data = svm->vmcb01.ptr->save.sysenter_esp;
		if (guest_cpuid_is_intel(vcpu))
			msr_info->data |= (u64)svm->sysenter_esp_hi << 32;
		break;
	case MSR_TSC_AUX:
		msr_info->data = svm->tsc_aux;
		break;
	case MSR_IA32_DEBUGCTLMSR:
	case MSR_IA32_LASTBRANCHFROMIP:
	case MSR_IA32_LASTBRANCHTOIP:
	case MSR_IA32_LASTINTFROMIP:
	case MSR_IA32_LASTINTTOIP:
		msr_info->data = svm_get_lbr_msr(svm, msr_info->index);
		break;
	case MSR_VM_HSAVE_PA:
		msr_info->data = svm->nested.hsave_msr;
		break;
	case MSR_VM_CR:
		msr_info->data = svm->nested.vm_cr_msr;
		break;
	case MSR_IA32_SPEC_CTRL:
		if (!msr_info->host_initiated &&
		    !guest_has_spec_ctrl_msr(vcpu))
			return 1;

		if (boot_cpu_has(X86_FEATURE_V_SPEC_CTRL))
			msr_info->data = svm->vmcb->save.spec_ctrl;
		else
			msr_info->data = svm->spec_ctrl;
		break;
	case MSR_AMD64_VIRT_SPEC_CTRL:
		if (!msr_info->host_initiated &&
		    !guest_cpuid_has(vcpu, X86_FEATURE_VIRT_SSBD))
			return 1;

		msr_info->data = svm->virt_spec_ctrl;
		break;
	case MSR_F15H_IC_CFG: {

		int family, model;

		family = guest_cpuid_family(vcpu);
		model  = guest_cpuid_model(vcpu);

		if (family < 0 || model < 0)
			return kvm_get_msr_common(vcpu, msr_info);

		msr_info->data = 0;

		if (family == 0x15 &&
		    (model >= 0x2 && model < 0x20))
			msr_info->data = 0x1E;
		}
		break;
	case MSR_F10H_DECFG:
		msr_info->data = svm->msr_decfg;
		break;
	default:
		return kvm_get_msr_common(vcpu, msr_info);
	}
	return 0;
}

static int svm_complete_emulated_msr(struct kvm_vcpu *vcpu, int err)
{
	struct vcpu_svm *svm = to_svm(vcpu);
	if (!err || !sev_es_guest(vcpu->kvm) || WARN_ON_ONCE(!svm->sev_es.ghcb))
		return kvm_complete_insn_gp(vcpu, err);

	ghcb_set_sw_exit_info_1(svm->sev_es.ghcb, 1);
	ghcb_set_sw_exit_info_2(svm->sev_es.ghcb,
				X86_TRAP_GP |
				SVM_EVTINJ_TYPE_EXEPT |
				SVM_EVTINJ_VALID);
	return 1;
}

static int svm_set_vm_cr(struct kvm_vcpu *vcpu, u64 data)
{
	struct vcpu_svm *svm = to_svm(vcpu);
	int svm_dis, chg_mask;

	if (data & ~SVM_VM_CR_VALID_MASK)
		return 1;

	chg_mask = SVM_VM_CR_VALID_MASK;

	if (svm->nested.vm_cr_msr & SVM_VM_CR_SVM_DIS_MASK)
		chg_mask &= ~(SVM_VM_CR_SVM_LOCK_MASK | SVM_VM_CR_SVM_DIS_MASK);

	svm->nested.vm_cr_msr &= ~chg_mask;
	svm->nested.vm_cr_msr |= (data & chg_mask);

	svm_dis = svm->nested.vm_cr_msr & SVM_VM_CR_SVM_DIS_MASK;

	/* check for svm_disable while efer.svme is set */
	if (svm_dis && (vcpu->arch.efer & EFER_SVME))
		return 1;

	return 0;
}

static int svm_set_msr(struct kvm_vcpu *vcpu, struct msr_data *msr)
{
	struct vcpu_svm *svm = to_svm(vcpu);
	int r;

	u32 ecx = msr->index;
	u64 data = msr->data;
	switch (ecx) {
	case MSR_AMD64_TSC_RATIO:

		if (!svm->tsc_scaling_enabled) {

			if (!msr->host_initiated)
				return 1;
			/*
			 * In case TSC scaling is not enabled, always
			 * leave this MSR at the default value.
			 *
			 * Due to bug in qemu 6.2.0, it would try to set
			 * this msr to 0 if tsc scaling is not enabled.
			 * Ignore this value as well.
			 */
			if (data != 0 && data != svm->tsc_ratio_msr)
				return 1;
			break;
		}

		if (data & SVM_TSC_RATIO_RSVD)
			return 1;

		svm->tsc_ratio_msr = data;

		if (svm->tsc_scaling_enabled && is_guest_mode(vcpu))
			nested_svm_update_tsc_ratio_msr(vcpu);

		break;
	case MSR_IA32_CR_PAT:
		if (!kvm_mtrr_valid(vcpu, MSR_IA32_CR_PAT, data))
			return 1;
		vcpu->arch.pat = data;
		svm->vmcb01.ptr->save.g_pat = data;
		if (is_guest_mode(vcpu))
			nested_vmcb02_compute_g_pat(svm);
		vmcb_mark_dirty(svm->vmcb, VMCB_NPT);
		break;
	case MSR_IA32_SPEC_CTRL:
		if (!msr->host_initiated &&
		    !guest_has_spec_ctrl_msr(vcpu))
			return 1;

		if (kvm_spec_ctrl_test_value(data))
			return 1;

		if (boot_cpu_has(X86_FEATURE_V_SPEC_CTRL))
			svm->vmcb->save.spec_ctrl = data;
		else
			svm->spec_ctrl = data;
		if (!data)
			break;

		/*
		 * For non-nested:
		 * When it's written (to non-zero) for the first time, pass
		 * it through.
		 *
		 * For nested:
		 * The handling of the MSR bitmap for L2 guests is done in
		 * nested_svm_vmrun_msrpm.
		 * We update the L1 MSR bit as well since it will end up
		 * touching the MSR anyway now.
		 */
		set_msr_interception(vcpu, svm->msrpm, MSR_IA32_SPEC_CTRL, 1, 1);
		break;
	case MSR_IA32_PRED_CMD:
		if (!msr->host_initiated &&
		    !guest_has_pred_cmd_msr(vcpu))
			return 1;

		if (data & ~PRED_CMD_IBPB)
			return 1;
		if (!boot_cpu_has(X86_FEATURE_IBPB))
			return 1;
		if (!data)
			break;

		wrmsrl(MSR_IA32_PRED_CMD, PRED_CMD_IBPB);
		set_msr_interception(vcpu, svm->msrpm, MSR_IA32_PRED_CMD, 0, 1);
		break;
	case MSR_AMD64_VIRT_SPEC_CTRL:
		if (!msr->host_initiated &&
		    !guest_cpuid_has(vcpu, X86_FEATURE_VIRT_SSBD))
			return 1;

		if (data & ~SPEC_CTRL_SSBD)
			return 1;

		svm->virt_spec_ctrl = data;
		break;
	case MSR_STAR:
		svm->vmcb01.ptr->save.star = data;
		break;
#ifdef CONFIG_X86_64
	case MSR_LSTAR:
		svm->vmcb01.ptr->save.lstar = data;
		break;
	case MSR_CSTAR:
		svm->vmcb01.ptr->save.cstar = data;
		break;
	case MSR_KERNEL_GS_BASE:
		svm->vmcb01.ptr->save.kernel_gs_base = data;
		break;
	case MSR_SYSCALL_MASK:
		svm->vmcb01.ptr->save.sfmask = data;
		break;
#endif
	case MSR_IA32_SYSENTER_CS:
		svm->vmcb01.ptr->save.sysenter_cs = data;
		break;
	case MSR_IA32_SYSENTER_EIP:
		svm->vmcb01.ptr->save.sysenter_eip = (u32)data;
		/*
		 * We only intercept the MSR_IA32_SYSENTER_{EIP|ESP} msrs
		 * when we spoof an Intel vendor ID (for cross vendor migration).
		 * In this case we use this intercept to track the high
		 * 32 bit part of these msrs to support Intel's
		 * implementation of SYSENTER/SYSEXIT.
		 */
		svm->sysenter_eip_hi = guest_cpuid_is_intel(vcpu) ? (data >> 32) : 0;
		break;
	case MSR_IA32_SYSENTER_ESP:
		svm->vmcb01.ptr->save.sysenter_esp = (u32)data;
		svm->sysenter_esp_hi = guest_cpuid_is_intel(vcpu) ? (data >> 32) : 0;
		break;
	case MSR_TSC_AUX:
		/*
		 * TSC_AUX is usually changed only during boot and never read
		 * directly.  Intercept TSC_AUX instead of exposing it to the
		 * guest via direct_access_msrs, and switch it via user return.
		 */
		preempt_disable();
		r = kvm_set_user_return_msr(tsc_aux_uret_slot, data, -1ull);
		preempt_enable();
		if (r)
			return 1;

		svm->tsc_aux = data;
		break;
	case MSR_IA32_DEBUGCTLMSR:
		if (!lbrv) {
			vcpu_unimpl(vcpu, "%s: MSR_IA32_DEBUGCTL 0x%llx, nop\n",
				    __func__, data);
			break;
		}
		if (data & DEBUGCTL_RESERVED_BITS)
			return 1;

		if (svm->vmcb->control.virt_ext & LBR_CTL_ENABLE_MASK)
			svm->vmcb->save.dbgctl = data;
		else
			svm->vmcb01.ptr->save.dbgctl = data;

		svm_update_lbrv(vcpu);

		break;
	case MSR_VM_HSAVE_PA:
		/*
		 * Old kernels did not validate the value written to
		 * MSR_VM_HSAVE_PA.  Allow KVM_SET_MSR to set an invalid
		 * value to allow live migrating buggy or malicious guests
		 * originating from those kernels.
		 */
		if (!msr->host_initiated && !page_address_valid(vcpu, data))
			return 1;

		svm->nested.hsave_msr = data & PAGE_MASK;
		break;
	case MSR_VM_CR:
		return svm_set_vm_cr(vcpu, data);
	case MSR_VM_IGNNE:
		vcpu_unimpl(vcpu, "unimplemented wrmsr: 0x%x data 0x%llx\n", ecx, data);
		break;
	case MSR_F10H_DECFG: {
		struct kvm_msr_entry msr_entry;

		msr_entry.index = msr->index;
		if (svm_get_msr_feature(&msr_entry))
			return 1;

		/* Check the supported bits */
		if (data & ~msr_entry.data)
			return 1;

		/* Don't allow the guest to change a bit, #GP */
		if (!msr->host_initiated && (data ^ msr_entry.data))
			return 1;

		svm->msr_decfg = data;
		break;
	}
	default:
		return kvm_set_msr_common(vcpu, msr);
	}
	return 0;
}

static int msr_interception(struct kvm_vcpu *vcpu)
{
	if (to_svm(vcpu)->vmcb->control.exit_info_1)
		return kvm_emulate_wrmsr(vcpu);
	else
		return kvm_emulate_rdmsr(vcpu);
}

static int interrupt_window_interception(struct kvm_vcpu *vcpu)
{
	kvm_make_request(KVM_REQ_EVENT, vcpu);
	svm_clear_vintr(to_svm(vcpu));

	/*
	 * If not running nested, for AVIC, the only reason to end up here is ExtINTs.
	 * In this case AVIC was temporarily disabled for
	 * requesting the IRQ window and we have to re-enable it.
	 *
	 * If running nested, still remove the VM wide AVIC inhibit to
	 * support case in which the interrupt window was requested when the
	 * vCPU was not running nested.

	 * All vCPUs which run still run nested, will remain to have their
	 * AVIC still inhibited due to per-cpu AVIC inhibition.
	 */
	kvm_clear_apicv_inhibit(vcpu->kvm, APICV_INHIBIT_REASON_IRQWIN);

	++vcpu->stat.irq_window_exits;
	return 1;
}

static int pause_interception(struct kvm_vcpu *vcpu)
{
	bool in_kernel;
	/*
	 * CPL is not made available for an SEV-ES guest, therefore
	 * vcpu->arch.preempted_in_kernel can never be true.  Just
	 * set in_kernel to false as well.
	 */
	in_kernel = !sev_es_guest(vcpu->kvm) && svm_get_cpl(vcpu) == 0;

	grow_ple_window(vcpu);

	kvm_vcpu_on_spin(vcpu, in_kernel);
	return kvm_skip_emulated_instruction(vcpu);
}

static int invpcid_interception(struct kvm_vcpu *vcpu)
{
	struct vcpu_svm *svm = to_svm(vcpu);
	unsigned long type;
	gva_t gva;

	if (!guest_cpuid_has(vcpu, X86_FEATURE_INVPCID)) {
		kvm_queue_exception(vcpu, UD_VECTOR);
		return 1;
	}

	/*
	 * For an INVPCID intercept:
	 * EXITINFO1 provides the linear address of the memory operand.
	 * EXITINFO2 provides the contents of the register operand.
	 */
	type = svm->vmcb->control.exit_info_2;
	gva = svm->vmcb->control.exit_info_1;

	return kvm_handle_invpcid(vcpu, type, gva);
}

static int (*const svm_exit_handlers[])(struct kvm_vcpu *vcpu) = {
	[SVM_EXIT_READ_CR0]			= cr_interception,
	[SVM_EXIT_READ_CR3]			= cr_interception,
	[SVM_EXIT_READ_CR4]			= cr_interception,
	[SVM_EXIT_READ_CR8]			= cr_interception,
	[SVM_EXIT_CR0_SEL_WRITE]		= cr_interception,
	[SVM_EXIT_WRITE_CR0]			= cr_interception,
	[SVM_EXIT_WRITE_CR3]			= cr_interception,
	[SVM_EXIT_WRITE_CR4]			= cr_interception,
	[SVM_EXIT_WRITE_CR8]			= cr8_write_interception,
	[SVM_EXIT_READ_DR0]			= dr_interception,
	[SVM_EXIT_READ_DR1]			= dr_interception,
	[SVM_EXIT_READ_DR2]			= dr_interception,
	[SVM_EXIT_READ_DR3]			= dr_interception,
	[SVM_EXIT_READ_DR4]			= dr_interception,
	[SVM_EXIT_READ_DR5]			= dr_interception,
	[SVM_EXIT_READ_DR6]			= dr_interception,
	[SVM_EXIT_READ_DR7]			= dr_interception,
	[SVM_EXIT_WRITE_DR0]			= dr_interception,
	[SVM_EXIT_WRITE_DR1]			= dr_interception,
	[SVM_EXIT_WRITE_DR2]			= dr_interception,
	[SVM_EXIT_WRITE_DR3]			= dr_interception,
	[SVM_EXIT_WRITE_DR4]			= dr_interception,
	[SVM_EXIT_WRITE_DR5]			= dr_interception,
	[SVM_EXIT_WRITE_DR6]			= dr_interception,
	[SVM_EXIT_WRITE_DR7]			= dr_interception,
	[SVM_EXIT_EXCP_BASE + DB_VECTOR]	= db_interception,
	[SVM_EXIT_EXCP_BASE + BP_VECTOR]	= bp_interception,
	[SVM_EXIT_EXCP_BASE + UD_VECTOR]	= ud_interception,
	[SVM_EXIT_EXCP_BASE + PF_VECTOR]	= pf_interception,
	[SVM_EXIT_EXCP_BASE + MC_VECTOR]	= mc_interception,
	[SVM_EXIT_EXCP_BASE + AC_VECTOR]	= ac_interception,
	[SVM_EXIT_EXCP_BASE + GP_VECTOR]	= gp_interception,
	[SVM_EXIT_INTR]				= intr_interception,
	[SVM_EXIT_NMI]				= nmi_interception,
	[SVM_EXIT_SMI]				= smi_interception,
	[SVM_EXIT_VINTR]			= interrupt_window_interception,
	[SVM_EXIT_RDPMC]			= kvm_emulate_rdpmc,
	[SVM_EXIT_CPUID]			= kvm_emulate_cpuid,
	[SVM_EXIT_IRET]                         = iret_interception,
	[SVM_EXIT_INVD]                         = kvm_emulate_invd,
	[SVM_EXIT_PAUSE]			= pause_interception,
	[SVM_EXIT_HLT]				= kvm_emulate_halt,
	[SVM_EXIT_INVLPG]			= invlpg_interception,
	[SVM_EXIT_INVLPGA]			= invlpga_interception,
	[SVM_EXIT_IOIO]				= io_interception,
	[SVM_EXIT_MSR]				= msr_interception,
	[SVM_EXIT_TASK_SWITCH]			= task_switch_interception,
	[SVM_EXIT_SHUTDOWN]			= shutdown_interception,
	[SVM_EXIT_VMRUN]			= vmrun_interception,
	[SVM_EXIT_VMMCALL]			= kvm_emulate_hypercall,
	[SVM_EXIT_VMLOAD]			= vmload_interception,
	[SVM_EXIT_VMSAVE]			= vmsave_interception,
	[SVM_EXIT_STGI]				= stgi_interception,
	[SVM_EXIT_CLGI]				= clgi_interception,
	[SVM_EXIT_SKINIT]			= skinit_interception,
	[SVM_EXIT_RDTSCP]			= kvm_handle_invalid_op,
	[SVM_EXIT_WBINVD]                       = kvm_emulate_wbinvd,
	[SVM_EXIT_MONITOR]			= kvm_emulate_monitor,
	[SVM_EXIT_MWAIT]			= kvm_emulate_mwait,
	[SVM_EXIT_XSETBV]			= kvm_emulate_xsetbv,
	[SVM_EXIT_RDPRU]			= kvm_handle_invalid_op,
	[SVM_EXIT_EFER_WRITE_TRAP]		= efer_trap,
	[SVM_EXIT_CR0_WRITE_TRAP]		= cr_trap,
	[SVM_EXIT_CR4_WRITE_TRAP]		= cr_trap,
	[SVM_EXIT_CR8_WRITE_TRAP]		= cr_trap,
	[SVM_EXIT_INVPCID]                      = invpcid_interception,
	[SVM_EXIT_NPF]				= npf_interception,
	[SVM_EXIT_RSM]                          = rsm_interception,
	[SVM_EXIT_AVIC_INCOMPLETE_IPI]		= avic_incomplete_ipi_interception,
	[SVM_EXIT_AVIC_UNACCELERATED_ACCESS]	= avic_unaccelerated_access_interception,
	[SVM_EXIT_VMGEXIT]			= sev_handle_vmgexit,
};

static void dump_vmcb(struct kvm_vcpu *vcpu)
{
	struct vcpu_svm *svm = to_svm(vcpu);
	struct vmcb_control_area *control = &svm->vmcb->control;
	struct vmcb_save_area *save = &svm->vmcb->save;
	struct vmcb_save_area *save01 = &svm->vmcb01.ptr->save;

	if (!dump_invalid_vmcb) {
		pr_warn_ratelimited("set kvm_amd.dump_invalid_vmcb=1 to dump internal KVM state.\n");
		return;
	}

	pr_err("VMCB %p, last attempted VMRUN on CPU %d\n",
	       svm->current_vmcb->ptr, vcpu->arch.last_vmentry_cpu);
	pr_err("VMCB Control Area:\n");
	pr_err("%-20s%04x\n", "cr_read:", control->intercepts[INTERCEPT_CR] & 0xffff);
	pr_err("%-20s%04x\n", "cr_write:", control->intercepts[INTERCEPT_CR] >> 16);
	pr_err("%-20s%04x\n", "dr_read:", control->intercepts[INTERCEPT_DR] & 0xffff);
	pr_err("%-20s%04x\n", "dr_write:", control->intercepts[INTERCEPT_DR] >> 16);
	pr_err("%-20s%08x\n", "exceptions:", control->intercepts[INTERCEPT_EXCEPTION]);
	pr_err("%-20s%08x %08x\n", "intercepts:",
              control->intercepts[INTERCEPT_WORD3],
	       control->intercepts[INTERCEPT_WORD4]);
	pr_err("%-20s%d\n", "pause filter count:", control->pause_filter_count);
	pr_err("%-20s%d\n", "pause filter threshold:",
	       control->pause_filter_thresh);
	pr_err("%-20s%016llx\n", "iopm_base_pa:", control->iopm_base_pa);
	pr_err("%-20s%016llx\n", "msrpm_base_pa:", control->msrpm_base_pa);
	pr_err("%-20s%016llx\n", "tsc_offset:", control->tsc_offset);
	pr_err("%-20s%d\n", "asid:", control->asid);
	pr_err("%-20s%d\n", "tlb_ctl:", control->tlb_ctl);
	pr_err("%-20s%08x\n", "int_ctl:", control->int_ctl);
	pr_err("%-20s%08x\n", "int_vector:", control->int_vector);
	pr_err("%-20s%08x\n", "int_state:", control->int_state);
	pr_err("%-20s%08x\n", "exit_code:", control->exit_code);
	pr_err("%-20s%016llx\n", "exit_info1:", control->exit_info_1);
	pr_err("%-20s%016llx\n", "exit_info2:", control->exit_info_2);
	pr_err("%-20s%08x\n", "exit_int_info:", control->exit_int_info);
	pr_err("%-20s%08x\n", "exit_int_info_err:", control->exit_int_info_err);
	pr_err("%-20s%lld\n", "nested_ctl:", control->nested_ctl);
	pr_err("%-20s%016llx\n", "nested_cr3:", control->nested_cr3);
	pr_err("%-20s%016llx\n", "avic_vapic_bar:", control->avic_vapic_bar);
	pr_err("%-20s%016llx\n", "ghcb:", control->ghcb_gpa);
	pr_err("%-20s%08x\n", "event_inj:", control->event_inj);
	pr_err("%-20s%08x\n", "event_inj_err:", control->event_inj_err);
	pr_err("%-20s%lld\n", "virt_ext:", control->virt_ext);
	pr_err("%-20s%016llx\n", "next_rip:", control->next_rip);
	pr_err("%-20s%016llx\n", "avic_backing_page:", control->avic_backing_page);
	pr_err("%-20s%016llx\n", "avic_logical_id:", control->avic_logical_id);
	pr_err("%-20s%016llx\n", "avic_physical_id:", control->avic_physical_id);
	pr_err("%-20s%016llx\n", "vmsa_pa:", control->vmsa_pa);
	pr_err("VMCB State Save Area:\n");
	pr_err("%-5s s: %04x a: %04x l: %08x b: %016llx\n",
	       "es:",
	       save->es.selector, save->es.attrib,
	       save->es.limit, save->es.base);
	pr_err("%-5s s: %04x a: %04x l: %08x b: %016llx\n",
	       "cs:",
	       save->cs.selector, save->cs.attrib,
	       save->cs.limit, save->cs.base);
	pr_err("%-5s s: %04x a: %04x l: %08x b: %016llx\n",
	       "ss:",
	       save->ss.selector, save->ss.attrib,
	       save->ss.limit, save->ss.base);
	pr_err("%-5s s: %04x a: %04x l: %08x b: %016llx\n",
	       "ds:",
	       save->ds.selector, save->ds.attrib,
	       save->ds.limit, save->ds.base);
	pr_err("%-5s s: %04x a: %04x l: %08x b: %016llx\n",
	       "fs:",
	       save01->fs.selector, save01->fs.attrib,
	       save01->fs.limit, save01->fs.base);
	pr_err("%-5s s: %04x a: %04x l: %08x b: %016llx\n",
	       "gs:",
	       save01->gs.selector, save01->gs.attrib,
	       save01->gs.limit, save01->gs.base);
	pr_err("%-5s s: %04x a: %04x l: %08x b: %016llx\n",
	       "gdtr:",
	       save->gdtr.selector, save->gdtr.attrib,
	       save->gdtr.limit, save->gdtr.base);
	pr_err("%-5s s: %04x a: %04x l: %08x b: %016llx\n",
	       "ldtr:",
	       save01->ldtr.selector, save01->ldtr.attrib,
	       save01->ldtr.limit, save01->ldtr.base);
	pr_err("%-5s s: %04x a: %04x l: %08x b: %016llx\n",
	       "idtr:",
	       save->idtr.selector, save->idtr.attrib,
	       save->idtr.limit, save->idtr.base);
	pr_err("%-5s s: %04x a: %04x l: %08x b: %016llx\n",
	       "tr:",
	       save01->tr.selector, save01->tr.attrib,
	       save01->tr.limit, save01->tr.base);
	pr_err("vmpl: %d   cpl:  %d               efer:          %016llx\n",
	       save->vmpl, save->cpl, save->efer);
	pr_err("%-15s %016llx %-13s %016llx\n",
	       "cr0:", save->cr0, "cr2:", save->cr2);
	pr_err("%-15s %016llx %-13s %016llx\n",
	       "cr3:", save->cr3, "cr4:", save->cr4);
	pr_err("%-15s %016llx %-13s %016llx\n",
	       "dr6:", save->dr6, "dr7:", save->dr7);
	pr_err("%-15s %016llx %-13s %016llx\n",
	       "rip:", save->rip, "rflags:", save->rflags);
	pr_err("%-15s %016llx %-13s %016llx\n",
	       "rsp:", save->rsp, "rax:", save->rax);
	pr_err("%-15s %016llx %-13s %016llx\n",
	       "star:", save01->star, "lstar:", save01->lstar);
	pr_err("%-15s %016llx %-13s %016llx\n",
	       "cstar:", save01->cstar, "sfmask:", save01->sfmask);
	pr_err("%-15s %016llx %-13s %016llx\n",
	       "kernel_gs_base:", save01->kernel_gs_base,
	       "sysenter_cs:", save01->sysenter_cs);
	pr_err("%-15s %016llx %-13s %016llx\n",
	       "sysenter_esp:", save01->sysenter_esp,
	       "sysenter_eip:", save01->sysenter_eip);
	pr_err("%-15s %016llx %-13s %016llx\n",
	       "gpat:", save->g_pat, "dbgctl:", save->dbgctl);
	pr_err("%-15s %016llx %-13s %016llx\n",
	       "br_from:", save->br_from, "br_to:", save->br_to);
	pr_err("%-15s %016llx %-13s %016llx\n",
	       "excp_from:", save->last_excp_from,
	       "excp_to:", save->last_excp_to);
}

static bool svm_check_exit_valid(u64 exit_code)
{
	return (exit_code < ARRAY_SIZE(svm_exit_handlers) &&
		svm_exit_handlers[exit_code]);
}

static int svm_handle_invalid_exit(struct kvm_vcpu *vcpu, u64 exit_code)
{
	vcpu_unimpl(vcpu, "svm: unexpected exit reason 0x%llx\n", exit_code);
	dump_vmcb(vcpu);
	vcpu->run->exit_reason = KVM_EXIT_INTERNAL_ERROR;
	vcpu->run->internal.suberror = KVM_INTERNAL_ERROR_UNEXPECTED_EXIT_REASON;
	vcpu->run->internal.ndata = 2;
	vcpu->run->internal.data[0] = exit_code;
	vcpu->run->internal.data[1] = vcpu->arch.last_vmentry_cpu;
	return 0;
}

int svm_invoke_exit_handler(struct kvm_vcpu *vcpu, u64 exit_code)
{
	if (!svm_check_exit_valid(exit_code))
		return svm_handle_invalid_exit(vcpu, exit_code);

#ifdef CONFIG_RETPOLINE
	if (exit_code == SVM_EXIT_MSR)
		return msr_interception(vcpu);
	else if (exit_code == SVM_EXIT_VINTR)
		return interrupt_window_interception(vcpu);
	else if (exit_code == SVM_EXIT_INTR)
		return intr_interception(vcpu);
	else if (exit_code == SVM_EXIT_HLT)
		return kvm_emulate_halt(vcpu);
	else if (exit_code == SVM_EXIT_NPF)
		return npf_interception(vcpu);
#endif
	return svm_exit_handlers[exit_code](vcpu);
}

static void svm_get_exit_info(struct kvm_vcpu *vcpu, u32 *reason,
			      u64 *info1, u64 *info2,
			      u32 *intr_info, u32 *error_code)
{
	struct vmcb_control_area *control = &to_svm(vcpu)->vmcb->control;

	*reason = control->exit_code;
	*info1 = control->exit_info_1;
	*info2 = control->exit_info_2;
	*intr_info = control->exit_int_info;
	if ((*intr_info & SVM_EXITINTINFO_VALID) &&
	    (*intr_info & SVM_EXITINTINFO_VALID_ERR))
		*error_code = control->exit_int_info_err;
	else
		*error_code = 0;
}

static int svm_handle_exit(struct kvm_vcpu *vcpu, fastpath_t exit_fastpath)
{
	struct vcpu_svm *svm = to_svm(vcpu);
	struct kvm_run *kvm_run = vcpu->run;
	u32 exit_code = svm->vmcb->control.exit_code;

	trace_kvm_exit(vcpu, KVM_ISA_SVM);

	/* SEV-ES guests must use the CR write traps to track CR registers. */
	if (!sev_es_guest(vcpu->kvm)) {
		if (!svm_is_intercept(svm, INTERCEPT_CR0_WRITE))
			vcpu->arch.cr0 = svm->vmcb->save.cr0;
		if (npt_enabled)
			vcpu->arch.cr3 = svm->vmcb->save.cr3;
	}

	if (is_guest_mode(vcpu)) {
		int vmexit;

		trace_kvm_nested_vmexit(vcpu, KVM_ISA_SVM);

		vmexit = nested_svm_exit_special(svm);

		if (vmexit == NESTED_EXIT_CONTINUE)
			vmexit = nested_svm_exit_handled(svm);

		if (vmexit == NESTED_EXIT_DONE)
			return 1;
	}

	if (svm->vmcb->control.exit_code == SVM_EXIT_ERR) {
		kvm_run->exit_reason = KVM_EXIT_FAIL_ENTRY;
		kvm_run->fail_entry.hardware_entry_failure_reason
			= svm->vmcb->control.exit_code;
		kvm_run->fail_entry.cpu = vcpu->arch.last_vmentry_cpu;
		dump_vmcb(vcpu);
		return 0;
	}

	if (is_external_interrupt(svm->vmcb->control.exit_int_info) &&
	    exit_code != SVM_EXIT_EXCP_BASE + PF_VECTOR &&
	    exit_code != SVM_EXIT_NPF && exit_code != SVM_EXIT_TASK_SWITCH &&
	    exit_code != SVM_EXIT_INTR && exit_code != SVM_EXIT_NMI)
		printk(KERN_ERR "%s: unexpected exit_int_info 0x%x "
		       "exit_code 0x%x\n",
		       __func__, svm->vmcb->control.exit_int_info,
		       exit_code);

	if (exit_fastpath != EXIT_FASTPATH_NONE)
		return 1;

	return svm_invoke_exit_handler(vcpu, exit_code);
}

static void reload_tss(struct kvm_vcpu *vcpu)
{
	struct svm_cpu_data *sd = per_cpu(svm_data, vcpu->cpu);

	sd->tss_desc->type = 9; /* available 32/64-bit TSS */
	load_TR_desc();
}

static void pre_svm_run(struct kvm_vcpu *vcpu)
{
	struct svm_cpu_data *sd = per_cpu(svm_data, vcpu->cpu);
	struct vcpu_svm *svm = to_svm(vcpu);

	/*
	 * If the previous vmrun of the vmcb occurred on a different physical
	 * cpu, then mark the vmcb dirty and assign a new asid.  Hardware's
	 * vmcb clean bits are per logical CPU, as are KVM's asid assignments.
	 */
	if (unlikely(svm->current_vmcb->cpu != vcpu->cpu)) {
		svm->current_vmcb->asid_generation = 0;
		vmcb_mark_all_dirty(svm->vmcb);
		svm->current_vmcb->cpu = vcpu->cpu;
        }

	if (sev_guest(vcpu->kvm))
		return pre_sev_run(svm, vcpu->cpu);

	/* FIXME: handle wraparound of asid_generation */
	if (svm->current_vmcb->asid_generation != sd->asid_generation)
		new_asid(svm, sd);
}

static void svm_inject_nmi(struct kvm_vcpu *vcpu)
{
	struct vcpu_svm *svm = to_svm(vcpu);

	svm->vmcb->control.event_inj = SVM_EVTINJ_VALID | SVM_EVTINJ_TYPE_NMI;
	vcpu->arch.hflags |= HF_NMI_MASK;
	if (!sev_es_guest(vcpu->kvm))
		svm_set_intercept(svm, INTERCEPT_IRET);
	++vcpu->stat.nmi_injections;
}

static void svm_inject_irq(struct kvm_vcpu *vcpu)
{
	struct vcpu_svm *svm = to_svm(vcpu);

	BUG_ON(!(gif_set(svm)));

	trace_kvm_inj_virq(vcpu->arch.interrupt.nr);
	++vcpu->stat.irq_injections;

	svm->vmcb->control.event_inj = vcpu->arch.interrupt.nr |
		SVM_EVTINJ_VALID | SVM_EVTINJ_TYPE_INTR;
}

void svm_complete_interrupt_delivery(struct kvm_vcpu *vcpu, int delivery_mode,
				     int trig_mode, int vector)
{
	/*
	 * vcpu->arch.apicv_active must be read after vcpu->mode.
	 * Pairs with smp_store_release in vcpu_enter_guest.
	 */
	bool in_guest_mode = (smp_load_acquire(&vcpu->mode) == IN_GUEST_MODE);

	if (!READ_ONCE(vcpu->arch.apicv_active)) {
		/* Process the interrupt via inject_pending_event */
		kvm_make_request(KVM_REQ_EVENT, vcpu);
		kvm_vcpu_kick(vcpu);
		return;
	}

	trace_kvm_apicv_accept_irq(vcpu->vcpu_id, delivery_mode, trig_mode, vector);
	if (in_guest_mode) {
		/*
		 * Signal the doorbell to tell hardware to inject the IRQ.  If
		 * the vCPU exits the guest before the doorbell chimes, hardware
		 * will automatically process AVIC interrupts at the next VMRUN.
		 */
		avic_ring_doorbell(vcpu);
	} else {
		/*
		 * Wake the vCPU if it was blocking.  KVM will then detect the
		 * pending IRQ when checking if the vCPU has a wake event.
		 */
		kvm_vcpu_wake_up(vcpu);
	}
}

static void svm_deliver_interrupt(struct kvm_lapic *apic,  int delivery_mode,
				  int trig_mode, int vector)
{
	kvm_lapic_set_irr(vector, apic);

	/*
	 * Pairs with the smp_mb_*() after setting vcpu->guest_mode in
	 * vcpu_enter_guest() to ensure the write to the vIRR is ordered before
	 * the read of guest_mode.  This guarantees that either VMRUN will see
	 * and process the new vIRR entry, or that svm_complete_interrupt_delivery
	 * will signal the doorbell if the CPU has already entered the guest.
	 */
	smp_mb__after_atomic();
	svm_complete_interrupt_delivery(apic->vcpu, delivery_mode, trig_mode, vector);
}

static void svm_update_cr8_intercept(struct kvm_vcpu *vcpu, int tpr, int irr)
{
	struct vcpu_svm *svm = to_svm(vcpu);

	/*
	 * SEV-ES guests must always keep the CR intercepts cleared. CR
	 * tracking is done using the CR write traps.
	 */
	if (sev_es_guest(vcpu->kvm))
		return;

	if (nested_svm_virtualize_tpr(vcpu))
		return;

	svm_clr_intercept(svm, INTERCEPT_CR8_WRITE);

	if (irr == -1)
		return;

	if (tpr >= irr)
		svm_set_intercept(svm, INTERCEPT_CR8_WRITE);
}

bool svm_nmi_blocked(struct kvm_vcpu *vcpu)
{
	struct vcpu_svm *svm = to_svm(vcpu);
	struct vmcb *vmcb = svm->vmcb;
	bool ret;

	if (!gif_set(svm))
		return true;

	if (is_guest_mode(vcpu) && nested_exit_on_nmi(svm))
		return false;

	ret = (vmcb->control.int_state & SVM_INTERRUPT_SHADOW_MASK) ||
	      (vcpu->arch.hflags & HF_NMI_MASK);

	return ret;
}

static int svm_nmi_allowed(struct kvm_vcpu *vcpu, bool for_injection)
{
	struct vcpu_svm *svm = to_svm(vcpu);
	if (svm->nested.nested_run_pending)
		return -EBUSY;

	if (svm_nmi_blocked(vcpu))
		return 0;

	/* An NMI must not be injected into L2 if it's supposed to VM-Exit.  */
	if (for_injection && is_guest_mode(vcpu) && nested_exit_on_nmi(svm))
		return -EBUSY;
	return 1;
}

static bool svm_get_nmi_mask(struct kvm_vcpu *vcpu)
{
	return !!(vcpu->arch.hflags & HF_NMI_MASK);
}

static void svm_set_nmi_mask(struct kvm_vcpu *vcpu, bool masked)
{
	struct vcpu_svm *svm = to_svm(vcpu);

	if (masked) {
		vcpu->arch.hflags |= HF_NMI_MASK;
		if (!sev_es_guest(vcpu->kvm))
			svm_set_intercept(svm, INTERCEPT_IRET);
	} else {
		vcpu->arch.hflags &= ~HF_NMI_MASK;
		if (!sev_es_guest(vcpu->kvm))
			svm_clr_intercept(svm, INTERCEPT_IRET);
	}
}

bool svm_interrupt_blocked(struct kvm_vcpu *vcpu)
{
	struct vcpu_svm *svm = to_svm(vcpu);
	struct vmcb *vmcb = svm->vmcb;

	if (!gif_set(svm))
		return true;

	if (is_guest_mode(vcpu)) {
		/* As long as interrupts are being delivered...  */
		if ((svm->nested.ctl.int_ctl & V_INTR_MASKING_MASK)
		    ? !(svm->vmcb01.ptr->save.rflags & X86_EFLAGS_IF)
		    : !(kvm_get_rflags(vcpu) & X86_EFLAGS_IF))
			return true;

		/* ... vmexits aren't blocked by the interrupt shadow  */
		if (nested_exit_on_intr(svm))
			return false;
	} else {
		if (!svm_get_if_flag(vcpu))
			return true;
	}

	return (vmcb->control.int_state & SVM_INTERRUPT_SHADOW_MASK);
}

static int svm_interrupt_allowed(struct kvm_vcpu *vcpu, bool for_injection)
{
	struct vcpu_svm *svm = to_svm(vcpu);

	if (svm->nested.nested_run_pending)
		return -EBUSY;

	if (svm_interrupt_blocked(vcpu))
		return 0;

	/*
	 * An IRQ must not be injected into L2 if it's supposed to VM-Exit,
	 * e.g. if the IRQ arrived asynchronously after checking nested events.
	 */
	if (for_injection && is_guest_mode(vcpu) && nested_exit_on_intr(svm))
		return -EBUSY;

	return 1;
}

static void svm_enable_irq_window(struct kvm_vcpu *vcpu)
{
	struct vcpu_svm *svm = to_svm(vcpu);

	/*
	 * In case GIF=0 we can't rely on the CPU to tell us when GIF becomes
	 * 1, because that's a separate STGI/VMRUN intercept.  The next time we
	 * get that intercept, this function will be called again though and
	 * we'll get the vintr intercept. However, if the vGIF feature is
	 * enabled, the STGI interception will not occur. Enable the irq
	 * window under the assumption that the hardware will set the GIF.
	 */
	if (vgif || gif_set(svm)) {
		/*
		 * IRQ window is not needed when AVIC is enabled,
		 * unless we have pending ExtINT since it cannot be injected
		 * via AVIC. In such case, KVM needs to temporarily disable AVIC,
		 * and fallback to injecting IRQ via V_IRQ.
		 *
		 * If running nested, AVIC is already locally inhibited
		 * on this vCPU, therefore there is no need to request
		 * the VM wide AVIC inhibition.
		 */
<<<<<<< HEAD
		kvm_set_apicv_inhibit(vcpu->kvm, APICV_INHIBIT_REASON_IRQWIN);
=======
		if (!is_guest_mode(vcpu))
			kvm_set_apicv_inhibit(vcpu->kvm, APICV_INHIBIT_REASON_IRQWIN);

>>>>>>> 88084a3d
		svm_set_vintr(svm);
	}
}

static void svm_enable_nmi_window(struct kvm_vcpu *vcpu)
{
	struct vcpu_svm *svm = to_svm(vcpu);

	if ((vcpu->arch.hflags & (HF_NMI_MASK | HF_IRET_MASK)) == HF_NMI_MASK)
		return; /* IRET will cause a vm exit */

	if (!gif_set(svm)) {
		if (vgif)
			svm_set_intercept(svm, INTERCEPT_STGI);
		return; /* STGI will cause a vm exit */
	}

	/*
	 * Something prevents NMI from been injected. Single step over possible
	 * problem (IRET or exception injection or interrupt shadow)
	 */
	svm->nmi_singlestep_guest_rflags = svm_get_rflags(vcpu);
	svm->nmi_singlestep = true;
	svm->vmcb->save.rflags |= (X86_EFLAGS_TF | X86_EFLAGS_RF);
}

static void svm_flush_tlb_current(struct kvm_vcpu *vcpu)
{
	struct vcpu_svm *svm = to_svm(vcpu);

	/*
	 * Flush only the current ASID even if the TLB flush was invoked via
	 * kvm_flush_remote_tlbs().  Although flushing remote TLBs requires all
	 * ASIDs to be flushed, KVM uses a single ASID for L1 and L2, and
	 * unconditionally does a TLB flush on both nested VM-Enter and nested
	 * VM-Exit (via kvm_mmu_reset_context()).
	 */
	if (static_cpu_has(X86_FEATURE_FLUSHBYASID))
		svm->vmcb->control.tlb_ctl = TLB_CONTROL_FLUSH_ASID;
	else
		svm->current_vmcb->asid_generation--;
}

static void svm_flush_tlb_gva(struct kvm_vcpu *vcpu, gva_t gva)
{
	struct vcpu_svm *svm = to_svm(vcpu);

	invlpga(gva, svm->vmcb->control.asid);
}

static inline void sync_cr8_to_lapic(struct kvm_vcpu *vcpu)
{
	struct vcpu_svm *svm = to_svm(vcpu);

	if (nested_svm_virtualize_tpr(vcpu))
		return;

	if (!svm_is_intercept(svm, INTERCEPT_CR8_WRITE)) {
		int cr8 = svm->vmcb->control.int_ctl & V_TPR_MASK;
		kvm_set_cr8(vcpu, cr8);
	}
}

static inline void sync_lapic_to_cr8(struct kvm_vcpu *vcpu)
{
	struct vcpu_svm *svm = to_svm(vcpu);
	u64 cr8;

	if (nested_svm_virtualize_tpr(vcpu) ||
	    kvm_vcpu_apicv_active(vcpu))
		return;

	cr8 = kvm_get_cr8(vcpu);
	svm->vmcb->control.int_ctl &= ~V_TPR_MASK;
	svm->vmcb->control.int_ctl |= cr8 & V_TPR_MASK;
}

static void svm_complete_interrupts(struct kvm_vcpu *vcpu)
{
	struct vcpu_svm *svm = to_svm(vcpu);
	u8 vector;
	int type;
	u32 exitintinfo = svm->vmcb->control.exit_int_info;
	unsigned int3_injected = svm->int3_injected;

	svm->int3_injected = 0;

	/*
	 * If we've made progress since setting HF_IRET_MASK, we've
	 * executed an IRET and can allow NMI injection.
	 */
	if ((vcpu->arch.hflags & HF_IRET_MASK) &&
	    (sev_es_guest(vcpu->kvm) ||
	     kvm_rip_read(vcpu) != svm->nmi_iret_rip)) {
		vcpu->arch.hflags &= ~(HF_NMI_MASK | HF_IRET_MASK);
		kvm_make_request(KVM_REQ_EVENT, vcpu);
	}

	vcpu->arch.nmi_injected = false;
	kvm_clear_exception_queue(vcpu);
	kvm_clear_interrupt_queue(vcpu);

	if (!(exitintinfo & SVM_EXITINTINFO_VALID))
		return;

	kvm_make_request(KVM_REQ_EVENT, vcpu);

	vector = exitintinfo & SVM_EXITINTINFO_VEC_MASK;
	type = exitintinfo & SVM_EXITINTINFO_TYPE_MASK;

	switch (type) {
	case SVM_EXITINTINFO_TYPE_NMI:
		vcpu->arch.nmi_injected = true;
		break;
	case SVM_EXITINTINFO_TYPE_EXEPT:
		/*
		 * Never re-inject a #VC exception.
		 */
		if (vector == X86_TRAP_VC)
			break;

		/*
		 * In case of software exceptions, do not reinject the vector,
		 * but re-execute the instruction instead. Rewind RIP first
		 * if we emulated INT3 before.
		 */
		if (kvm_exception_is_soft(vector)) {
			if (vector == BP_VECTOR && int3_injected &&
			    kvm_is_linear_rip(vcpu, svm->int3_rip))
				kvm_rip_write(vcpu,
					      kvm_rip_read(vcpu) - int3_injected);
			break;
		}
		if (exitintinfo & SVM_EXITINTINFO_VALID_ERR) {
			u32 err = svm->vmcb->control.exit_int_info_err;
			kvm_requeue_exception_e(vcpu, vector, err);

		} else
			kvm_requeue_exception(vcpu, vector);
		break;
	case SVM_EXITINTINFO_TYPE_INTR:
		kvm_queue_interrupt(vcpu, vector, false);
		break;
	default:
		break;
	}
}

static void svm_cancel_injection(struct kvm_vcpu *vcpu)
{
	struct vcpu_svm *svm = to_svm(vcpu);
	struct vmcb_control_area *control = &svm->vmcb->control;

	control->exit_int_info = control->event_inj;
	control->exit_int_info_err = control->event_inj_err;
	control->event_inj = 0;
	svm_complete_interrupts(vcpu);
}

static int svm_vcpu_pre_run(struct kvm_vcpu *vcpu)
{
	return 1;
}

static fastpath_t svm_exit_handlers_fastpath(struct kvm_vcpu *vcpu)
{
	if (to_svm(vcpu)->vmcb->control.exit_code == SVM_EXIT_MSR &&
	    to_svm(vcpu)->vmcb->control.exit_info_1)
		return handle_fastpath_set_msr_irqoff(vcpu);

	return EXIT_FASTPATH_NONE;
}

static noinstr void svm_vcpu_enter_exit(struct kvm_vcpu *vcpu)
{
	struct vcpu_svm *svm = to_svm(vcpu);
	unsigned long vmcb_pa = svm->current_vmcb->pa;

	guest_state_enter_irqoff();

	if (sev_es_guest(vcpu->kvm)) {
		__svm_sev_es_vcpu_run(vmcb_pa);
	} else {
		struct svm_cpu_data *sd = per_cpu(svm_data, vcpu->cpu);

		/*
		 * Use a single vmcb (vmcb01 because it's always valid) for
		 * context switching guest state via VMLOAD/VMSAVE, that way
		 * the state doesn't need to be copied between vmcb01 and
		 * vmcb02 when switching vmcbs for nested virtualization.
		 */
		vmload(svm->vmcb01.pa);
		__svm_vcpu_run(vmcb_pa, (unsigned long *)&vcpu->arch.regs);
		vmsave(svm->vmcb01.pa);

		vmload(__sme_page_pa(sd->save_area));
	}

	guest_state_exit_irqoff();
}

static __no_kcsan fastpath_t svm_vcpu_run(struct kvm_vcpu *vcpu)
{
	struct vcpu_svm *svm = to_svm(vcpu);

	trace_kvm_entry(vcpu);

	svm->vmcb->save.rax = vcpu->arch.regs[VCPU_REGS_RAX];
	svm->vmcb->save.rsp = vcpu->arch.regs[VCPU_REGS_RSP];
	svm->vmcb->save.rip = vcpu->arch.regs[VCPU_REGS_RIP];

	/*
	 * Disable singlestep if we're injecting an interrupt/exception.
	 * We don't want our modified rflags to be pushed on the stack where
	 * we might not be able to easily reset them if we disabled NMI
	 * singlestep later.
	 */
	if (svm->nmi_singlestep && svm->vmcb->control.event_inj) {
		/*
		 * Event injection happens before external interrupts cause a
		 * vmexit and interrupts are disabled here, so smp_send_reschedule
		 * is enough to force an immediate vmexit.
		 */
		disable_nmi_singlestep(svm);
		smp_send_reschedule(vcpu->cpu);
	}

	pre_svm_run(vcpu);

	sync_lapic_to_cr8(vcpu);

	if (unlikely(svm->asid != svm->vmcb->control.asid)) {
		svm->vmcb->control.asid = svm->asid;
		vmcb_mark_dirty(svm->vmcb, VMCB_ASID);
	}
	svm->vmcb->save.cr2 = vcpu->arch.cr2;

	svm_hv_update_vp_id(svm->vmcb, vcpu);

	/*
	 * Run with all-zero DR6 unless needed, so that we can get the exact cause
	 * of a #DB.
	 */
	if (unlikely(vcpu->arch.switch_db_regs & KVM_DEBUGREG_WONT_EXIT))
		svm_set_dr6(svm, vcpu->arch.dr6);
	else
		svm_set_dr6(svm, DR6_ACTIVE_LOW);

	clgi();
	kvm_load_guest_xsave_state(vcpu);

	kvm_wait_lapic_expire(vcpu);

	/*
	 * If this vCPU has touched SPEC_CTRL, restore the guest's value if
	 * it's non-zero. Since vmentry is serialising on affected CPUs, there
	 * is no need to worry about the conditional branch over the wrmsr
	 * being speculatively taken.
	 */
	if (!static_cpu_has(X86_FEATURE_V_SPEC_CTRL))
		x86_spec_ctrl_set_guest(svm->spec_ctrl, svm->virt_spec_ctrl);

	svm_vcpu_enter_exit(vcpu);

	/*
	 * We do not use IBRS in the kernel. If this vCPU has used the
	 * SPEC_CTRL MSR it may have left it on; save the value and
	 * turn it off. This is much more efficient than blindly adding
	 * it to the atomic save/restore list. Especially as the former
	 * (Saving guest MSRs on vmexit) doesn't even exist in KVM.
	 *
	 * For non-nested case:
	 * If the L01 MSR bitmap does not intercept the MSR, then we need to
	 * save it.
	 *
	 * For nested case:
	 * If the L02 MSR bitmap does not intercept the MSR, then we need to
	 * save it.
	 */
	if (!static_cpu_has(X86_FEATURE_V_SPEC_CTRL) &&
	    unlikely(!msr_write_intercepted(vcpu, MSR_IA32_SPEC_CTRL)))
		svm->spec_ctrl = native_read_msr(MSR_IA32_SPEC_CTRL);

	if (!sev_es_guest(vcpu->kvm))
		reload_tss(vcpu);

	if (!static_cpu_has(X86_FEATURE_V_SPEC_CTRL))
		x86_spec_ctrl_restore_host(svm->spec_ctrl, svm->virt_spec_ctrl);

	if (!sev_es_guest(vcpu->kvm)) {
		vcpu->arch.cr2 = svm->vmcb->save.cr2;
		vcpu->arch.regs[VCPU_REGS_RAX] = svm->vmcb->save.rax;
		vcpu->arch.regs[VCPU_REGS_RSP] = svm->vmcb->save.rsp;
		vcpu->arch.regs[VCPU_REGS_RIP] = svm->vmcb->save.rip;
	}
	vcpu->arch.regs_dirty = 0;

	if (unlikely(svm->vmcb->control.exit_code == SVM_EXIT_NMI))
		kvm_before_interrupt(vcpu, KVM_HANDLING_NMI);

	kvm_load_host_xsave_state(vcpu);
	stgi();

	/* Any pending NMI will happen here */

	if (unlikely(svm->vmcb->control.exit_code == SVM_EXIT_NMI))
		kvm_after_interrupt(vcpu);

	sync_cr8_to_lapic(vcpu);

	svm->next_rip = 0;
	if (is_guest_mode(vcpu)) {
		nested_sync_control_from_vmcb02(svm);

		/* Track VMRUNs that have made past consistency checking */
		if (svm->nested.nested_run_pending &&
		    svm->vmcb->control.exit_code != SVM_EXIT_ERR)
                        ++vcpu->stat.nested_run;

		svm->nested.nested_run_pending = 0;
	}

	svm->vmcb->control.tlb_ctl = TLB_CONTROL_DO_NOTHING;
	vmcb_mark_all_clean(svm->vmcb);

	/* if exit due to PF check for async PF */
	if (svm->vmcb->control.exit_code == SVM_EXIT_EXCP_BASE + PF_VECTOR)
		vcpu->arch.apf.host_apf_flags =
			kvm_read_and_reset_apf_flags();

	vcpu->arch.regs_avail &= ~SVM_REGS_LAZY_LOAD_SET;

	/*
	 * We need to handle MC intercepts here before the vcpu has a chance to
	 * change the physical cpu
	 */
	if (unlikely(svm->vmcb->control.exit_code ==
		     SVM_EXIT_EXCP_BASE + MC_VECTOR))
		svm_handle_mce(vcpu);

	svm_complete_interrupts(vcpu);

	if (is_guest_mode(vcpu))
		return EXIT_FASTPATH_NONE;

	return svm_exit_handlers_fastpath(vcpu);
}

static void svm_load_mmu_pgd(struct kvm_vcpu *vcpu, hpa_t root_hpa,
			     int root_level)
{
	struct vcpu_svm *svm = to_svm(vcpu);
	unsigned long cr3;

	if (npt_enabled) {
		svm->vmcb->control.nested_cr3 = __sme_set(root_hpa);
		vmcb_mark_dirty(svm->vmcb, VMCB_NPT);

		hv_track_root_tdp(vcpu, root_hpa);

		cr3 = vcpu->arch.cr3;
	} else if (vcpu->arch.mmu->root_role.level >= PT64_ROOT_4LEVEL) {
		cr3 = __sme_set(root_hpa) | kvm_get_active_pcid(vcpu);
	} else {
		/* PCID in the guest should be impossible with a 32-bit MMU. */
		WARN_ON_ONCE(kvm_get_active_pcid(vcpu));
		cr3 = root_hpa;
	}

	svm->vmcb->save.cr3 = cr3;
	vmcb_mark_dirty(svm->vmcb, VMCB_CR);
}

static int is_disabled(void)
{
	u64 vm_cr;

	rdmsrl(MSR_VM_CR, vm_cr);
	if (vm_cr & (1 << SVM_VM_CR_SVM_DISABLE))
		return 1;

	return 0;
}

static void
svm_patch_hypercall(struct kvm_vcpu *vcpu, unsigned char *hypercall)
{
	/*
	 * Patch in the VMMCALL instruction:
	 */
	hypercall[0] = 0x0f;
	hypercall[1] = 0x01;
	hypercall[2] = 0xd9;
}

static int __init svm_check_processor_compat(void)
{
	return 0;
}

/*
 * The kvm parameter can be NULL (module initialization, or invocation before
 * VM creation). Be sure to check the kvm parameter before using it.
 */
static bool svm_has_emulated_msr(struct kvm *kvm, u32 index)
{
	switch (index) {
	case MSR_IA32_MCG_EXT_CTL:
	case MSR_IA32_VMX_BASIC ... MSR_IA32_VMX_VMFUNC:
		return false;
	case MSR_IA32_SMBASE:
		/* SEV-ES guests do not support SMM, so report false */
		if (kvm && sev_es_guest(kvm))
			return false;
		break;
	default:
		break;
	}

	return true;
}

static u64 svm_get_mt_mask(struct kvm_vcpu *vcpu, gfn_t gfn, bool is_mmio)
{
	return 0;
}

static void svm_vcpu_after_set_cpuid(struct kvm_vcpu *vcpu)
{
	struct vcpu_svm *svm = to_svm(vcpu);
	struct kvm_cpuid_entry2 *best;
	struct kvm *kvm = vcpu->kvm;

	vcpu->arch.xsaves_enabled = guest_cpuid_has(vcpu, X86_FEATURE_XSAVE) &&
				    boot_cpu_has(X86_FEATURE_XSAVE) &&
				    boot_cpu_has(X86_FEATURE_XSAVES);

	/* Update nrips enabled cache */
	svm->nrips_enabled = kvm_cpu_cap_has(X86_FEATURE_NRIPS) &&
			     guest_cpuid_has(vcpu, X86_FEATURE_NRIPS);

	svm->tsc_scaling_enabled = tsc_scaling && guest_cpuid_has(vcpu, X86_FEATURE_TSCRATEMSR);
	svm->lbrv_enabled = lbrv && guest_cpuid_has(vcpu, X86_FEATURE_LBRV);

	svm->v_vmload_vmsave_enabled = vls && guest_cpuid_has(vcpu, X86_FEATURE_V_VMSAVE_VMLOAD);

	svm->pause_filter_enabled = kvm_cpu_cap_has(X86_FEATURE_PAUSEFILTER) &&
			guest_cpuid_has(vcpu, X86_FEATURE_PAUSEFILTER);

	svm->pause_threshold_enabled = kvm_cpu_cap_has(X86_FEATURE_PFTHRESHOLD) &&
			guest_cpuid_has(vcpu, X86_FEATURE_PFTHRESHOLD);

	svm->vgif_enabled = vgif && guest_cpuid_has(vcpu, X86_FEATURE_VGIF);

	svm_recalc_instruction_intercepts(vcpu, svm);

	/* For sev guests, the memory encryption bit is not reserved in CR3.  */
	if (sev_guest(vcpu->kvm)) {
		best = kvm_find_cpuid_entry(vcpu, 0x8000001F, 0);
		if (best)
			vcpu->arch.reserved_gpa_bits &= ~(1UL << (best->ebx & 0x3f));
	}

	if (kvm_vcpu_apicv_active(vcpu)) {
		/*
		 * AVIC does not work with an x2APIC mode guest. If the X2APIC feature
		 * is exposed to the guest, disable AVIC.
		 */
		if (guest_cpuid_has(vcpu, X86_FEATURE_X2APIC))
			kvm_set_apicv_inhibit(kvm, APICV_INHIBIT_REASON_X2APIC);
<<<<<<< HEAD

		/*
		 * Currently, AVIC does not work with nested virtualization.
		 * So, we disable AVIC when cpuid for SVM is set in the L1 guest.
		 */
		if (nested && guest_cpuid_has(vcpu, X86_FEATURE_SVM))
			kvm_set_apicv_inhibit(kvm, APICV_INHIBIT_REASON_NESTED);
=======
>>>>>>> 88084a3d
	}
	init_vmcb_after_set_cpuid(vcpu);
}

static bool svm_has_wbinvd_exit(void)
{
	return true;
}

#define PRE_EX(exit)  { .exit_code = (exit), \
			.stage = X86_ICPT_PRE_EXCEPT, }
#define POST_EX(exit) { .exit_code = (exit), \
			.stage = X86_ICPT_POST_EXCEPT, }
#define POST_MEM(exit) { .exit_code = (exit), \
			.stage = X86_ICPT_POST_MEMACCESS, }

static const struct __x86_intercept {
	u32 exit_code;
	enum x86_intercept_stage stage;
} x86_intercept_map[] = {
	[x86_intercept_cr_read]		= POST_EX(SVM_EXIT_READ_CR0),
	[x86_intercept_cr_write]	= POST_EX(SVM_EXIT_WRITE_CR0),
	[x86_intercept_clts]		= POST_EX(SVM_EXIT_WRITE_CR0),
	[x86_intercept_lmsw]		= POST_EX(SVM_EXIT_WRITE_CR0),
	[x86_intercept_smsw]		= POST_EX(SVM_EXIT_READ_CR0),
	[x86_intercept_dr_read]		= POST_EX(SVM_EXIT_READ_DR0),
	[x86_intercept_dr_write]	= POST_EX(SVM_EXIT_WRITE_DR0),
	[x86_intercept_sldt]		= POST_EX(SVM_EXIT_LDTR_READ),
	[x86_intercept_str]		= POST_EX(SVM_EXIT_TR_READ),
	[x86_intercept_lldt]		= POST_EX(SVM_EXIT_LDTR_WRITE),
	[x86_intercept_ltr]		= POST_EX(SVM_EXIT_TR_WRITE),
	[x86_intercept_sgdt]		= POST_EX(SVM_EXIT_GDTR_READ),
	[x86_intercept_sidt]		= POST_EX(SVM_EXIT_IDTR_READ),
	[x86_intercept_lgdt]		= POST_EX(SVM_EXIT_GDTR_WRITE),
	[x86_intercept_lidt]		= POST_EX(SVM_EXIT_IDTR_WRITE),
	[x86_intercept_vmrun]		= POST_EX(SVM_EXIT_VMRUN),
	[x86_intercept_vmmcall]		= POST_EX(SVM_EXIT_VMMCALL),
	[x86_intercept_vmload]		= POST_EX(SVM_EXIT_VMLOAD),
	[x86_intercept_vmsave]		= POST_EX(SVM_EXIT_VMSAVE),
	[x86_intercept_stgi]		= POST_EX(SVM_EXIT_STGI),
	[x86_intercept_clgi]		= POST_EX(SVM_EXIT_CLGI),
	[x86_intercept_skinit]		= POST_EX(SVM_EXIT_SKINIT),
	[x86_intercept_invlpga]		= POST_EX(SVM_EXIT_INVLPGA),
	[x86_intercept_rdtscp]		= POST_EX(SVM_EXIT_RDTSCP),
	[x86_intercept_monitor]		= POST_MEM(SVM_EXIT_MONITOR),
	[x86_intercept_mwait]		= POST_EX(SVM_EXIT_MWAIT),
	[x86_intercept_invlpg]		= POST_EX(SVM_EXIT_INVLPG),
	[x86_intercept_invd]		= POST_EX(SVM_EXIT_INVD),
	[x86_intercept_wbinvd]		= POST_EX(SVM_EXIT_WBINVD),
	[x86_intercept_wrmsr]		= POST_EX(SVM_EXIT_MSR),
	[x86_intercept_rdtsc]		= POST_EX(SVM_EXIT_RDTSC),
	[x86_intercept_rdmsr]		= POST_EX(SVM_EXIT_MSR),
	[x86_intercept_rdpmc]		= POST_EX(SVM_EXIT_RDPMC),
	[x86_intercept_cpuid]		= PRE_EX(SVM_EXIT_CPUID),
	[x86_intercept_rsm]		= PRE_EX(SVM_EXIT_RSM),
	[x86_intercept_pause]		= PRE_EX(SVM_EXIT_PAUSE),
	[x86_intercept_pushf]		= PRE_EX(SVM_EXIT_PUSHF),
	[x86_intercept_popf]		= PRE_EX(SVM_EXIT_POPF),
	[x86_intercept_intn]		= PRE_EX(SVM_EXIT_SWINT),
	[x86_intercept_iret]		= PRE_EX(SVM_EXIT_IRET),
	[x86_intercept_icebp]		= PRE_EX(SVM_EXIT_ICEBP),
	[x86_intercept_hlt]		= POST_EX(SVM_EXIT_HLT),
	[x86_intercept_in]		= POST_EX(SVM_EXIT_IOIO),
	[x86_intercept_ins]		= POST_EX(SVM_EXIT_IOIO),
	[x86_intercept_out]		= POST_EX(SVM_EXIT_IOIO),
	[x86_intercept_outs]		= POST_EX(SVM_EXIT_IOIO),
	[x86_intercept_xsetbv]		= PRE_EX(SVM_EXIT_XSETBV),
};

#undef PRE_EX
#undef POST_EX
#undef POST_MEM

static int svm_check_intercept(struct kvm_vcpu *vcpu,
			       struct x86_instruction_info *info,
			       enum x86_intercept_stage stage,
			       struct x86_exception *exception)
{
	struct vcpu_svm *svm = to_svm(vcpu);
	int vmexit, ret = X86EMUL_CONTINUE;
	struct __x86_intercept icpt_info;
	struct vmcb *vmcb = svm->vmcb;

	if (info->intercept >= ARRAY_SIZE(x86_intercept_map))
		goto out;

	icpt_info = x86_intercept_map[info->intercept];

	if (stage != icpt_info.stage)
		goto out;

	switch (icpt_info.exit_code) {
	case SVM_EXIT_READ_CR0:
		if (info->intercept == x86_intercept_cr_read)
			icpt_info.exit_code += info->modrm_reg;
		break;
	case SVM_EXIT_WRITE_CR0: {
		unsigned long cr0, val;

		if (info->intercept == x86_intercept_cr_write)
			icpt_info.exit_code += info->modrm_reg;

		if (icpt_info.exit_code != SVM_EXIT_WRITE_CR0 ||
		    info->intercept == x86_intercept_clts)
			break;

		if (!(vmcb12_is_intercept(&svm->nested.ctl,
					INTERCEPT_SELECTIVE_CR0)))
			break;

		cr0 = vcpu->arch.cr0 & ~SVM_CR0_SELECTIVE_MASK;
		val = info->src_val  & ~SVM_CR0_SELECTIVE_MASK;

		if (info->intercept == x86_intercept_lmsw) {
			cr0 &= 0xfUL;
			val &= 0xfUL;
			/* lmsw can't clear PE - catch this here */
			if (cr0 & X86_CR0_PE)
				val |= X86_CR0_PE;
		}

		if (cr0 ^ val)
			icpt_info.exit_code = SVM_EXIT_CR0_SEL_WRITE;

		break;
	}
	case SVM_EXIT_READ_DR0:
	case SVM_EXIT_WRITE_DR0:
		icpt_info.exit_code += info->modrm_reg;
		break;
	case SVM_EXIT_MSR:
		if (info->intercept == x86_intercept_wrmsr)
			vmcb->control.exit_info_1 = 1;
		else
			vmcb->control.exit_info_1 = 0;
		break;
	case SVM_EXIT_PAUSE:
		/*
		 * We get this for NOP only, but pause
		 * is rep not, check this here
		 */
		if (info->rep_prefix != REPE_PREFIX)
			goto out;
		break;
	case SVM_EXIT_IOIO: {
		u64 exit_info;
		u32 bytes;

		if (info->intercept == x86_intercept_in ||
		    info->intercept == x86_intercept_ins) {
			exit_info = ((info->src_val & 0xffff) << 16) |
				SVM_IOIO_TYPE_MASK;
			bytes = info->dst_bytes;
		} else {
			exit_info = (info->dst_val & 0xffff) << 16;
			bytes = info->src_bytes;
		}

		if (info->intercept == x86_intercept_outs ||
		    info->intercept == x86_intercept_ins)
			exit_info |= SVM_IOIO_STR_MASK;

		if (info->rep_prefix)
			exit_info |= SVM_IOIO_REP_MASK;

		bytes = min(bytes, 4u);

		exit_info |= bytes << SVM_IOIO_SIZE_SHIFT;

		exit_info |= (u32)info->ad_bytes << (SVM_IOIO_ASIZE_SHIFT - 1);

		vmcb->control.exit_info_1 = exit_info;
		vmcb->control.exit_info_2 = info->next_rip;

		break;
	}
	default:
		break;
	}

	/* TODO: Advertise NRIPS to guest hypervisor unconditionally */
	if (static_cpu_has(X86_FEATURE_NRIPS))
		vmcb->control.next_rip  = info->next_rip;
	vmcb->control.exit_code = icpt_info.exit_code;
	vmexit = nested_svm_exit_handled(svm);

	ret = (vmexit == NESTED_EXIT_DONE) ? X86EMUL_INTERCEPTED
					   : X86EMUL_CONTINUE;

out:
	return ret;
}

static void svm_handle_exit_irqoff(struct kvm_vcpu *vcpu)
{
	if (to_svm(vcpu)->vmcb->control.exit_code == SVM_EXIT_INTR)
		vcpu->arch.at_instruction_boundary = true;
}

static void svm_sched_in(struct kvm_vcpu *vcpu, int cpu)
{
	if (!kvm_pause_in_guest(vcpu->kvm))
		shrink_ple_window(vcpu);
}

static void svm_setup_mce(struct kvm_vcpu *vcpu)
{
	/* [63:9] are reserved. */
	vcpu->arch.mcg_cap &= 0x1ff;
}

bool svm_smi_blocked(struct kvm_vcpu *vcpu)
{
	struct vcpu_svm *svm = to_svm(vcpu);

	/* Per APM Vol.2 15.22.2 "Response to SMI" */
	if (!gif_set(svm))
		return true;

	return is_smm(vcpu);
}

static int svm_smi_allowed(struct kvm_vcpu *vcpu, bool for_injection)
{
	struct vcpu_svm *svm = to_svm(vcpu);
	if (svm->nested.nested_run_pending)
		return -EBUSY;

	if (svm_smi_blocked(vcpu))
		return 0;

	/* An SMI must not be injected into L2 if it's supposed to VM-Exit.  */
	if (for_injection && is_guest_mode(vcpu) && nested_exit_on_smi(svm))
		return -EBUSY;

	return 1;
}

static int svm_enter_smm(struct kvm_vcpu *vcpu, char *smstate)
{
	struct vcpu_svm *svm = to_svm(vcpu);
	struct kvm_host_map map_save;
	int ret;

	if (!is_guest_mode(vcpu))
		return 0;

	/* FED8h - SVM Guest */
	put_smstate(u64, smstate, 0x7ed8, 1);
	/* FEE0h - SVM Guest VMCB Physical Address */
	put_smstate(u64, smstate, 0x7ee0, svm->nested.vmcb12_gpa);

	svm->vmcb->save.rax = vcpu->arch.regs[VCPU_REGS_RAX];
	svm->vmcb->save.rsp = vcpu->arch.regs[VCPU_REGS_RSP];
	svm->vmcb->save.rip = vcpu->arch.regs[VCPU_REGS_RIP];

	ret = nested_svm_simple_vmexit(svm, SVM_EXIT_SW);
	if (ret)
		return ret;

	/*
	 * KVM uses VMCB01 to store L1 host state while L2 runs but
	 * VMCB01 is going to be used during SMM and thus the state will
	 * be lost. Temporary save non-VMLOAD/VMSAVE state to the host save
	 * area pointed to by MSR_VM_HSAVE_PA. APM guarantees that the
	 * format of the area is identical to guest save area offsetted
	 * by 0x400 (matches the offset of 'struct vmcb_save_area'
	 * within 'struct vmcb'). Note: HSAVE area may also be used by
	 * L1 hypervisor to save additional host context (e.g. KVM does
	 * that, see svm_prepare_switch_to_guest()) which must be
	 * preserved.
	 */
	if (kvm_vcpu_map(vcpu, gpa_to_gfn(svm->nested.hsave_msr),
			 &map_save) == -EINVAL)
		return 1;

	BUILD_BUG_ON(offsetof(struct vmcb, save) != 0x400);

	svm_copy_vmrun_state(map_save.hva + 0x400,
			     &svm->vmcb01.ptr->save);

	kvm_vcpu_unmap(vcpu, &map_save, true);
	return 0;
}

static int svm_leave_smm(struct kvm_vcpu *vcpu, const char *smstate)
{
	struct vcpu_svm *svm = to_svm(vcpu);
	struct kvm_host_map map, map_save;
	u64 saved_efer, vmcb12_gpa;
	struct vmcb *vmcb12;
	int ret;

	if (!guest_cpuid_has(vcpu, X86_FEATURE_LM))
		return 0;

	/* Non-zero if SMI arrived while vCPU was in guest mode. */
	if (!GET_SMSTATE(u64, smstate, 0x7ed8))
		return 0;

	if (!guest_cpuid_has(vcpu, X86_FEATURE_SVM))
		return 1;

	saved_efer = GET_SMSTATE(u64, smstate, 0x7ed0);
	if (!(saved_efer & EFER_SVME))
		return 1;

	vmcb12_gpa = GET_SMSTATE(u64, smstate, 0x7ee0);
	if (kvm_vcpu_map(vcpu, gpa_to_gfn(vmcb12_gpa), &map) == -EINVAL)
		return 1;

	ret = 1;
	if (kvm_vcpu_map(vcpu, gpa_to_gfn(svm->nested.hsave_msr), &map_save) == -EINVAL)
		goto unmap_map;

	if (svm_allocate_nested(svm))
		goto unmap_save;

	/*
	 * Restore L1 host state from L1 HSAVE area as VMCB01 was
	 * used during SMM (see svm_enter_smm())
	 */

	svm_copy_vmrun_state(&svm->vmcb01.ptr->save, map_save.hva + 0x400);

	/*
	 * Enter the nested guest now
	 */

	vmcb_mark_all_dirty(svm->vmcb01.ptr);

	vmcb12 = map.hva;
	nested_copy_vmcb_control_to_cache(svm, &vmcb12->control);
	nested_copy_vmcb_save_to_cache(svm, &vmcb12->save);
	ret = enter_svm_guest_mode(vcpu, vmcb12_gpa, vmcb12, false);

	if (ret)
		goto unmap_save;

	svm->nested.nested_run_pending = 1;

unmap_save:
	kvm_vcpu_unmap(vcpu, &map_save, true);
unmap_map:
	kvm_vcpu_unmap(vcpu, &map, true);
	return ret;
}

static void svm_enable_smi_window(struct kvm_vcpu *vcpu)
{
	struct vcpu_svm *svm = to_svm(vcpu);

	if (!gif_set(svm)) {
		if (vgif)
			svm_set_intercept(svm, INTERCEPT_STGI);
		/* STGI will cause a vm exit */
	} else {
		/* We must be in SMM; RSM will cause a vmexit anyway.  */
	}
}

static bool svm_can_emulate_instruction(struct kvm_vcpu *vcpu, int emul_type,
					void *insn, int insn_len)
{
	bool smep, smap, is_user;
	unsigned long cr4;
	u64 error_code;

	/* Emulation is always possible when KVM has access to all guest state. */
	if (!sev_guest(vcpu->kvm))
		return true;

	/* #UD and #GP should never be intercepted for SEV guests. */
	WARN_ON_ONCE(emul_type & (EMULTYPE_TRAP_UD |
				  EMULTYPE_TRAP_UD_FORCED |
				  EMULTYPE_VMWARE_GP));

	/*
	 * Emulation is impossible for SEV-ES guests as KVM doesn't have access
	 * to guest register state.
	 */
	if (sev_es_guest(vcpu->kvm))
		return false;

	/*
	 * Emulation is possible if the instruction is already decoded, e.g.
	 * when completing I/O after returning from userspace.
	 */
	if (emul_type & EMULTYPE_NO_DECODE)
		return true;

	/*
	 * Emulation is possible for SEV guests if and only if a prefilled
	 * buffer containing the bytes of the intercepted instruction is
	 * available. SEV guest memory is encrypted with a guest specific key
	 * and cannot be decrypted by KVM, i.e. KVM would read cyphertext and
	 * decode garbage.
	 *
	 * Inject #UD if KVM reached this point without an instruction buffer.
	 * In practice, this path should never be hit by a well-behaved guest,
	 * e.g. KVM doesn't intercept #UD or #GP for SEV guests, but this path
	 * is still theoretically reachable, e.g. via unaccelerated fault-like
	 * AVIC access, and needs to be handled by KVM to avoid putting the
	 * guest into an infinite loop.   Injecting #UD is somewhat arbitrary,
	 * but its the least awful option given lack of insight into the guest.
	 */
	if (unlikely(!insn)) {
		kvm_queue_exception(vcpu, UD_VECTOR);
		return false;
	}

	/*
	 * Emulate for SEV guests if the insn buffer is not empty.  The buffer
	 * will be empty if the DecodeAssist microcode cannot fetch bytes for
	 * the faulting instruction because the code fetch itself faulted, e.g.
	 * the guest attempted to fetch from emulated MMIO or a guest page
	 * table used to translate CS:RIP resides in emulated MMIO.
	 */
	if (likely(insn_len))
		return true;

	/*
	 * Detect and workaround Errata 1096 Fam_17h_00_0Fh.
	 *
	 * Errata:
	 * When CPU raises #NPF on guest data access and vCPU CR4.SMAP=1, it is
	 * possible that CPU microcode implementing DecodeAssist will fail to
	 * read guest memory at CS:RIP and vmcb.GuestIntrBytes will incorrectly
	 * be '0'.  This happens because microcode reads CS:RIP using a _data_
	 * loap uop with CPL=0 privileges.  If the load hits a SMAP #PF, ucode
	 * gives up and does not fill the instruction bytes buffer.
	 *
	 * As above, KVM reaches this point iff the VM is an SEV guest, the CPU
	 * supports DecodeAssist, a #NPF was raised, KVM's page fault handler
	 * triggered emulation (e.g. for MMIO), and the CPU returned 0 in the
	 * GuestIntrBytes field of the VMCB.
	 *
	 * This does _not_ mean that the erratum has been encountered, as the
	 * DecodeAssist will also fail if the load for CS:RIP hits a legitimate
	 * #PF, e.g. if the guest attempt to execute from emulated MMIO and
	 * encountered a reserved/not-present #PF.
	 *
	 * To hit the erratum, the following conditions must be true:
	 *    1. CR4.SMAP=1 (obviously).
	 *    2. CR4.SMEP=0 || CPL=3.  If SMEP=1 and CPL<3, the erratum cannot
	 *       have been hit as the guest would have encountered a SMEP
	 *       violation #PF, not a #NPF.
	 *    3. The #NPF is not due to a code fetch, in which case failure to
	 *       retrieve the instruction bytes is legitimate (see abvoe).
	 *
	 * In addition, don't apply the erratum workaround if the #NPF occurred
	 * while translating guest page tables (see below).
	 */
	error_code = to_svm(vcpu)->vmcb->control.exit_info_1;
	if (error_code & (PFERR_GUEST_PAGE_MASK | PFERR_FETCH_MASK))
		goto resume_guest;

	cr4 = kvm_read_cr4(vcpu);
	smep = cr4 & X86_CR4_SMEP;
	smap = cr4 & X86_CR4_SMAP;
	is_user = svm_get_cpl(vcpu) == 3;
	if (smap && (!smep || is_user)) {
		pr_err_ratelimited("KVM: SEV Guest triggered AMD Erratum 1096\n");

		/*
		 * If the fault occurred in userspace, arbitrarily inject #GP
		 * to avoid killing the guest and to hopefully avoid confusing
		 * the guest kernel too much, e.g. injecting #PF would not be
		 * coherent with respect to the guest's page tables.  Request
		 * triple fault if the fault occurred in the kernel as there's
		 * no fault that KVM can inject without confusing the guest.
		 * In practice, the triple fault is moot as no sane SEV kernel
		 * will execute from user memory while also running with SMAP=1.
		 */
		if (is_user)
			kvm_inject_gp(vcpu, 0);
		else
			kvm_make_request(KVM_REQ_TRIPLE_FAULT, vcpu);
	}

resume_guest:
	/*
	 * If the erratum was not hit, simply resume the guest and let it fault
	 * again.  While awful, e.g. the vCPU may get stuck in an infinite loop
	 * if the fault is at CPL=0, it's the lesser of all evils.  Exiting to
	 * userspace will kill the guest, and letting the emulator read garbage
	 * will yield random behavior and potentially corrupt the guest.
	 *
	 * Simply resuming the guest is technically not a violation of the SEV
	 * architecture.  AMD's APM states that all code fetches and page table
	 * accesses for SEV guest are encrypted, regardless of the C-Bit.  The
	 * APM also states that encrypted accesses to MMIO are "ignored", but
	 * doesn't explicitly define "ignored", i.e. doing nothing and letting
	 * the guest spin is technically "ignoring" the access.
	 */
	return false;
}

static bool svm_apic_init_signal_blocked(struct kvm_vcpu *vcpu)
{
	struct vcpu_svm *svm = to_svm(vcpu);

	/*
	 * TODO: Last condition latch INIT signals on vCPU when
	 * vCPU is in guest-mode and vmcb12 defines intercept on INIT.
	 * To properly emulate the INIT intercept,
	 * svm_check_nested_events() should call nested_svm_vmexit()
	 * if an INIT signal is pending.
	 */
	return !gif_set(svm) ||
		   (vmcb_is_intercept(&svm->vmcb->control, INTERCEPT_INIT));
}

static void svm_vcpu_deliver_sipi_vector(struct kvm_vcpu *vcpu, u8 vector)
{
	if (!sev_es_guest(vcpu->kvm))
		return kvm_vcpu_deliver_sipi_vector(vcpu, vector);

	sev_vcpu_deliver_sipi_vector(vcpu, vector);
}

static void svm_vm_destroy(struct kvm *kvm)
{
	avic_vm_destroy(kvm);
	sev_vm_destroy(kvm);
}

static int svm_vm_init(struct kvm *kvm)
{
	if (!pause_filter_count || !pause_filter_thresh)
		kvm->arch.pause_in_guest = true;

	if (enable_apicv) {
		int ret = avic_vm_init(kvm);
		if (ret)
			return ret;
	}

	return 0;
}

static struct kvm_x86_ops svm_x86_ops __initdata = {
	.name = "kvm_amd",

	.hardware_unsetup = svm_hardware_unsetup,
	.hardware_enable = svm_hardware_enable,
	.hardware_disable = svm_hardware_disable,
	.has_emulated_msr = svm_has_emulated_msr,

	.vcpu_create = svm_vcpu_create,
	.vcpu_free = svm_vcpu_free,
	.vcpu_reset = svm_vcpu_reset,

	.vm_size = sizeof(struct kvm_svm),
	.vm_init = svm_vm_init,
	.vm_destroy = svm_vm_destroy,

	.prepare_switch_to_guest = svm_prepare_switch_to_guest,
	.vcpu_load = svm_vcpu_load,
	.vcpu_put = svm_vcpu_put,
	.vcpu_blocking = avic_vcpu_blocking,
	.vcpu_unblocking = avic_vcpu_unblocking,

	.update_exception_bitmap = svm_update_exception_bitmap,
	.get_msr_feature = svm_get_msr_feature,
	.get_msr = svm_get_msr,
	.set_msr = svm_set_msr,
	.get_segment_base = svm_get_segment_base,
	.get_segment = svm_get_segment,
	.set_segment = svm_set_segment,
	.get_cpl = svm_get_cpl,
	.get_cs_db_l_bits = svm_get_cs_db_l_bits,
	.set_cr0 = svm_set_cr0,
	.post_set_cr3 = sev_post_set_cr3,
	.is_valid_cr4 = svm_is_valid_cr4,
	.set_cr4 = svm_set_cr4,
	.set_efer = svm_set_efer,
	.get_idt = svm_get_idt,
	.set_idt = svm_set_idt,
	.get_gdt = svm_get_gdt,
	.set_gdt = svm_set_gdt,
	.set_dr7 = svm_set_dr7,
	.sync_dirty_debug_regs = svm_sync_dirty_debug_regs,
	.cache_reg = svm_cache_reg,
	.get_rflags = svm_get_rflags,
	.set_rflags = svm_set_rflags,
	.get_if_flag = svm_get_if_flag,

	.flush_tlb_all = svm_flush_tlb_current,
	.flush_tlb_current = svm_flush_tlb_current,
	.flush_tlb_gva = svm_flush_tlb_gva,
	.flush_tlb_guest = svm_flush_tlb_current,

	.vcpu_pre_run = svm_vcpu_pre_run,
	.vcpu_run = svm_vcpu_run,
	.handle_exit = svm_handle_exit,
	.skip_emulated_instruction = svm_skip_emulated_instruction,
	.update_emulated_instruction = NULL,
	.set_interrupt_shadow = svm_set_interrupt_shadow,
	.get_interrupt_shadow = svm_get_interrupt_shadow,
	.patch_hypercall = svm_patch_hypercall,
	.inject_irq = svm_inject_irq,
	.inject_nmi = svm_inject_nmi,
	.queue_exception = svm_queue_exception,
	.cancel_injection = svm_cancel_injection,
	.interrupt_allowed = svm_interrupt_allowed,
	.nmi_allowed = svm_nmi_allowed,
	.get_nmi_mask = svm_get_nmi_mask,
	.set_nmi_mask = svm_set_nmi_mask,
	.enable_nmi_window = svm_enable_nmi_window,
	.enable_irq_window = svm_enable_irq_window,
	.update_cr8_intercept = svm_update_cr8_intercept,
	.refresh_apicv_exec_ctrl = avic_refresh_apicv_exec_ctrl,
	.check_apicv_inhibit_reasons = avic_check_apicv_inhibit_reasons,
	.apicv_post_state_restore = avic_apicv_post_state_restore,

	.get_mt_mask = svm_get_mt_mask,
	.get_exit_info = svm_get_exit_info,

	.vcpu_after_set_cpuid = svm_vcpu_after_set_cpuid,

	.has_wbinvd_exit = svm_has_wbinvd_exit,

	.get_l2_tsc_offset = svm_get_l2_tsc_offset,
	.get_l2_tsc_multiplier = svm_get_l2_tsc_multiplier,
	.write_tsc_offset = svm_write_tsc_offset,
	.write_tsc_multiplier = svm_write_tsc_multiplier,

	.load_mmu_pgd = svm_load_mmu_pgd,

	.check_intercept = svm_check_intercept,
	.handle_exit_irqoff = svm_handle_exit_irqoff,

	.request_immediate_exit = __kvm_request_immediate_exit,

	.sched_in = svm_sched_in,

	.nested_ops = &svm_nested_ops,

	.deliver_interrupt = svm_deliver_interrupt,
	.pi_update_irte = avic_pi_update_irte,
	.setup_mce = svm_setup_mce,

	.smi_allowed = svm_smi_allowed,
	.enter_smm = svm_enter_smm,
	.leave_smm = svm_leave_smm,
	.enable_smi_window = svm_enable_smi_window,

	.mem_enc_ioctl = sev_mem_enc_ioctl,
	.mem_enc_register_region = sev_mem_enc_register_region,
	.mem_enc_unregister_region = sev_mem_enc_unregister_region,
	.guest_memory_reclaimed = sev_guest_memory_reclaimed,

	.vm_copy_enc_context_from = sev_vm_copy_enc_context_from,
	.vm_move_enc_context_from = sev_vm_move_enc_context_from,

	.can_emulate_instruction = svm_can_emulate_instruction,

	.apic_init_signal_blocked = svm_apic_init_signal_blocked,

	.msr_filter_changed = svm_msr_filter_changed,
	.complete_emulated_msr = svm_complete_emulated_msr,

	.vcpu_deliver_sipi_vector = svm_vcpu_deliver_sipi_vector,
	.vcpu_get_apicv_inhibit_reasons = avic_vcpu_get_apicv_inhibit_reasons,
};

/*
 * The default MMIO mask is a single bit (excluding the present bit),
 * which could conflict with the memory encryption bit. Check for
 * memory encryption support and override the default MMIO mask if
 * memory encryption is enabled.
 */
static __init void svm_adjust_mmio_mask(void)
{
	unsigned int enc_bit, mask_bit;
	u64 msr, mask;

	/* If there is no memory encryption support, use existing mask */
	if (cpuid_eax(0x80000000) < 0x8000001f)
		return;

	/* If memory encryption is not enabled, use existing mask */
	rdmsrl(MSR_AMD64_SYSCFG, msr);
	if (!(msr & MSR_AMD64_SYSCFG_MEM_ENCRYPT))
		return;

	enc_bit = cpuid_ebx(0x8000001f) & 0x3f;
	mask_bit = boot_cpu_data.x86_phys_bits;

	/* Increment the mask bit if it is the same as the encryption bit */
	if (enc_bit == mask_bit)
		mask_bit++;

	/*
	 * If the mask bit location is below 52, then some bits above the
	 * physical addressing limit will always be reserved, so use the
	 * rsvd_bits() function to generate the mask. This mask, along with
	 * the present bit, will be used to generate a page fault with
	 * PFER.RSV = 1.
	 *
	 * If the mask bit location is 52 (or above), then clear the mask.
	 */
	mask = (mask_bit < 52) ? rsvd_bits(mask_bit, 51) | PT_PRESENT_MASK : 0;

	kvm_mmu_set_mmio_spte_mask(mask, mask, PT_WRITABLE_MASK | PT_USER_MASK);
}

static __init void svm_set_cpu_caps(void)
{
	kvm_set_cpu_caps();

	supported_xss = 0;

	/* CPUID 0x80000001 and 0x8000000A (SVM features) */
	if (nested) {
		kvm_cpu_cap_set(X86_FEATURE_SVM);
		kvm_cpu_cap_set(X86_FEATURE_VMCBCLEAN);

		if (nrips)
			kvm_cpu_cap_set(X86_FEATURE_NRIPS);

		if (npt_enabled)
			kvm_cpu_cap_set(X86_FEATURE_NPT);

		if (tsc_scaling)
			kvm_cpu_cap_set(X86_FEATURE_TSCRATEMSR);

		if (vls)
			kvm_cpu_cap_set(X86_FEATURE_V_VMSAVE_VMLOAD);
		if (lbrv)
			kvm_cpu_cap_set(X86_FEATURE_LBRV);

		if (boot_cpu_has(X86_FEATURE_PAUSEFILTER))
			kvm_cpu_cap_set(X86_FEATURE_PAUSEFILTER);

		if (boot_cpu_has(X86_FEATURE_PFTHRESHOLD))
			kvm_cpu_cap_set(X86_FEATURE_PFTHRESHOLD);

		if (vgif)
			kvm_cpu_cap_set(X86_FEATURE_VGIF);

		/* Nested VM can receive #VMEXIT instead of triggering #GP */
		kvm_cpu_cap_set(X86_FEATURE_SVME_ADDR_CHK);
	}

	/* CPUID 0x80000008 */
	if (boot_cpu_has(X86_FEATURE_LS_CFG_SSBD) ||
	    boot_cpu_has(X86_FEATURE_AMD_SSBD))
		kvm_cpu_cap_set(X86_FEATURE_VIRT_SSBD);

	/* AMD PMU PERFCTR_CORE CPUID */
	if (enable_pmu && boot_cpu_has(X86_FEATURE_PERFCTR_CORE))
		kvm_cpu_cap_set(X86_FEATURE_PERFCTR_CORE);

	/* CPUID 0x8000001F (SME/SEV features) */
	sev_set_cpu_caps();
}

static __init int svm_hardware_setup(void)
{
	int cpu;
	struct page *iopm_pages;
	void *iopm_va;
	int r;
	unsigned int order = get_order(IOPM_SIZE);

	/*
	 * NX is required for shadow paging and for NPT if the NX huge pages
	 * mitigation is enabled.
	 */
	if (!boot_cpu_has(X86_FEATURE_NX)) {
		pr_err_ratelimited("NX (Execute Disable) not supported\n");
		return -EOPNOTSUPP;
	}
	kvm_enable_efer_bits(EFER_NX);

	iopm_pages = alloc_pages(GFP_KERNEL, order);

	if (!iopm_pages)
		return -ENOMEM;

	iopm_va = page_address(iopm_pages);
	memset(iopm_va, 0xff, PAGE_SIZE * (1 << order));
	iopm_base = page_to_pfn(iopm_pages) << PAGE_SHIFT;

	init_msrpm_offsets();

	supported_xcr0 &= ~(XFEATURE_MASK_BNDREGS | XFEATURE_MASK_BNDCSR);

	if (boot_cpu_has(X86_FEATURE_FXSR_OPT))
		kvm_enable_efer_bits(EFER_FFXSR);

	if (tsc_scaling) {
		if (!boot_cpu_has(X86_FEATURE_TSCRATEMSR)) {
			tsc_scaling = false;
		} else {
			pr_info("TSC scaling supported\n");
			kvm_has_tsc_control = true;
		}
	}
	kvm_max_tsc_scaling_ratio = SVM_TSC_RATIO_MAX;
	kvm_tsc_scaling_ratio_frac_bits = 32;

	tsc_aux_uret_slot = kvm_add_user_return_msr(MSR_TSC_AUX);

	/* Check for pause filtering support */
	if (!boot_cpu_has(X86_FEATURE_PAUSEFILTER)) {
		pause_filter_count = 0;
		pause_filter_thresh = 0;
	} else if (!boot_cpu_has(X86_FEATURE_PFTHRESHOLD)) {
		pause_filter_thresh = 0;
	}

	if (nested) {
		printk(KERN_INFO "kvm: Nested Virtualization enabled\n");
		kvm_enable_efer_bits(EFER_SVME | EFER_LMSLE);
	}

	/*
	 * KVM's MMU doesn't support using 2-level paging for itself, and thus
	 * NPT isn't supported if the host is using 2-level paging since host
	 * CR4 is unchanged on VMRUN.
	 */
	if (!IS_ENABLED(CONFIG_X86_64) && !IS_ENABLED(CONFIG_X86_PAE))
		npt_enabled = false;

	if (!boot_cpu_has(X86_FEATURE_NPT))
		npt_enabled = false;

	/* Force VM NPT level equal to the host's paging level */
	kvm_configure_mmu(npt_enabled, get_npt_level(),
			  get_npt_level(), PG_LEVEL_1G);
	pr_info("kvm: Nested Paging %sabled\n", npt_enabled ? "en" : "dis");

	/* Setup shadow_me_value and shadow_me_mask */
	kvm_mmu_set_me_spte_mask(sme_me_mask, sme_me_mask);

	/* Note, SEV setup consumes npt_enabled. */
	sev_hardware_setup();

	svm_hv_hardware_setup();

	svm_adjust_mmio_mask();

	for_each_possible_cpu(cpu) {
		r = svm_cpu_init(cpu);
		if (r)
			goto err;
	}

	if (nrips) {
		if (!boot_cpu_has(X86_FEATURE_NRIPS))
			nrips = false;
	}

	enable_apicv = avic = avic && npt_enabled && (boot_cpu_has(X86_FEATURE_AVIC) || force_avic);

	if (enable_apicv) {
		if (!boot_cpu_has(X86_FEATURE_AVIC)) {
			pr_warn("AVIC is not supported in CPUID but force enabled");
			pr_warn("Your system might crash and burn");
		} else
			pr_info("AVIC enabled\n");

		amd_iommu_register_ga_log_notifier(&avic_ga_log_notifier);
	} else {
		svm_x86_ops.vcpu_blocking = NULL;
		svm_x86_ops.vcpu_unblocking = NULL;
		svm_x86_ops.vcpu_get_apicv_inhibit_reasons = NULL;
	}

	if (vls) {
		if (!npt_enabled ||
		    !boot_cpu_has(X86_FEATURE_V_VMSAVE_VMLOAD) ||
		    !IS_ENABLED(CONFIG_X86_64)) {
			vls = false;
		} else {
			pr_info("Virtual VMLOAD VMSAVE supported\n");
		}
	}

	if (boot_cpu_has(X86_FEATURE_SVME_ADDR_CHK))
		svm_gp_erratum_intercept = false;

	if (vgif) {
		if (!boot_cpu_has(X86_FEATURE_VGIF))
			vgif = false;
		else
			pr_info("Virtual GIF supported\n");
	}

	if (lbrv) {
		if (!boot_cpu_has(X86_FEATURE_LBRV))
			lbrv = false;
		else
			pr_info("LBR virtualization supported\n");
	}

	if (!enable_pmu)
		pr_info("PMU virtualization is disabled\n");

	svm_set_cpu_caps();

	/*
	 * It seems that on AMD processors PTE's accessed bit is
	 * being set by the CPU hardware before the NPF vmexit.
	 * This is not expected behaviour and our tests fail because
	 * of it.
	 * A workaround here is to disable support for
	 * GUEST_MAXPHYADDR < HOST_MAXPHYADDR if NPT is enabled.
	 * In this case userspace can know if there is support using
	 * KVM_CAP_SMALLER_MAXPHYADDR extension and decide how to handle
	 * it
	 * If future AMD CPU models change the behaviour described above,
	 * this variable can be changed accordingly
	 */
	allow_smaller_maxphyaddr = !npt_enabled;

	return 0;

err:
	svm_hardware_unsetup();
	return r;
}


static struct kvm_x86_init_ops svm_init_ops __initdata = {
	.cpu_has_kvm_support = has_svm,
	.disabled_by_bios = is_disabled,
	.hardware_setup = svm_hardware_setup,
	.check_processor_compatibility = svm_check_processor_compat,

	.runtime_ops = &svm_x86_ops,
	.pmu_ops = &amd_pmu_ops,
};

static int __init svm_init(void)
{
	__unused_size_checks();

	return kvm_init(&svm_init_ops, sizeof(struct vcpu_svm),
			__alignof__(struct vcpu_svm), THIS_MODULE);
}

static void __exit svm_exit(void)
{
	kvm_exit();
}

module_init(svm_init)
module_exit(svm_exit)<|MERGE_RESOLUTION|>--- conflicted
+++ resolved
@@ -62,11 +62,6 @@
 #define SEG_TYPE_LDT 2
 #define SEG_TYPE_BUSY_TSS16 3
 
-<<<<<<< HEAD
-#define DEBUGCTL_RESERVED_BITS (~(0x3fULL))
-
-=======
->>>>>>> 88084a3d
 static bool erratum_383_found __read_mostly;
 
 u32 msrpm_offsets[MSRPM_OFFSETS] __read_mostly;
@@ -487,11 +482,7 @@
 {
 	/* Make sure we clean up behind us */
 	if (tsc_scaling)
-<<<<<<< HEAD
-		wrmsrl(MSR_AMD64_TSC_RATIO, SVM_TSC_RATIO_DEFAULT);
-=======
 		__svm_write_tsc_multiplier(SVM_TSC_RATIO_DEFAULT);
->>>>>>> 88084a3d
 
 	cpu_svm_disable();
 
@@ -537,12 +528,7 @@
 		 * Set the default value, even if we don't use TSC scaling
 		 * to avoid having stale value in the msr
 		 */
-<<<<<<< HEAD
-		wrmsrl(MSR_AMD64_TSC_RATIO, SVM_TSC_RATIO_DEFAULT);
-		__this_cpu_write(current_tsc_ratio, SVM_TSC_RATIO_DEFAULT);
-=======
 		__svm_write_tsc_multiplier(SVM_TSC_RATIO_DEFAULT);
->>>>>>> 88084a3d
 	}
 
 
@@ -1377,16 +1363,8 @@
 	 */
 	vmsave(__sme_page_pa(sd->save_area));
 	if (sev_es_guest(vcpu->kvm)) {
-<<<<<<< HEAD
-		struct vmcb_save_area *hostsa;
-		hostsa = (struct vmcb_save_area *)(page_address(sd->save_area) + 0x400);
-
-		sev_es_prepare_switch_to_guest(hostsa);
-	}
-=======
 		struct sev_es_save_area *hostsa;
 		hostsa = (struct sev_es_save_area *)(page_address(sd->save_area) + 0x400);
->>>>>>> 88084a3d
 
 		sev_es_prepare_switch_to_guest(hostsa);
 	}
@@ -1415,13 +1393,13 @@
 		indirect_branch_prediction_barrier();
 	}
 	if (kvm_vcpu_apicv_active(vcpu))
-		__avic_vcpu_load(vcpu, cpu);
+		avic_vcpu_load(vcpu, cpu);
 }
 
 static void svm_vcpu_put(struct kvm_vcpu *vcpu)
 {
 	if (kvm_vcpu_apicv_active(vcpu))
-		__avic_vcpu_put(vcpu);
+		avic_vcpu_put(vcpu);
 
 	svm_prepare_host_switch(vcpu);
 
@@ -3610,13 +3588,9 @@
 		 * on this vCPU, therefore there is no need to request
 		 * the VM wide AVIC inhibition.
 		 */
-<<<<<<< HEAD
-		kvm_set_apicv_inhibit(vcpu->kvm, APICV_INHIBIT_REASON_IRQWIN);
-=======
 		if (!is_guest_mode(vcpu))
 			kvm_set_apicv_inhibit(vcpu->kvm, APICV_INHIBIT_REASON_IRQWIN);
 
->>>>>>> 88084a3d
 		svm_set_vintr(svm);
 	}
 }
@@ -4087,16 +4061,6 @@
 		 */
 		if (guest_cpuid_has(vcpu, X86_FEATURE_X2APIC))
 			kvm_set_apicv_inhibit(kvm, APICV_INHIBIT_REASON_X2APIC);
-<<<<<<< HEAD
-
-		/*
-		 * Currently, AVIC does not work with nested virtualization.
-		 * So, we disable AVIC when cpuid for SVM is set in the L1 guest.
-		 */
-		if (nested && guest_cpuid_has(vcpu, X86_FEATURE_SVM))
-			kvm_set_apicv_inhibit(kvm, APICV_INHIBIT_REASON_NESTED);
-=======
->>>>>>> 88084a3d
 	}
 	init_vmcb_after_set_cpuid(vcpu);
 }
