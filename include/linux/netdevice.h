--- conflicted
+++ resolved
@@ -2925,11 +2925,10 @@
 #define dev_proc_init() 0
 #endif
 
-<<<<<<< HEAD
-extern int netdev_class_create_file_ns(struct class_attribute *class_attr,
-				       const void *ns);
-extern void netdev_class_remove_file_ns(struct class_attribute *class_attr,
-					const void *ns);
+int netdev_class_create_file_ns(struct class_attribute *class_attr,
+				const void *ns);
+void netdev_class_remove_file_ns(struct class_attribute *class_attr,
+				 const void *ns);
 
 static inline int netdev_class_create_file(struct class_attribute *class_attr)
 {
@@ -2940,10 +2939,6 @@
 {
 	netdev_class_remove_file_ns(class_attr, NULL);
 }
-=======
-int netdev_class_create_file(struct class_attribute *class_attr);
-void netdev_class_remove_file(struct class_attribute *class_attr);
->>>>>>> 75ecab1d
 
 extern struct kobj_ns_type_operations net_ns_type_operations;
 
