--- conflicted
+++ resolved
@@ -122,10 +122,7 @@
 
 	if (on) {
 		ufs_mtk_ref_clk_notify(on, res);
-<<<<<<< HEAD
-=======
 		ufshcd_delay_us(host->ref_clk_ungating_wait_us, 10);
->>>>>>> 04d5ce62
 		ufshcd_writel(hba, REFCLK_REQUEST, REG_UFS_REFCLK_CTRL);
 	} else {
 		ufshcd_writel(hba, REFCLK_RELEASE, REG_UFS_REFCLK_CTRL);
@@ -151,21 +148,14 @@
 
 out:
 	host->ref_clk_enabled = on;
-<<<<<<< HEAD
-	if (!on)
-		ufs_mtk_ref_clk_notify(on, res);
-=======
 	if (!on) {
 		ufshcd_delay_us(host->ref_clk_gating_wait_us, 10);
 		ufs_mtk_ref_clk_notify(on, res);
 	}
->>>>>>> 04d5ce62
-
-	return 0;
-}
-
-<<<<<<< HEAD
-=======
+
+	return 0;
+}
+
 static void ufs_mtk_setup_ref_clk_wait_us(struct ufs_hba *hba,
 					  u16 gating_us, u16 ungating_us)
 {
@@ -192,7 +182,6 @@
 	return val;
 }
 
->>>>>>> 04d5ce62
 /**
  * ufs_mtk_setup_clocks - enables/disable clocks
  * @hba: host controller instance
@@ -215,21 +204,6 @@
 	if (!host)
 		return 0;
 
-<<<<<<< HEAD
-	switch (status) {
-	case PRE_CHANGE:
-		if (!on) {
-			ufs_mtk_setup_ref_clk(hba, on);
-			ret = phy_power_off(host->mphy);
-		}
-		break;
-	case POST_CHANGE:
-		if (on) {
-			ret = phy_power_on(host->mphy);
-			ufs_mtk_setup_ref_clk(hba, on);
-		}
-		break;
-=======
 	if (!on && status == PRE_CHANGE) {
 		if (!ufshcd_is_link_active(hba)) {
 			ufs_mtk_setup_ref_clk(hba, on);
@@ -248,7 +222,6 @@
 	} else if (on && status == POST_CHANGE) {
 		ret = phy_power_on(host->mphy);
 		ufs_mtk_setup_ref_clk(hba, on);
->>>>>>> 04d5ce62
 	}
 
 	return ret;
@@ -404,26 +377,6 @@
 }
 
 static void ufs_mtk_setup_clk_gating(struct ufs_hba *hba)
-<<<<<<< HEAD
-{
-	unsigned long flags;
-	u32 ah_ms;
-
-	if (ufshcd_is_clkgating_allowed(hba)) {
-		if (ufshcd_is_auto_hibern8_supported(hba) && hba->ahit)
-			ah_ms = FIELD_GET(UFSHCI_AHIBERN8_TIMER_MASK,
-					  hba->ahit);
-		else
-			ah_ms = 10;
-		spin_lock_irqsave(hba->host->host_lock, flags);
-		hba->clk_gating.delay_ms = ah_ms + 5;
-		spin_unlock_irqrestore(hba->host->host_lock, flags);
-	}
-}
-
-static int ufs_mtk_post_link(struct ufs_hba *hba)
-=======
->>>>>>> 04d5ce62
 {
 	unsigned long flags;
 	u32 ah_ms;
@@ -508,13 +461,7 @@
 	if (err)
 		return err;
 
-<<<<<<< HEAD
-	err = ufshcd_dme_set(hba,
-			     UIC_ARG_MIB_SEL(VS_UNIPROPOWERDOWNCONTROL, 0),
-			     0);
-=======
 	err = ufs_mtk_unipro_set_pm(hba, 0);
->>>>>>> 04d5ce62
 	if (err)
 		return err;
 
@@ -535,21 +482,10 @@
 {
 	int err;
 
-<<<<<<< HEAD
-	err = ufshcd_dme_set(hba,
-			     UIC_ARG_MIB_SEL(VS_UNIPROPOWERDOWNCONTROL, 0),
-			     1);
-	if (err) {
-		/* Resume UniPro state for following error recovery */
-		ufshcd_dme_set(hba,
-			       UIC_ARG_MIB_SEL(VS_UNIPROPOWERDOWNCONTROL, 0),
-			       0);
-=======
 	err = ufs_mtk_unipro_set_pm(hba, 1);
 	if (err) {
 		/* Resume UniPro state for following error recovery */
 		ufs_mtk_unipro_set_pm(hba, 0);
->>>>>>> 04d5ce62
 		return err;
 	}
 
@@ -563,10 +499,6 @@
 
 	if (ufshcd_is_link_hibern8(hba)) {
 		err = ufs_mtk_link_set_lpm(hba);
-<<<<<<< HEAD
-		if (err)
-			return -EAGAIN;
-=======
 		if (err) {
 			/*
 			 * Set link as off state enforcedly to trigger
@@ -579,10 +511,7 @@
 	}
 
 	if (!ufshcd_is_link_active(hba))
->>>>>>> 04d5ce62
 		phy_power_off(host->mphy);
-		ufs_mtk_setup_ref_clk(hba, false);
-	}
 
 	return 0;
 }
@@ -592,42 +521,8 @@
 	struct ufs_mtk_host *host = ufshcd_get_variant(hba);
 	int err;
 
-<<<<<<< HEAD
-	if (ufshcd_is_link_hibern8(hba)) {
-		ufs_mtk_setup_ref_clk(hba, true);
-=======
 	if (!ufshcd_is_link_active(hba))
->>>>>>> 04d5ce62
 		phy_power_on(host->mphy);
-		err = ufs_mtk_link_set_hpm(hba);
-		if (err)
-			return err;
-	}
-
-	return 0;
-}
-
-static void ufs_mtk_dbg_register_dump(struct ufs_hba *hba)
-{
-	ufshcd_dump_regs(hba, REG_UFS_REFCLK_CTRL, 0x4, "Ref-Clk Ctrl ");
-
-	ufshcd_dump_regs(hba, REG_UFS_EXTREG, 0x4, "Ext Reg ");
-
-	ufshcd_dump_regs(hba, REG_UFS_MPHYCTRL,
-			 REG_UFS_REJECT_MON - REG_UFS_MPHYCTRL + 4,
-			 "MPHY Ctrl ");
-
-	/* Direct debugging information to REG_MTK_PROBE */
-	ufshcd_writel(hba, 0x20, REG_UFS_DEBUG_SEL);
-	ufshcd_dump_regs(hba, REG_UFS_PROBE, 0x4, "Debug Probe ");
-}
-
-static int ufs_mtk_apply_dev_quirks(struct ufs_hba *hba)
-{
-	struct ufs_dev_info *dev_info = &hba->dev_info;
-
-	if (dev_info->wmanufacturerid == UFS_VENDOR_SAMSUNG)
-		ufshcd_dme_set(hba, UIC_ARG_MIB(PA_TACTIVATE), 6);
 
 	if (ufshcd_is_link_hibern8(hba)) {
 		err = ufs_mtk_link_set_hpm(hba);
