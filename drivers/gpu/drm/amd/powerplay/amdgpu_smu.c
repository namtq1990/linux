--- conflicted
+++ resolved
@@ -137,18 +137,11 @@
 {
 	int ret = 0, clk_id = 0;
 	uint32_t param = 0;
-<<<<<<< HEAD
-=======
 	uint32_t clock_limit;
->>>>>>> ff42df49
 
 	if (!min && !max)
 		return -EINVAL;
 
-<<<<<<< HEAD
-	if (!smu_clk_dpm_is_enabled(smu, clk_type))
-		return 0;
-=======
 	if (!smu_clk_dpm_is_enabled(smu, clk_type)) {
 		switch (clk_type) {
 		case SMU_MCLK:
@@ -175,7 +168,6 @@
 
 		return 0;
 	}
->>>>>>> ff42df49
 
 	mutex_lock(&smu->mutex);
 	clk_id = smu_clk_get_index(smu, clk_type);
@@ -1455,43 +1447,9 @@
 	}
 
 	if (smu_dpm_ctx->dpm_level != level) {
-<<<<<<< HEAD
-		switch (level) {
-		case AMD_DPM_FORCED_LEVEL_HIGH:
-			ret = smu_force_dpm_limit_value(smu, true);
-			break;
-		case AMD_DPM_FORCED_LEVEL_LOW:
-			ret = smu_force_dpm_limit_value(smu, false);
-			break;
-
-		case AMD_DPM_FORCED_LEVEL_AUTO:
-		case AMD_DPM_FORCED_LEVEL_PROFILE_STANDARD:
-			ret = smu_unforce_dpm_levels(smu);
-			break;
-
-		case AMD_DPM_FORCED_LEVEL_PROFILE_MIN_SCLK:
-		case AMD_DPM_FORCED_LEVEL_PROFILE_MIN_MCLK:
-		case AMD_DPM_FORCED_LEVEL_PROFILE_PEAK:
-			ret = smu_get_profiling_clk_mask(smu, level,
-							 &sclk_mask,
-							 &mclk_mask,
-							 &soc_mask);
-			if (ret)
-				return ret;
-			smu_force_clk_levels(smu, SMU_SCLK, 1 << sclk_mask);
-			smu_force_clk_levels(smu, SMU_MCLK, 1 << mclk_mask);
-			smu_force_clk_levels(smu, SMU_SOCCLK, 1 << soc_mask);
-			break;
-
-		case AMD_DPM_FORCED_LEVEL_MANUAL:
-		case AMD_DPM_FORCED_LEVEL_PROFILE_EXIT:
-		default:
-			break;
-=======
 		ret = smu_asic_set_performance_level(smu, level);
 		if (ret) {
 			ret = smu_default_set_performance_level(smu, level);
->>>>>>> ff42df49
 		}
 		if (!ret)
 			smu_dpm_ctx->dpm_level = level;
