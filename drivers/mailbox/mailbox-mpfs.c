--- conflicted
+++ resolved
@@ -170,19 +170,10 @@
 	if (response->resp_status)
 		return;
 
-<<<<<<< HEAD
-	if (!mpfs_mbox_busy(mbox)) {
-		for (i = 0; i < num_words; i++) {
-			response->resp_msg[i] =
-				readl_relaxed(mbox->mbox_base
-					      + mbox->resp_offset + i * 0x4);
-		}
-=======
 	for (i = 0; i < num_words; i++) {
 		response->resp_msg[i] =
 			readl_relaxed(mbox->mbox_base
 				      + mbox->resp_offset + i * 0x4);
->>>>>>> 8edca26e
 	}
 
 	mbox_chan_received_data(chan, response);
