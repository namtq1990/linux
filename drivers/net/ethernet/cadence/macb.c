/*
 * Cadence MACB/GEM Ethernet Controller driver
 *
 * Copyright (C) 2004-2006 Atmel Corporation
 *
 * This program is free software; you can redistribute it and/or modify
 * it under the terms of the GNU General Public License version 2 as
 * published by the Free Software Foundation.
 */

#define pr_fmt(fmt) KBUILD_MODNAME ": " fmt
#include <linux/clk.h>
#include <linux/module.h>
#include <linux/moduleparam.h>
#include <linux/kernel.h>
#include <linux/types.h>
#include <linux/circ_buf.h>
#include <linux/slab.h>
#include <linux/init.h>
#include <linux/io.h>
#include <linux/gpio.h>
#include <linux/interrupt.h>
#include <linux/netdevice.h>
#include <linux/etherdevice.h>
#include <linux/dma-mapping.h>
#include <linux/platform_data/macb.h>
#include <linux/platform_device.h>
#include <linux/phy.h>
#include <linux/of.h>
#include <linux/of_device.h>
#include <linux/of_mdio.h>
#include <linux/of_net.h>

#include "macb.h"

#define MACB_RX_BUFFER_SIZE	128
#define RX_BUFFER_MULTIPLE	64  /* bytes */
#define RX_RING_SIZE		512 /* must be power of 2 */
#define RX_RING_BYTES		(sizeof(struct macb_dma_desc) * RX_RING_SIZE)

#define TX_RING_SIZE		128 /* must be power of 2 */
#define TX_RING_BYTES		(sizeof(struct macb_dma_desc) * TX_RING_SIZE)

/* level of occupied TX descriptors under which we wake up TX process */
#define MACB_TX_WAKEUP_THRESH	(3 * TX_RING_SIZE / 4)

#define MACB_RX_INT_FLAGS	(MACB_BIT(RCOMP) | MACB_BIT(RXUBR)	\
				 | MACB_BIT(ISR_ROVR))
#define MACB_TX_ERR_FLAGS	(MACB_BIT(ISR_TUND)			\
					| MACB_BIT(ISR_RLE)		\
					| MACB_BIT(TXERR))
#define MACB_TX_INT_FLAGS	(MACB_TX_ERR_FLAGS | MACB_BIT(TCOMP))

#define MACB_MAX_TX_LEN		((unsigned int)((1 << MACB_TX_FRMLEN_SIZE) - 1))
#define GEM_MAX_TX_LEN		((unsigned int)((1 << GEM_TX_FRMLEN_SIZE) - 1))

#define GEM_MTU_MIN_SIZE	68

/*
 * Graceful stop timeouts in us. We should allow up to
 * 1 frame time (10 Mbits/s, full-duplex, ignoring collisions)
 */
#define MACB_HALT_TIMEOUT	1230

/* Ring buffer accessors */
static unsigned int macb_tx_ring_wrap(unsigned int index)
{
	return index & (TX_RING_SIZE - 1);
}

static struct macb_dma_desc *macb_tx_desc(struct macb_queue *queue,
					  unsigned int index)
{
	return &queue->tx_ring[macb_tx_ring_wrap(index)];
}

static struct macb_tx_skb *macb_tx_skb(struct macb_queue *queue,
				       unsigned int index)
{
	return &queue->tx_skb[macb_tx_ring_wrap(index)];
}

static dma_addr_t macb_tx_dma(struct macb_queue *queue, unsigned int index)
{
	dma_addr_t offset;

	offset = macb_tx_ring_wrap(index) * sizeof(struct macb_dma_desc);

	return queue->tx_ring_dma + offset;
}

static unsigned int macb_rx_ring_wrap(unsigned int index)
{
	return index & (RX_RING_SIZE - 1);
}

static struct macb_dma_desc *macb_rx_desc(struct macb *bp, unsigned int index)
{
	return &bp->rx_ring[macb_rx_ring_wrap(index)];
}

static void *macb_rx_buffer(struct macb *bp, unsigned int index)
{
	return bp->rx_buffers + bp->rx_buffer_size * macb_rx_ring_wrap(index);
}

static void macb_set_hwaddr(struct macb *bp)
{
	u32 bottom;
	u16 top;

	bottom = cpu_to_le32(*((u32 *)bp->dev->dev_addr));
	macb_or_gem_writel(bp, SA1B, bottom);
	top = cpu_to_le16(*((u16 *)(bp->dev->dev_addr + 4)));
	macb_or_gem_writel(bp, SA1T, top);

	/* Clear unused address register sets */
	macb_or_gem_writel(bp, SA2B, 0);
	macb_or_gem_writel(bp, SA2T, 0);
	macb_or_gem_writel(bp, SA3B, 0);
	macb_or_gem_writel(bp, SA3T, 0);
	macb_or_gem_writel(bp, SA4B, 0);
	macb_or_gem_writel(bp, SA4T, 0);
}

static void macb_get_hwaddr(struct macb *bp)
{
	struct macb_platform_data *pdata;
	u32 bottom;
	u16 top;
	u8 addr[6];
	int i;

	pdata = dev_get_platdata(&bp->pdev->dev);

	/* Check all 4 address register for vaild address */
	for (i = 0; i < 4; i++) {
		bottom = macb_or_gem_readl(bp, SA1B + i * 8);
		top = macb_or_gem_readl(bp, SA1T + i * 8);

		if (pdata && pdata->rev_eth_addr) {
			addr[5] = bottom & 0xff;
			addr[4] = (bottom >> 8) & 0xff;
			addr[3] = (bottom >> 16) & 0xff;
			addr[2] = (bottom >> 24) & 0xff;
			addr[1] = top & 0xff;
			addr[0] = (top & 0xff00) >> 8;
		} else {
			addr[0] = bottom & 0xff;
			addr[1] = (bottom >> 8) & 0xff;
			addr[2] = (bottom >> 16) & 0xff;
			addr[3] = (bottom >> 24) & 0xff;
			addr[4] = top & 0xff;
			addr[5] = (top >> 8) & 0xff;
		}

		if (is_valid_ether_addr(addr)) {
			memcpy(bp->dev->dev_addr, addr, sizeof(addr));
			return;
		}
	}

	netdev_info(bp->dev, "invalid hw address, using random\n");
	eth_hw_addr_random(bp->dev);
}

static int macb_mdio_read(struct mii_bus *bus, int mii_id, int regnum)
{
	struct macb *bp = bus->priv;
	int value;

	macb_writel(bp, MAN, (MACB_BF(SOF, MACB_MAN_SOF)
			      | MACB_BF(RW, MACB_MAN_READ)
			      | MACB_BF(PHYA, mii_id)
			      | MACB_BF(REGA, regnum)
			      | MACB_BF(CODE, MACB_MAN_CODE)));

	/* wait for end of transfer */
	while (!MACB_BFEXT(IDLE, macb_readl(bp, NSR)))
		cpu_relax();

	value = MACB_BFEXT(DATA, macb_readl(bp, MAN));

	return value;
}

static int macb_mdio_write(struct mii_bus *bus, int mii_id, int regnum,
			   u16 value)
{
	struct macb *bp = bus->priv;

	macb_writel(bp, MAN, (MACB_BF(SOF, MACB_MAN_SOF)
			      | MACB_BF(RW, MACB_MAN_WRITE)
			      | MACB_BF(PHYA, mii_id)
			      | MACB_BF(REGA, regnum)
			      | MACB_BF(CODE, MACB_MAN_CODE)
			      | MACB_BF(DATA, value)));

	/* wait for end of transfer */
	while (!MACB_BFEXT(IDLE, macb_readl(bp, NSR)))
		cpu_relax();

	return 0;
}

/**
 * macb_set_tx_clk() - Set a clock to a new frequency
 * @clk		Pointer to the clock to change
 * @rate	New frequency in Hz
 * @dev		Pointer to the struct net_device
 */
static void macb_set_tx_clk(struct clk *clk, int speed, struct net_device *dev)
{
	long ferr, rate, rate_rounded;

	if (!clk)
		return;

	switch (speed) {
	case SPEED_10:
		rate = 2500000;
		break;
	case SPEED_100:
		rate = 25000000;
		break;
	case SPEED_1000:
		rate = 125000000;
		break;
	default:
		return;
	}

	rate_rounded = clk_round_rate(clk, rate);
	if (rate_rounded < 0)
		return;

	/* RGMII allows 50 ppm frequency error. Test and warn if this limit
	 * is not satisfied.
	 */
	ferr = abs(rate_rounded - rate);
	ferr = DIV_ROUND_UP(ferr, rate / 100000);
	if (ferr > 5)
		netdev_warn(dev, "unable to generate target frequency: %ld Hz\n",
				rate);

	if (clk_set_rate(clk, rate_rounded))
		netdev_err(dev, "adjusting tx_clk failed.\n");
}

static void macb_handle_link_change(struct net_device *dev)
{
	struct macb *bp = netdev_priv(dev);
	struct phy_device *phydev = bp->phy_dev;
	unsigned long flags;

	int status_change = 0;

	spin_lock_irqsave(&bp->lock, flags);

	if (phydev->link) {
		if ((bp->speed != phydev->speed) ||
		    (bp->duplex != phydev->duplex)) {
			u32 reg;

			reg = macb_readl(bp, NCFGR);
			reg &= ~(MACB_BIT(SPD) | MACB_BIT(FD));
			if (macb_is_gem(bp))
				reg &= ~GEM_BIT(GBE);

			if (phydev->duplex)
				reg |= MACB_BIT(FD);
			if (phydev->speed == SPEED_100)
				reg |= MACB_BIT(SPD);
			if (phydev->speed == SPEED_1000 &&
			    bp->caps & MACB_CAPS_GIGABIT_MODE_AVAILABLE)
				reg |= GEM_BIT(GBE);

			macb_or_gem_writel(bp, NCFGR, reg);

			bp->speed = phydev->speed;
			bp->duplex = phydev->duplex;
			status_change = 1;
		}
	}

	if (phydev->link != bp->link) {
		if (!phydev->link) {
			bp->speed = 0;
			bp->duplex = -1;
		}
		bp->link = phydev->link;

		status_change = 1;
	}

	spin_unlock_irqrestore(&bp->lock, flags);

	if (status_change) {
		if (phydev->link) {
			/* Update the TX clock rate if and only if the link is
			 * up and there has been a link change.
			 */
			macb_set_tx_clk(bp->tx_clk, phydev->speed, dev);

			netif_carrier_on(dev);
			netdev_info(dev, "link up (%d/%s)\n",
				    phydev->speed,
				    phydev->duplex == DUPLEX_FULL ?
				    "Full" : "Half");
		} else {
			netif_carrier_off(dev);
			netdev_info(dev, "link down\n");
		}
	}
}

/* based on au1000_eth. c*/
static int macb_mii_probe(struct net_device *dev)
{
	struct macb *bp = netdev_priv(dev);
	struct macb_platform_data *pdata;
	struct phy_device *phydev;
	int phy_irq;
	int ret;

	phydev = phy_find_first(bp->mii_bus);
	if (!phydev) {
		netdev_err(dev, "no PHY found\n");
		return -ENXIO;
	}

	pdata = dev_get_platdata(&bp->pdev->dev);
	if (pdata && gpio_is_valid(pdata->phy_irq_pin)) {
		ret = devm_gpio_request(&bp->pdev->dev, pdata->phy_irq_pin, "phy int");
		if (!ret) {
			phy_irq = gpio_to_irq(pdata->phy_irq_pin);
			phydev->irq = (phy_irq < 0) ? PHY_POLL : phy_irq;
		}
	}

	/* attach the mac to the phy */
	ret = phy_connect_direct(dev, phydev, &macb_handle_link_change,
				 bp->phy_interface);
	if (ret) {
		netdev_err(dev, "Could not attach to PHY\n");
		return ret;
	}

	/* mask with MAC supported features */
	if (macb_is_gem(bp) && bp->caps & MACB_CAPS_GIGABIT_MODE_AVAILABLE)
		phydev->supported &= PHY_GBIT_FEATURES;
	else
		phydev->supported &= PHY_BASIC_FEATURES;

	if (bp->caps & MACB_CAPS_NO_GIGABIT_HALF)
		phydev->supported &= ~SUPPORTED_1000baseT_Half;

	phydev->advertising = phydev->supported;

	bp->link = 0;
	bp->speed = 0;
	bp->duplex = -1;
	bp->phy_dev = phydev;

	return 0;
}

static int macb_mii_init(struct macb *bp)
{
	struct macb_platform_data *pdata;
	struct device_node *np;
	int err = -ENXIO, i;

	/* Enable management port */
	macb_writel(bp, NCR, MACB_BIT(MPE));

	bp->mii_bus = mdiobus_alloc();
	if (bp->mii_bus == NULL) {
		err = -ENOMEM;
		goto err_out;
	}

	bp->mii_bus->name = "MACB_mii_bus";
	bp->mii_bus->read = &macb_mdio_read;
	bp->mii_bus->write = &macb_mdio_write;
	snprintf(bp->mii_bus->id, MII_BUS_ID_SIZE, "%s-%x",
		bp->pdev->name, bp->pdev->id);
	bp->mii_bus->priv = bp;
	bp->mii_bus->parent = &bp->dev->dev;
	pdata = dev_get_platdata(&bp->pdev->dev);

	bp->mii_bus->irq = kmalloc(sizeof(int)*PHY_MAX_ADDR, GFP_KERNEL);
	if (!bp->mii_bus->irq) {
		err = -ENOMEM;
		goto err_out_free_mdiobus;
	}

	dev_set_drvdata(&bp->dev->dev, bp->mii_bus);

	np = bp->pdev->dev.of_node;
	if (np) {
		/* try dt phy registration */
		err = of_mdiobus_register(bp->mii_bus, np);

		/* fallback to standard phy registration if no phy were
		   found during dt phy registration */
		if (!err && !phy_find_first(bp->mii_bus)) {
			for (i = 0; i < PHY_MAX_ADDR; i++) {
				struct phy_device *phydev;

				phydev = mdiobus_scan(bp->mii_bus, i);
				if (IS_ERR(phydev)) {
					err = PTR_ERR(phydev);
					break;
				}
			}

			if (err)
				goto err_out_unregister_bus;
		}
	} else {
		for (i = 0; i < PHY_MAX_ADDR; i++)
			bp->mii_bus->irq[i] = PHY_POLL;

		if (pdata)
			bp->mii_bus->phy_mask = pdata->phy_mask;

		err = mdiobus_register(bp->mii_bus);
	}

	if (err)
		goto err_out_free_mdio_irq;

	err = macb_mii_probe(bp->dev);
	if (err)
		goto err_out_unregister_bus;

	return 0;

err_out_unregister_bus:
	mdiobus_unregister(bp->mii_bus);
err_out_free_mdio_irq:
	kfree(bp->mii_bus->irq);
err_out_free_mdiobus:
	mdiobus_free(bp->mii_bus);
err_out:
	return err;
}

static void macb_update_stats(struct macb *bp)
{
	u32 __iomem *reg = bp->regs + MACB_PFR;
	u32 *p = &bp->hw_stats.macb.rx_pause_frames;
	u32 *end = &bp->hw_stats.macb.tx_pause_frames + 1;

	WARN_ON((unsigned long)(end - p - 1) != (MACB_TPF - MACB_PFR) / 4);

	for(; p < end; p++, reg++)
		*p += readl_relaxed(reg);
}

static int macb_halt_tx(struct macb *bp)
{
	unsigned long	halt_time, timeout;
	u32		status;

	macb_writel(bp, NCR, macb_readl(bp, NCR) | MACB_BIT(THALT));

	timeout = jiffies + usecs_to_jiffies(MACB_HALT_TIMEOUT);
	do {
		halt_time = jiffies;
		status = macb_readl(bp, TSR);
		if (!(status & MACB_BIT(TGO)))
			return 0;

		usleep_range(10, 250);
	} while (time_before(halt_time, timeout));

	return -ETIMEDOUT;
}

static void macb_tx_unmap(struct macb *bp, struct macb_tx_skb *tx_skb)
{
	if (tx_skb->mapping) {
		if (tx_skb->mapped_as_page)
			dma_unmap_page(&bp->pdev->dev, tx_skb->mapping,
				       tx_skb->size, DMA_TO_DEVICE);
		else
			dma_unmap_single(&bp->pdev->dev, tx_skb->mapping,
					 tx_skb->size, DMA_TO_DEVICE);
		tx_skb->mapping = 0;
	}

	if (tx_skb->skb) {
		dev_kfree_skb_any(tx_skb->skb);
		tx_skb->skb = NULL;
	}
}

static void macb_tx_error_task(struct work_struct *work)
{
	struct macb_queue	*queue = container_of(work, struct macb_queue,
						      tx_error_task);
	struct macb		*bp = queue->bp;
	struct macb_tx_skb	*tx_skb;
	struct macb_dma_desc	*desc;
	struct sk_buff		*skb;
	unsigned int		tail;
	unsigned long		flags;

	netdev_vdbg(bp->dev, "macb_tx_error_task: q = %u, t = %u, h = %u\n",
		    (unsigned int)(queue - bp->queues),
		    queue->tx_tail, queue->tx_head);

	/* Prevent the queue IRQ handlers from running: each of them may call
	 * macb_tx_interrupt(), which in turn may call netif_wake_subqueue().
	 * As explained below, we have to halt the transmission before updating
	 * TBQP registers so we call netif_tx_stop_all_queues() to notify the
	 * network engine about the macb/gem being halted.
	 */
	spin_lock_irqsave(&bp->lock, flags);

	/* Make sure nobody is trying to queue up new packets */
	netif_tx_stop_all_queues(bp->dev);

	/*
	 * Stop transmission now
	 * (in case we have just queued new packets)
	 * macb/gem must be halted to write TBQP register
	 */
	if (macb_halt_tx(bp))
		/* Just complain for now, reinitializing TX path can be good */
		netdev_err(bp->dev, "BUG: halt tx timed out\n");

	/*
	 * Treat frames in TX queue including the ones that caused the error.
	 * Free transmit buffers in upper layer.
	 */
	for (tail = queue->tx_tail; tail != queue->tx_head; tail++) {
		u32	ctrl;

		desc = macb_tx_desc(queue, tail);
		ctrl = desc->ctrl;
		tx_skb = macb_tx_skb(queue, tail);
		skb = tx_skb->skb;

		if (ctrl & MACB_BIT(TX_USED)) {
			/* skb is set for the last buffer of the frame */
			while (!skb) {
				macb_tx_unmap(bp, tx_skb);
				tail++;
				tx_skb = macb_tx_skb(queue, tail);
				skb = tx_skb->skb;
			}

			/* ctrl still refers to the first buffer descriptor
			 * since it's the only one written back by the hardware
			 */
			if (!(ctrl & MACB_BIT(TX_BUF_EXHAUSTED))) {
				netdev_vdbg(bp->dev, "txerr skb %u (data %p) TX complete\n",
					    macb_tx_ring_wrap(tail), skb->data);
				bp->stats.tx_packets++;
				bp->stats.tx_bytes += skb->len;
			}
		} else {
			/*
			 * "Buffers exhausted mid-frame" errors may only happen
			 * if the driver is buggy, so complain loudly about those.
			 * Statistics are updated by hardware.
			 */
			if (ctrl & MACB_BIT(TX_BUF_EXHAUSTED))
				netdev_err(bp->dev,
					   "BUG: TX buffers exhausted mid-frame\n");

			desc->ctrl = ctrl | MACB_BIT(TX_USED);
		}

		macb_tx_unmap(bp, tx_skb);
	}

	/* Set end of TX queue */
	desc = macb_tx_desc(queue, 0);
	desc->addr = 0;
	desc->ctrl = MACB_BIT(TX_USED);

	/* Make descriptor updates visible to hardware */
	wmb();

	/* Reinitialize the TX desc queue */
	queue_writel(queue, TBQP, queue->tx_ring_dma);
	/* Make TX ring reflect state of hardware */
	queue->tx_head = 0;
	queue->tx_tail = 0;

	/* Housework before enabling TX IRQ */
	macb_writel(bp, TSR, macb_readl(bp, TSR));
	queue_writel(queue, IER, MACB_TX_INT_FLAGS);

	/* Now we are ready to start transmission again */
	netif_tx_start_all_queues(bp->dev);
	macb_writel(bp, NCR, macb_readl(bp, NCR) | MACB_BIT(TSTART));

	spin_unlock_irqrestore(&bp->lock, flags);
}

static void macb_tx_interrupt(struct macb_queue *queue)
{
	unsigned int tail;
	unsigned int head;
	u32 status;
	struct macb *bp = queue->bp;
	u16 queue_index = queue - bp->queues;

	status = macb_readl(bp, TSR);
	macb_writel(bp, TSR, status);

	if (bp->caps & MACB_CAPS_ISR_CLEAR_ON_WRITE)
		queue_writel(queue, ISR, MACB_BIT(TCOMP));

	netdev_vdbg(bp->dev, "macb_tx_interrupt status = 0x%03lx\n",
		(unsigned long)status);

	head = queue->tx_head;
	for (tail = queue->tx_tail; tail != head; tail++) {
		struct macb_tx_skb	*tx_skb;
		struct sk_buff		*skb;
		struct macb_dma_desc	*desc;
		u32			ctrl;

		desc = macb_tx_desc(queue, tail);

		/* Make hw descriptor updates visible to CPU */
		rmb();

		ctrl = desc->ctrl;

		/* TX_USED bit is only set by hardware on the very first buffer
		 * descriptor of the transmitted frame.
		 */
		if (!(ctrl & MACB_BIT(TX_USED)))
			break;

		/* Process all buffers of the current transmitted frame */
		for (;; tail++) {
			tx_skb = macb_tx_skb(queue, tail);
			skb = tx_skb->skb;

			/* First, update TX stats if needed */
			if (skb) {
				netdev_vdbg(bp->dev, "skb %u (data %p) TX complete\n",
					    macb_tx_ring_wrap(tail), skb->data);
				bp->stats.tx_packets++;
				bp->stats.tx_bytes += skb->len;
			}

			/* Now we can safely release resources */
			macb_tx_unmap(bp, tx_skb);

			/* skb is set only for the last buffer of the frame.
			 * WARNING: at this point skb has been freed by
			 * macb_tx_unmap().
			 */
			if (skb)
				break;
		}
	}

	queue->tx_tail = tail;
	if (__netif_subqueue_stopped(bp->dev, queue_index) &&
	    CIRC_CNT(queue->tx_head, queue->tx_tail,
		     TX_RING_SIZE) <= MACB_TX_WAKEUP_THRESH)
		netif_wake_subqueue(bp->dev, queue_index);
}

static void gem_rx_refill(struct macb *bp)
{
	unsigned int		entry;
	struct sk_buff		*skb;
	dma_addr_t		paddr;

	while (CIRC_SPACE(bp->rx_prepared_head, bp->rx_tail, RX_RING_SIZE) > 0) {
		entry = macb_rx_ring_wrap(bp->rx_prepared_head);

		/* Make hw descriptor updates visible to CPU */
		rmb();

		bp->rx_prepared_head++;

		if (bp->rx_skbuff[entry] == NULL) {
			/* allocate sk_buff for this free entry in ring */
			skb = netdev_alloc_skb(bp->dev, bp->rx_buffer_size);
			if (unlikely(skb == NULL)) {
				netdev_err(bp->dev,
					   "Unable to allocate sk_buff\n");
				break;
			}

			/* now fill corresponding descriptor entry */
			paddr = dma_map_single(&bp->pdev->dev, skb->data,
					       bp->rx_buffer_size, DMA_FROM_DEVICE);
			if (dma_mapping_error(&bp->pdev->dev, paddr)) {
				dev_kfree_skb(skb);
				break;
			}

			bp->rx_skbuff[entry] = skb;

			if (entry == RX_RING_SIZE - 1)
				paddr |= MACB_BIT(RX_WRAP);
			bp->rx_ring[entry].addr = paddr;
			bp->rx_ring[entry].ctrl = 0;

			/* properly align Ethernet header */
			skb_reserve(skb, NET_IP_ALIGN);
		} else {
			bp->rx_ring[entry].addr &= ~MACB_BIT(RX_USED);
			bp->rx_ring[entry].ctrl = 0;
		}
	}

	/* Make descriptor updates visible to hardware */
	wmb();

	netdev_vdbg(bp->dev, "rx ring: prepared head %d, tail %d\n",
		   bp->rx_prepared_head, bp->rx_tail);
}

/* Mark DMA descriptors from begin up to and not including end as unused */
static void discard_partial_frame(struct macb *bp, unsigned int begin,
				  unsigned int end)
{
	unsigned int frag;

	for (frag = begin; frag != end; frag++) {
		struct macb_dma_desc *desc = macb_rx_desc(bp, frag);
		desc->addr &= ~MACB_BIT(RX_USED);
	}

	/* Make descriptor updates visible to hardware */
	wmb();

	/*
	 * When this happens, the hardware stats registers for
	 * whatever caused this is updated, so we don't have to record
	 * anything.
	 */
}

static int gem_rx(struct macb *bp, int budget)
{
	unsigned int		len;
	unsigned int		entry;
	struct sk_buff		*skb;
	struct macb_dma_desc	*desc;
	int			count = 0;

	while (count < budget) {
		u32 addr, ctrl;

		entry = macb_rx_ring_wrap(bp->rx_tail);
		desc = &bp->rx_ring[entry];

		/* Make hw descriptor updates visible to CPU */
		rmb();

		addr = desc->addr;
		ctrl = desc->ctrl;

		if (!(addr & MACB_BIT(RX_USED)))
			break;

		bp->rx_tail++;
		count++;

		if (!(ctrl & MACB_BIT(RX_SOF) && ctrl & MACB_BIT(RX_EOF))) {
			netdev_err(bp->dev,
				   "not whole frame pointed by descriptor\n");
			bp->stats.rx_dropped++;
			break;
		}
		skb = bp->rx_skbuff[entry];
		if (unlikely(!skb)) {
			netdev_err(bp->dev,
				   "inconsistent Rx descriptor chain\n");
			bp->stats.rx_dropped++;
			break;
		}
		/* now everything is ready for receiving packet */
		bp->rx_skbuff[entry] = NULL;
		len = ctrl & bp->rx_frm_len_mask;

		netdev_vdbg(bp->dev, "gem_rx %u (len %u)\n", entry, len);

		skb_put(skb, len);
		addr = MACB_BF(RX_WADDR, MACB_BFEXT(RX_WADDR, addr));
		dma_unmap_single(&bp->pdev->dev, addr,
				 bp->rx_buffer_size, DMA_FROM_DEVICE);

		skb->protocol = eth_type_trans(skb, bp->dev);
		skb_checksum_none_assert(skb);
		if (bp->dev->features & NETIF_F_RXCSUM &&
		    !(bp->dev->flags & IFF_PROMISC) &&
		    GEM_BFEXT(RX_CSUM, ctrl) & GEM_RX_CSUM_CHECKED_MASK)
			skb->ip_summed = CHECKSUM_UNNECESSARY;

		bp->stats.rx_packets++;
		bp->stats.rx_bytes += skb->len;

#if defined(DEBUG) && defined(VERBOSE_DEBUG)
		netdev_vdbg(bp->dev, "received skb of length %u, csum: %08x\n",
			    skb->len, skb->csum);
		print_hex_dump(KERN_DEBUG, " mac: ", DUMP_PREFIX_ADDRESS, 16, 1,
			       skb_mac_header(skb), 16, true);
		print_hex_dump(KERN_DEBUG, "data: ", DUMP_PREFIX_ADDRESS, 16, 1,
			       skb->data, 32, true);
#endif

		netif_receive_skb(skb);
	}

	gem_rx_refill(bp);

	return count;
}

static int macb_rx_frame(struct macb *bp, unsigned int first_frag,
			 unsigned int last_frag)
{
	unsigned int len;
	unsigned int frag;
	unsigned int offset;
	struct sk_buff *skb;
	struct macb_dma_desc *desc;

	desc = macb_rx_desc(bp, last_frag);
	len = desc->ctrl & bp->rx_frm_len_mask;

	netdev_vdbg(bp->dev, "macb_rx_frame frags %u - %u (len %u)\n",
		macb_rx_ring_wrap(first_frag),
		macb_rx_ring_wrap(last_frag), len);

	/*
	 * The ethernet header starts NET_IP_ALIGN bytes into the
	 * first buffer. Since the header is 14 bytes, this makes the
	 * payload word-aligned.
	 *
	 * Instead of calling skb_reserve(NET_IP_ALIGN), we just copy
	 * the two padding bytes into the skb so that we avoid hitting
	 * the slowpath in memcpy(), and pull them off afterwards.
	 */
	skb = netdev_alloc_skb(bp->dev, len + NET_IP_ALIGN);
	if (!skb) {
		bp->stats.rx_dropped++;
		for (frag = first_frag; ; frag++) {
			desc = macb_rx_desc(bp, frag);
			desc->addr &= ~MACB_BIT(RX_USED);
			if (frag == last_frag)
				break;
		}

		/* Make descriptor updates visible to hardware */
		wmb();

		return 1;
	}

	offset = 0;
	len += NET_IP_ALIGN;
	skb_checksum_none_assert(skb);
	skb_put(skb, len);

	for (frag = first_frag; ; frag++) {
		unsigned int frag_len = bp->rx_buffer_size;

		if (offset + frag_len > len) {
			BUG_ON(frag != last_frag);
			frag_len = len - offset;
		}
		skb_copy_to_linear_data_offset(skb, offset,
				macb_rx_buffer(bp, frag), frag_len);
		offset += bp->rx_buffer_size;
		desc = macb_rx_desc(bp, frag);
		desc->addr &= ~MACB_BIT(RX_USED);

		if (frag == last_frag)
			break;
	}

	/* Make descriptor updates visible to hardware */
	wmb();

	__skb_pull(skb, NET_IP_ALIGN);
	skb->protocol = eth_type_trans(skb, bp->dev);

	bp->stats.rx_packets++;
	bp->stats.rx_bytes += skb->len;
	netdev_vdbg(bp->dev, "received skb of length %u, csum: %08x\n",
		   skb->len, skb->csum);
	netif_receive_skb(skb);

	return 0;
}

static int macb_rx(struct macb *bp, int budget)
{
	int received = 0;
	unsigned int tail;
	int first_frag = -1;

	for (tail = bp->rx_tail; budget > 0; tail++) {
		struct macb_dma_desc *desc = macb_rx_desc(bp, tail);
		u32 addr, ctrl;

		/* Make hw descriptor updates visible to CPU */
		rmb();

		addr = desc->addr;
		ctrl = desc->ctrl;

		if (!(addr & MACB_BIT(RX_USED)))
			break;

		if (ctrl & MACB_BIT(RX_SOF)) {
			if (first_frag != -1)
				discard_partial_frame(bp, first_frag, tail);
			first_frag = tail;
		}

		if (ctrl & MACB_BIT(RX_EOF)) {
			int dropped;
			BUG_ON(first_frag == -1);

			dropped = macb_rx_frame(bp, first_frag, tail);
			first_frag = -1;
			if (!dropped) {
				received++;
				budget--;
			}
		}
	}

	if (first_frag != -1)
		bp->rx_tail = first_frag;
	else
		bp->rx_tail = tail;

	return received;
}

static int macb_poll(struct napi_struct *napi, int budget)
{
	struct macb *bp = container_of(napi, struct macb, napi);
	int work_done;
	u32 status;

	status = macb_readl(bp, RSR);
	macb_writel(bp, RSR, status);

	work_done = 0;

	netdev_vdbg(bp->dev, "poll: status = %08lx, budget = %d\n",
		   (unsigned long)status, budget);

	work_done = bp->macbgem_ops.mog_rx(bp, budget);
	if (work_done < budget) {
		napi_complete(napi);

		/* Packets received while interrupts were disabled */
		status = macb_readl(bp, RSR);
		if (status) {
			if (bp->caps & MACB_CAPS_ISR_CLEAR_ON_WRITE)
				macb_writel(bp, ISR, MACB_BIT(RCOMP));
			napi_reschedule(napi);
		} else {
			macb_writel(bp, IER, MACB_RX_INT_FLAGS);
		}
	}

	/* TODO: Handle errors */

	return work_done;
}

static irqreturn_t macb_interrupt(int irq, void *dev_id)
{
	struct macb_queue *queue = dev_id;
	struct macb *bp = queue->bp;
	struct net_device *dev = bp->dev;
	u32 status, ctrl;

	status = queue_readl(queue, ISR);

	if (unlikely(!status))
		return IRQ_NONE;

	spin_lock(&bp->lock);

	while (status) {
		/* close possible race with dev_close */
		if (unlikely(!netif_running(dev))) {
			queue_writel(queue, IDR, -1);
			break;
		}

		netdev_vdbg(bp->dev, "queue = %u, isr = 0x%08lx\n",
			    (unsigned int)(queue - bp->queues),
			    (unsigned long)status);

		if (status & MACB_RX_INT_FLAGS) {
			/*
			 * There's no point taking any more interrupts
			 * until we have processed the buffers. The
			 * scheduling call may fail if the poll routine
			 * is already scheduled, so disable interrupts
			 * now.
			 */
			queue_writel(queue, IDR, MACB_RX_INT_FLAGS);
			if (bp->caps & MACB_CAPS_ISR_CLEAR_ON_WRITE)
				queue_writel(queue, ISR, MACB_BIT(RCOMP));

			if (napi_schedule_prep(&bp->napi)) {
				netdev_vdbg(bp->dev, "scheduling RX softirq\n");
				__napi_schedule(&bp->napi);
			}
		}

		if (unlikely(status & (MACB_TX_ERR_FLAGS))) {
			queue_writel(queue, IDR, MACB_TX_INT_FLAGS);
			schedule_work(&queue->tx_error_task);

			if (bp->caps & MACB_CAPS_ISR_CLEAR_ON_WRITE)
				queue_writel(queue, ISR, MACB_TX_ERR_FLAGS);

			break;
		}

		if (status & MACB_BIT(TCOMP))
			macb_tx_interrupt(queue);

		/*
		 * Link change detection isn't possible with RMII, so we'll
		 * add that if/when we get our hands on a full-blown MII PHY.
		 */

		/* There is a hardware issue under heavy load where DMA can
		 * stop, this causes endless "used buffer descriptor read"
		 * interrupts but it can be cleared by re-enabling RX. See
		 * the at91 manual, section 41.3.1 or the Zynq manual
		 * section 16.7.4 for details.
		 */
		if (status & MACB_BIT(RXUBR)) {
			ctrl = macb_readl(bp, NCR);
			macb_writel(bp, NCR, ctrl & ~MACB_BIT(RE));
			macb_writel(bp, NCR, ctrl | MACB_BIT(RE));

			if (bp->caps & MACB_CAPS_ISR_CLEAR_ON_WRITE)
				macb_writel(bp, ISR, MACB_BIT(RXUBR));
		}

		if (status & MACB_BIT(ISR_ROVR)) {
			/* We missed at least one packet */
			if (macb_is_gem(bp))
				bp->hw_stats.gem.rx_overruns++;
			else
				bp->hw_stats.macb.rx_overruns++;

			if (bp->caps & MACB_CAPS_ISR_CLEAR_ON_WRITE)
				queue_writel(queue, ISR, MACB_BIT(ISR_ROVR));
		}

		if (status & MACB_BIT(HRESP)) {
			/*
			 * TODO: Reset the hardware, and maybe move the
			 * netdev_err to a lower-priority context as well
			 * (work queue?)
			 */
			netdev_err(dev, "DMA bus error: HRESP not OK\n");

			if (bp->caps & MACB_CAPS_ISR_CLEAR_ON_WRITE)
				queue_writel(queue, ISR, MACB_BIT(HRESP));
		}

		status = queue_readl(queue, ISR);
	}

	spin_unlock(&bp->lock);

	return IRQ_HANDLED;
}

#ifdef CONFIG_NET_POLL_CONTROLLER
/*
 * Polling receive - used by netconsole and other diagnostic tools
 * to allow network i/o with interrupts disabled.
 */
static void macb_poll_controller(struct net_device *dev)
{
	struct macb *bp = netdev_priv(dev);
	struct macb_queue *queue;
	unsigned long flags;
	unsigned int q;

	local_irq_save(flags);
	for (q = 0, queue = bp->queues; q < bp->num_queues; ++q, ++queue)
		macb_interrupt(dev->irq, queue);
	local_irq_restore(flags);
}
#endif

static inline unsigned int macb_count_tx_descriptors(struct macb *bp,
						     unsigned int len)
{
	return (len + bp->max_tx_length - 1) / bp->max_tx_length;
}

static unsigned int macb_tx_map(struct macb *bp,
				struct macb_queue *queue,
				struct sk_buff *skb)
{
	dma_addr_t mapping;
	unsigned int len, entry, i, tx_head = queue->tx_head;
	struct macb_tx_skb *tx_skb = NULL;
	struct macb_dma_desc *desc;
	unsigned int offset, size, count = 0;
	unsigned int f, nr_frags = skb_shinfo(skb)->nr_frags;
	unsigned int eof = 1;
	u32 ctrl;

	/* First, map non-paged data */
	len = skb_headlen(skb);
	offset = 0;
	while (len) {
		size = min(len, bp->max_tx_length);
		entry = macb_tx_ring_wrap(tx_head);
		tx_skb = &queue->tx_skb[entry];

		mapping = dma_map_single(&bp->pdev->dev,
					 skb->data + offset,
					 size, DMA_TO_DEVICE);
		if (dma_mapping_error(&bp->pdev->dev, mapping))
			goto dma_error;

		/* Save info to properly release resources */
		tx_skb->skb = NULL;
		tx_skb->mapping = mapping;
		tx_skb->size = size;
		tx_skb->mapped_as_page = false;

		len -= size;
		offset += size;
		count++;
		tx_head++;
	}

	/* Then, map paged data from fragments */
	for (f = 0; f < nr_frags; f++) {
		const skb_frag_t *frag = &skb_shinfo(skb)->frags[f];

		len = skb_frag_size(frag);
		offset = 0;
		while (len) {
			size = min(len, bp->max_tx_length);
			entry = macb_tx_ring_wrap(tx_head);
			tx_skb = &queue->tx_skb[entry];

			mapping = skb_frag_dma_map(&bp->pdev->dev, frag,
						   offset, size, DMA_TO_DEVICE);
			if (dma_mapping_error(&bp->pdev->dev, mapping))
				goto dma_error;

			/* Save info to properly release resources */
			tx_skb->skb = NULL;
			tx_skb->mapping = mapping;
			tx_skb->size = size;
			tx_skb->mapped_as_page = true;

			len -= size;
			offset += size;
			count++;
			tx_head++;
		}
	}

	/* Should never happen */
	if (unlikely(tx_skb == NULL)) {
		netdev_err(bp->dev, "BUG! empty skb!\n");
		return 0;
	}

	/* This is the last buffer of the frame: save socket buffer */
	tx_skb->skb = skb;

	/* Update TX ring: update buffer descriptors in reverse order
	 * to avoid race condition
	 */

	/* Set 'TX_USED' bit in buffer descriptor at tx_head position
	 * to set the end of TX queue
	 */
	i = tx_head;
	entry = macb_tx_ring_wrap(i);
	ctrl = MACB_BIT(TX_USED);
	desc = &queue->tx_ring[entry];
	desc->ctrl = ctrl;

	do {
		i--;
		entry = macb_tx_ring_wrap(i);
		tx_skb = &queue->tx_skb[entry];
		desc = &queue->tx_ring[entry];

		ctrl = (u32)tx_skb->size;
		if (eof) {
			ctrl |= MACB_BIT(TX_LAST);
			eof = 0;
		}
		if (unlikely(entry == (TX_RING_SIZE - 1)))
			ctrl |= MACB_BIT(TX_WRAP);

		/* Set TX buffer descriptor */
		desc->addr = tx_skb->mapping;
		/* desc->addr must be visible to hardware before clearing
		 * 'TX_USED' bit in desc->ctrl.
		 */
		wmb();
		desc->ctrl = ctrl;
	} while (i != queue->tx_head);

	queue->tx_head = tx_head;

	return count;

dma_error:
	netdev_err(bp->dev, "TX DMA map failed\n");

	for (i = queue->tx_head; i != tx_head; i++) {
		tx_skb = macb_tx_skb(queue, i);

		macb_tx_unmap(bp, tx_skb);
	}

	return 0;
}

static int macb_start_xmit(struct sk_buff *skb, struct net_device *dev)
{
	u16 queue_index = skb_get_queue_mapping(skb);
	struct macb *bp = netdev_priv(dev);
	struct macb_queue *queue = &bp->queues[queue_index];
	unsigned long flags;
	unsigned int count, nr_frags, frag_size, f;

#if defined(DEBUG) && defined(VERBOSE_DEBUG)
	netdev_vdbg(bp->dev,
		   "start_xmit: queue %hu len %u head %p data %p tail %p end %p\n",
		   queue_index, skb->len, skb->head, skb->data,
		   skb_tail_pointer(skb), skb_end_pointer(skb));
	print_hex_dump(KERN_DEBUG, "data: ", DUMP_PREFIX_OFFSET, 16, 1,
		       skb->data, 16, true);
#endif

	/* Count how many TX buffer descriptors are needed to send this
	 * socket buffer: skb fragments of jumbo frames may need to be
	 * splitted into many buffer descriptors.
	 */
	count = macb_count_tx_descriptors(bp, skb_headlen(skb));
	nr_frags = skb_shinfo(skb)->nr_frags;
	for (f = 0; f < nr_frags; f++) {
		frag_size = skb_frag_size(&skb_shinfo(skb)->frags[f]);
		count += macb_count_tx_descriptors(bp, frag_size);
	}

	spin_lock_irqsave(&bp->lock, flags);

	/* This is a hard error, log it. */
	if (CIRC_SPACE(queue->tx_head, queue->tx_tail, TX_RING_SIZE) < count) {
		netif_stop_subqueue(dev, queue_index);
		spin_unlock_irqrestore(&bp->lock, flags);
		netdev_dbg(bp->dev, "tx_head = %u, tx_tail = %u\n",
			   queue->tx_head, queue->tx_tail);
		return NETDEV_TX_BUSY;
	}

	/* Map socket buffer for DMA transfer */
	if (!macb_tx_map(bp, queue, skb)) {
		dev_kfree_skb_any(skb);
		goto unlock;
	}

	/* Make newly initialized descriptor visible to hardware */
	wmb();

	skb_tx_timestamp(skb);

	macb_writel(bp, NCR, macb_readl(bp, NCR) | MACB_BIT(TSTART));

	if (CIRC_SPACE(queue->tx_head, queue->tx_tail, TX_RING_SIZE) < 1)
		netif_stop_subqueue(dev, queue_index);

unlock:
	spin_unlock_irqrestore(&bp->lock, flags);

	return NETDEV_TX_OK;
}

static void macb_init_rx_buffer_size(struct macb *bp, size_t size)
{
	if (!macb_is_gem(bp)) {
		bp->rx_buffer_size = MACB_RX_BUFFER_SIZE;
	} else {
		bp->rx_buffer_size = size;

		if (bp->rx_buffer_size % RX_BUFFER_MULTIPLE) {
			netdev_dbg(bp->dev,
				    "RX buffer must be multiple of %d bytes, expanding\n",
				    RX_BUFFER_MULTIPLE);
			bp->rx_buffer_size =
				roundup(bp->rx_buffer_size, RX_BUFFER_MULTIPLE);
		}
	}

	netdev_dbg(bp->dev, "mtu [%u] rx_buffer_size [%Zu]\n",
		   bp->dev->mtu, bp->rx_buffer_size);
}

static void gem_free_rx_buffers(struct macb *bp)
{
	struct sk_buff		*skb;
	struct macb_dma_desc	*desc;
	dma_addr_t		addr;
	int i;

	if (!bp->rx_skbuff)
		return;

	for (i = 0; i < RX_RING_SIZE; i++) {
		skb = bp->rx_skbuff[i];

		if (skb == NULL)
			continue;

		desc = &bp->rx_ring[i];
		addr = MACB_BF(RX_WADDR, MACB_BFEXT(RX_WADDR, desc->addr));
		dma_unmap_single(&bp->pdev->dev, addr, bp->rx_buffer_size,
				 DMA_FROM_DEVICE);
		dev_kfree_skb_any(skb);
		skb = NULL;
	}

	kfree(bp->rx_skbuff);
	bp->rx_skbuff = NULL;
}

static void macb_free_rx_buffers(struct macb *bp)
{
	if (bp->rx_buffers) {
		dma_free_coherent(&bp->pdev->dev,
				  RX_RING_SIZE * bp->rx_buffer_size,
				  bp->rx_buffers, bp->rx_buffers_dma);
		bp->rx_buffers = NULL;
	}
}

static void macb_free_consistent(struct macb *bp)
{
	struct macb_queue *queue;
	unsigned int q;

	bp->macbgem_ops.mog_free_rx_buffers(bp);
	if (bp->rx_ring) {
		dma_free_coherent(&bp->pdev->dev, RX_RING_BYTES,
				  bp->rx_ring, bp->rx_ring_dma);
		bp->rx_ring = NULL;
	}

	for (q = 0, queue = bp->queues; q < bp->num_queues; ++q, ++queue) {
		kfree(queue->tx_skb);
		queue->tx_skb = NULL;
		if (queue->tx_ring) {
			dma_free_coherent(&bp->pdev->dev, TX_RING_BYTES,
					  queue->tx_ring, queue->tx_ring_dma);
			queue->tx_ring = NULL;
		}
	}
}

static int gem_alloc_rx_buffers(struct macb *bp)
{
	int size;

	size = RX_RING_SIZE * sizeof(struct sk_buff *);
	bp->rx_skbuff = kzalloc(size, GFP_KERNEL);
	if (!bp->rx_skbuff)
		return -ENOMEM;
	else
		netdev_dbg(bp->dev,
			   "Allocated %d RX struct sk_buff entries at %p\n",
			   RX_RING_SIZE, bp->rx_skbuff);
	return 0;
}

static int macb_alloc_rx_buffers(struct macb *bp)
{
	int size;

	size = RX_RING_SIZE * bp->rx_buffer_size;
	bp->rx_buffers = dma_alloc_coherent(&bp->pdev->dev, size,
					    &bp->rx_buffers_dma, GFP_KERNEL);
	if (!bp->rx_buffers)
		return -ENOMEM;
	else
		netdev_dbg(bp->dev,
			   "Allocated RX buffers of %d bytes at %08lx (mapped %p)\n",
			   size, (unsigned long)bp->rx_buffers_dma, bp->rx_buffers);
	return 0;
}

static int macb_alloc_consistent(struct macb *bp)
{
	struct macb_queue *queue;
	unsigned int q;
	int size;

	for (q = 0, queue = bp->queues; q < bp->num_queues; ++q, ++queue) {
		size = TX_RING_BYTES;
		queue->tx_ring = dma_alloc_coherent(&bp->pdev->dev, size,
						    &queue->tx_ring_dma,
						    GFP_KERNEL);
		if (!queue->tx_ring)
			goto out_err;
		netdev_dbg(bp->dev,
			   "Allocated TX ring for queue %u of %d bytes at %08lx (mapped %p)\n",
			   q, size, (unsigned long)queue->tx_ring_dma,
			   queue->tx_ring);

		size = TX_RING_SIZE * sizeof(struct macb_tx_skb);
		queue->tx_skb = kmalloc(size, GFP_KERNEL);
		if (!queue->tx_skb)
			goto out_err;
	}

	size = RX_RING_BYTES;
	bp->rx_ring = dma_alloc_coherent(&bp->pdev->dev, size,
					 &bp->rx_ring_dma, GFP_KERNEL);
	if (!bp->rx_ring)
		goto out_err;
	netdev_dbg(bp->dev,
		   "Allocated RX ring of %d bytes at %08lx (mapped %p)\n",
		   size, (unsigned long)bp->rx_ring_dma, bp->rx_ring);

	if (bp->macbgem_ops.mog_alloc_rx_buffers(bp))
		goto out_err;

	return 0;

out_err:
	macb_free_consistent(bp);
	return -ENOMEM;
}

static void gem_init_rings(struct macb *bp)
{
	struct macb_queue *queue;
	unsigned int q;
	int i;

	for (q = 0, queue = bp->queues; q < bp->num_queues; ++q, ++queue) {
		for (i = 0; i < TX_RING_SIZE; i++) {
			queue->tx_ring[i].addr = 0;
			queue->tx_ring[i].ctrl = MACB_BIT(TX_USED);
		}
		queue->tx_ring[TX_RING_SIZE - 1].ctrl |= MACB_BIT(TX_WRAP);
		queue->tx_head = 0;
		queue->tx_tail = 0;
	}

	bp->rx_tail = 0;
	bp->rx_prepared_head = 0;

	gem_rx_refill(bp);
}

static void macb_init_rings(struct macb *bp)
{
	int i;
	dma_addr_t addr;

	addr = bp->rx_buffers_dma;
	for (i = 0; i < RX_RING_SIZE; i++) {
		bp->rx_ring[i].addr = addr;
		bp->rx_ring[i].ctrl = 0;
		addr += bp->rx_buffer_size;
	}
	bp->rx_ring[RX_RING_SIZE - 1].addr |= MACB_BIT(RX_WRAP);

	for (i = 0; i < TX_RING_SIZE; i++) {
		bp->queues[0].tx_ring[i].addr = 0;
		bp->queues[0].tx_ring[i].ctrl = MACB_BIT(TX_USED);
	}
	bp->queues[0].tx_head = 0;
	bp->queues[0].tx_tail = 0;
	bp->queues[0].tx_ring[TX_RING_SIZE - 1].ctrl |= MACB_BIT(TX_WRAP);

	bp->rx_tail = 0;
}

static void macb_reset_hw(struct macb *bp)
{
	struct macb_queue *queue;
	unsigned int q;

	/*
	 * Disable RX and TX (XXX: Should we halt the transmission
	 * more gracefully?)
	 */
	macb_writel(bp, NCR, 0);

	/* Clear the stats registers (XXX: Update stats first?) */
	macb_writel(bp, NCR, MACB_BIT(CLRSTAT));

	/* Clear all status flags */
	macb_writel(bp, TSR, -1);
	macb_writel(bp, RSR, -1);

	/* Disable all interrupts */
	for (q = 0, queue = bp->queues; q < bp->num_queues; ++q, ++queue) {
		queue_writel(queue, IDR, -1);
		queue_readl(queue, ISR);
	}
}

static u32 gem_mdc_clk_div(struct macb *bp)
{
	u32 config;
	unsigned long pclk_hz = clk_get_rate(bp->pclk);

	if (pclk_hz <= 20000000)
		config = GEM_BF(CLK, GEM_CLK_DIV8);
	else if (pclk_hz <= 40000000)
		config = GEM_BF(CLK, GEM_CLK_DIV16);
	else if (pclk_hz <= 80000000)
		config = GEM_BF(CLK, GEM_CLK_DIV32);
	else if (pclk_hz <= 120000000)
		config = GEM_BF(CLK, GEM_CLK_DIV48);
	else if (pclk_hz <= 160000000)
		config = GEM_BF(CLK, GEM_CLK_DIV64);
	else
		config = GEM_BF(CLK, GEM_CLK_DIV96);

	return config;
}

static u32 macb_mdc_clk_div(struct macb *bp)
{
	u32 config;
	unsigned long pclk_hz;

	if (macb_is_gem(bp))
		return gem_mdc_clk_div(bp);

	pclk_hz = clk_get_rate(bp->pclk);
	if (pclk_hz <= 20000000)
		config = MACB_BF(CLK, MACB_CLK_DIV8);
	else if (pclk_hz <= 40000000)
		config = MACB_BF(CLK, MACB_CLK_DIV16);
	else if (pclk_hz <= 80000000)
		config = MACB_BF(CLK, MACB_CLK_DIV32);
	else
		config = MACB_BF(CLK, MACB_CLK_DIV64);

	return config;
}

/*
 * Get the DMA bus width field of the network configuration register that we
 * should program.  We find the width from decoding the design configuration
 * register to find the maximum supported data bus width.
 */
static u32 macb_dbw(struct macb *bp)
{
	if (!macb_is_gem(bp))
		return 0;

	switch (GEM_BFEXT(DBWDEF, gem_readl(bp, DCFG1))) {
	case 4:
		return GEM_BF(DBW, GEM_DBW128);
	case 2:
		return GEM_BF(DBW, GEM_DBW64);
	case 1:
	default:
		return GEM_BF(DBW, GEM_DBW32);
	}
}

/*
 * Configure the receive DMA engine
 * - use the correct receive buffer size
 * - set best burst length for DMA operations
 *   (if not supported by FIFO, it will fallback to default)
 * - set both rx/tx packet buffers to full memory size
 * These are configurable parameters for GEM.
 */
static void macb_configure_dma(struct macb *bp)
{
	u32 dmacfg;
	u32 tmp, ncr;

	if (macb_is_gem(bp)) {
		dmacfg = gem_readl(bp, DMACFG) & ~GEM_BF(RXBS, -1L);
		dmacfg |= GEM_BF(RXBS, bp->rx_buffer_size / RX_BUFFER_MULTIPLE);
		if (bp->dma_burst_length)
			dmacfg = GEM_BFINS(FBLDO, bp->dma_burst_length, dmacfg);
		dmacfg |= GEM_BIT(TXPBMS) | GEM_BF(RXBMS, -1L);
		dmacfg &= ~GEM_BIT(ENDIA_PKT);

		/* Find the CPU endianness by using the loopback bit of net_ctrl
		 * register. save it first. When the CPU is in big endian we
		 * need to program swaped mode for management descriptor access.
		 */
		ncr = macb_readl(bp, NCR);
		__raw_writel(MACB_BIT(LLB), bp->regs + MACB_NCR);
		tmp =  __raw_readl(bp->regs + MACB_NCR);

		if (tmp == MACB_BIT(LLB))
			dmacfg &= ~GEM_BIT(ENDIA_DESC);
		else
			dmacfg |= GEM_BIT(ENDIA_DESC); /* CPU in big endian */

		/* Restore net_ctrl */
		macb_writel(bp, NCR, ncr);

		if (bp->dev->features & NETIF_F_HW_CSUM)
			dmacfg |= GEM_BIT(TXCOEN);
		else
			dmacfg &= ~GEM_BIT(TXCOEN);
		netdev_dbg(bp->dev, "Cadence configure DMA with 0x%08x\n",
			   dmacfg);
		gem_writel(bp, DMACFG, dmacfg);
	}
}

static void macb_init_hw(struct macb *bp)
{
	struct macb_queue *queue;
	unsigned int q;

	u32 config;

	macb_reset_hw(bp);
	macb_set_hwaddr(bp);

	config = macb_mdc_clk_div(bp);
	config |= MACB_BF(RBOF, NET_IP_ALIGN);	/* Make eth data aligned */
	config |= MACB_BIT(PAE);		/* PAuse Enable */
	config |= MACB_BIT(DRFCS);		/* Discard Rx FCS */
	if (bp->caps & MACB_CAPS_JUMBO)
		config |= MACB_BIT(JFRAME);	/* Enable jumbo frames */
	else
		config |= MACB_BIT(BIG);	/* Receive oversized frames */
	if (bp->dev->flags & IFF_PROMISC)
		config |= MACB_BIT(CAF);	/* Copy All Frames */
	else if (macb_is_gem(bp) && bp->dev->features & NETIF_F_RXCSUM)
		config |= GEM_BIT(RXCOEN);
	if (!(bp->dev->flags & IFF_BROADCAST))
		config |= MACB_BIT(NBC);	/* No BroadCast */
	config |= macb_dbw(bp);
	macb_writel(bp, NCFGR, config);
	if ((bp->caps & MACB_CAPS_JUMBO) && bp->jumbo_max_len)
		gem_writel(bp, JML, bp->jumbo_max_len);
	bp->speed = SPEED_10;
	bp->duplex = DUPLEX_HALF;
	bp->rx_frm_len_mask = MACB_RX_FRMLEN_MASK;
	if (bp->caps & MACB_CAPS_JUMBO)
		bp->rx_frm_len_mask = MACB_RX_JFRMLEN_MASK;

	macb_configure_dma(bp);

	/* Initialize TX and RX buffers */
	macb_writel(bp, RBQP, bp->rx_ring_dma);
	for (q = 0, queue = bp->queues; q < bp->num_queues; ++q, ++queue) {
		queue_writel(queue, TBQP, queue->tx_ring_dma);

		/* Enable interrupts */
		queue_writel(queue, IER,
			     MACB_RX_INT_FLAGS |
			     MACB_TX_INT_FLAGS |
			     MACB_BIT(HRESP));
	}

	/* Enable TX and RX */
	macb_writel(bp, NCR, MACB_BIT(RE) | MACB_BIT(TE) | MACB_BIT(MPE));
}

/*
 * The hash address register is 64 bits long and takes up two
 * locations in the memory map.  The least significant bits are stored
 * in EMAC_HSL and the most significant bits in EMAC_HSH.
 *
 * The unicast hash enable and the multicast hash enable bits in the
 * network configuration register enable the reception of hash matched
 * frames. The destination address is reduced to a 6 bit index into
 * the 64 bit hash register using the following hash function.  The
 * hash function is an exclusive or of every sixth bit of the
 * destination address.
 *
 * hi[5] = da[5] ^ da[11] ^ da[17] ^ da[23] ^ da[29] ^ da[35] ^ da[41] ^ da[47]
 * hi[4] = da[4] ^ da[10] ^ da[16] ^ da[22] ^ da[28] ^ da[34] ^ da[40] ^ da[46]
 * hi[3] = da[3] ^ da[09] ^ da[15] ^ da[21] ^ da[27] ^ da[33] ^ da[39] ^ da[45]
 * hi[2] = da[2] ^ da[08] ^ da[14] ^ da[20] ^ da[26] ^ da[32] ^ da[38] ^ da[44]
 * hi[1] = da[1] ^ da[07] ^ da[13] ^ da[19] ^ da[25] ^ da[31] ^ da[37] ^ da[43]
 * hi[0] = da[0] ^ da[06] ^ da[12] ^ da[18] ^ da[24] ^ da[30] ^ da[36] ^ da[42]
 *
 * da[0] represents the least significant bit of the first byte
 * received, that is, the multicast/unicast indicator, and da[47]
 * represents the most significant bit of the last byte received.  If
 * the hash index, hi[n], points to a bit that is set in the hash
 * register then the frame will be matched according to whether the
 * frame is multicast or unicast.  A multicast match will be signalled
 * if the multicast hash enable bit is set, da[0] is 1 and the hash
 * index points to a bit set in the hash register.  A unicast match
 * will be signalled if the unicast hash enable bit is set, da[0] is 0
 * and the hash index points to a bit set in the hash register.  To
 * receive all multicast frames, the hash register should be set with
 * all ones and the multicast hash enable bit should be set in the
 * network configuration register.
 */

static inline int hash_bit_value(int bitnr, __u8 *addr)
{
	if (addr[bitnr / 8] & (1 << (bitnr % 8)))
		return 1;
	return 0;
}

/*
 * Return the hash index value for the specified address.
 */
static int hash_get_index(__u8 *addr)
{
	int i, j, bitval;
	int hash_index = 0;

	for (j = 0; j < 6; j++) {
		for (i = 0, bitval = 0; i < 8; i++)
			bitval ^= hash_bit_value(i * 6 + j, addr);

		hash_index |= (bitval << j);
	}

	return hash_index;
}

/*
 * Add multicast addresses to the internal multicast-hash table.
 */
static void macb_sethashtable(struct net_device *dev)
{
	struct netdev_hw_addr *ha;
	unsigned long mc_filter[2];
	unsigned int bitnr;
	struct macb *bp = netdev_priv(dev);

	mc_filter[0] = mc_filter[1] = 0;

	netdev_for_each_mc_addr(ha, dev) {
		bitnr = hash_get_index(ha->addr);
		mc_filter[bitnr >> 5] |= 1 << (bitnr & 31);
	}

	macb_or_gem_writel(bp, HRB, mc_filter[0]);
	macb_or_gem_writel(bp, HRT, mc_filter[1]);
}

/*
 * Enable/Disable promiscuous and multicast modes.
 */
static void macb_set_rx_mode(struct net_device *dev)
{
	unsigned long cfg;
	struct macb *bp = netdev_priv(dev);

	cfg = macb_readl(bp, NCFGR);

	if (dev->flags & IFF_PROMISC) {
		/* Enable promiscuous mode */
		cfg |= MACB_BIT(CAF);

		/* Disable RX checksum offload */
		if (macb_is_gem(bp))
			cfg &= ~GEM_BIT(RXCOEN);
	} else {
		/* Disable promiscuous mode */
		cfg &= ~MACB_BIT(CAF);

		/* Enable RX checksum offload only if requested */
		if (macb_is_gem(bp) && dev->features & NETIF_F_RXCSUM)
			cfg |= GEM_BIT(RXCOEN);
	}

	if (dev->flags & IFF_ALLMULTI) {
		/* Enable all multicast mode */
		macb_or_gem_writel(bp, HRB, -1);
		macb_or_gem_writel(bp, HRT, -1);
		cfg |= MACB_BIT(NCFGR_MTI);
	} else if (!netdev_mc_empty(dev)) {
		/* Enable specific multicasts */
		macb_sethashtable(dev);
		cfg |= MACB_BIT(NCFGR_MTI);
	} else if (dev->flags & (~IFF_ALLMULTI)) {
		/* Disable all multicast mode */
		macb_or_gem_writel(bp, HRB, 0);
		macb_or_gem_writel(bp, HRT, 0);
		cfg &= ~MACB_BIT(NCFGR_MTI);
	}

	macb_writel(bp, NCFGR, cfg);
}

static int macb_open(struct net_device *dev)
{
	struct macb *bp = netdev_priv(dev);
	size_t bufsz = dev->mtu + ETH_HLEN + ETH_FCS_LEN + NET_IP_ALIGN;
	int err;

	netdev_dbg(bp->dev, "open\n");

	/* carrier starts down */
	netif_carrier_off(dev);

	/* if the phy is not yet register, retry later*/
	if (!bp->phy_dev)
		return -EAGAIN;

	/* RX buffers initialization */
	macb_init_rx_buffer_size(bp, bufsz);

	err = macb_alloc_consistent(bp);
	if (err) {
		netdev_err(dev, "Unable to allocate DMA memory (error %d)\n",
			   err);
		return err;
	}

	napi_enable(&bp->napi);

	bp->macbgem_ops.mog_init_rings(bp);
	macb_init_hw(bp);

	/* schedule a link state check */
	phy_start(bp->phy_dev);

	netif_tx_start_all_queues(dev);

	return 0;
}

static int macb_close(struct net_device *dev)
{
	struct macb *bp = netdev_priv(dev);
	unsigned long flags;

	netif_tx_stop_all_queues(dev);
	napi_disable(&bp->napi);

	if (bp->phy_dev)
		phy_stop(bp->phy_dev);

	spin_lock_irqsave(&bp->lock, flags);
	macb_reset_hw(bp);
	netif_carrier_off(dev);
	spin_unlock_irqrestore(&bp->lock, flags);

	macb_free_consistent(bp);

	return 0;
}

static int macb_change_mtu(struct net_device *dev, int new_mtu)
{
	struct macb *bp = netdev_priv(dev);
	u32 max_mtu;

	if (netif_running(dev))
		return -EBUSY;

	max_mtu = ETH_DATA_LEN;
	if (bp->caps & MACB_CAPS_JUMBO)
		max_mtu = gem_readl(bp, JML) - ETH_HLEN - ETH_FCS_LEN;

	if ((new_mtu > max_mtu) || (new_mtu < GEM_MTU_MIN_SIZE))
		return -EINVAL;

	dev->mtu = new_mtu;

	return 0;
}

static void gem_update_stats(struct macb *bp)
{
	int i;
	u32 *p = &bp->hw_stats.gem.tx_octets_31_0;

	for (i = 0; i < GEM_STATS_LEN; ++i, ++p) {
		u32 offset = gem_statistics[i].offset;
		u64 val = readl_relaxed(bp->regs + offset);

		bp->ethtool_stats[i] += val;
		*p += val;

		if (offset == GEM_OCTTXL || offset == GEM_OCTRXL) {
			/* Add GEM_OCTTXH, GEM_OCTRXH */
			val = readl_relaxed(bp->regs + offset + 4);
			bp->ethtool_stats[i] += ((u64)val) << 32;
			*(++p) += val;
		}
	}
}

static struct net_device_stats *gem_get_stats(struct macb *bp)
{
	struct gem_stats *hwstat = &bp->hw_stats.gem;
	struct net_device_stats *nstat = &bp->stats;

	gem_update_stats(bp);

	nstat->rx_errors = (hwstat->rx_frame_check_sequence_errors +
			    hwstat->rx_alignment_errors +
			    hwstat->rx_resource_errors +
			    hwstat->rx_overruns +
			    hwstat->rx_oversize_frames +
			    hwstat->rx_jabbers +
			    hwstat->rx_undersized_frames +
			    hwstat->rx_length_field_frame_errors);
	nstat->tx_errors = (hwstat->tx_late_collisions +
			    hwstat->tx_excessive_collisions +
			    hwstat->tx_underrun +
			    hwstat->tx_carrier_sense_errors);
	nstat->multicast = hwstat->rx_multicast_frames;
	nstat->collisions = (hwstat->tx_single_collision_frames +
			     hwstat->tx_multiple_collision_frames +
			     hwstat->tx_excessive_collisions);
	nstat->rx_length_errors = (hwstat->rx_oversize_frames +
				   hwstat->rx_jabbers +
				   hwstat->rx_undersized_frames +
				   hwstat->rx_length_field_frame_errors);
	nstat->rx_over_errors = hwstat->rx_resource_errors;
	nstat->rx_crc_errors = hwstat->rx_frame_check_sequence_errors;
	nstat->rx_frame_errors = hwstat->rx_alignment_errors;
	nstat->rx_fifo_errors = hwstat->rx_overruns;
	nstat->tx_aborted_errors = hwstat->tx_excessive_collisions;
	nstat->tx_carrier_errors = hwstat->tx_carrier_sense_errors;
	nstat->tx_fifo_errors = hwstat->tx_underrun;

	return nstat;
}

static void gem_get_ethtool_stats(struct net_device *dev,
				  struct ethtool_stats *stats, u64 *data)
{
	struct macb *bp;

	bp = netdev_priv(dev);
	gem_update_stats(bp);
	memcpy(data, &bp->ethtool_stats, sizeof(u64) * GEM_STATS_LEN);
}

static int gem_get_sset_count(struct net_device *dev, int sset)
{
	switch (sset) {
	case ETH_SS_STATS:
		return GEM_STATS_LEN;
	default:
		return -EOPNOTSUPP;
	}
}

static void gem_get_ethtool_strings(struct net_device *dev, u32 sset, u8 *p)
{
	int i;

	switch (sset) {
	case ETH_SS_STATS:
		for (i = 0; i < GEM_STATS_LEN; i++, p += ETH_GSTRING_LEN)
			memcpy(p, gem_statistics[i].stat_string,
			       ETH_GSTRING_LEN);
		break;
	}
}

static struct net_device_stats *macb_get_stats(struct net_device *dev)
{
	struct macb *bp = netdev_priv(dev);
	struct net_device_stats *nstat = &bp->stats;
	struct macb_stats *hwstat = &bp->hw_stats.macb;

	if (macb_is_gem(bp))
		return gem_get_stats(bp);

	/* read stats from hardware */
	macb_update_stats(bp);

	/* Convert HW stats into netdevice stats */
	nstat->rx_errors = (hwstat->rx_fcs_errors +
			    hwstat->rx_align_errors +
			    hwstat->rx_resource_errors +
			    hwstat->rx_overruns +
			    hwstat->rx_oversize_pkts +
			    hwstat->rx_jabbers +
			    hwstat->rx_undersize_pkts +
			    hwstat->rx_length_mismatch);
	nstat->tx_errors = (hwstat->tx_late_cols +
			    hwstat->tx_excessive_cols +
			    hwstat->tx_underruns +
			    hwstat->tx_carrier_errors +
			    hwstat->sqe_test_errors);
	nstat->collisions = (hwstat->tx_single_cols +
			     hwstat->tx_multiple_cols +
			     hwstat->tx_excessive_cols);
	nstat->rx_length_errors = (hwstat->rx_oversize_pkts +
				   hwstat->rx_jabbers +
				   hwstat->rx_undersize_pkts +
				   hwstat->rx_length_mismatch);
	nstat->rx_over_errors = hwstat->rx_resource_errors +
				   hwstat->rx_overruns;
	nstat->rx_crc_errors = hwstat->rx_fcs_errors;
	nstat->rx_frame_errors = hwstat->rx_align_errors;
	nstat->rx_fifo_errors = hwstat->rx_overruns;
	/* XXX: What does "missed" mean? */
	nstat->tx_aborted_errors = hwstat->tx_excessive_cols;
	nstat->tx_carrier_errors = hwstat->tx_carrier_errors;
	nstat->tx_fifo_errors = hwstat->tx_underruns;
	/* Don't know about heartbeat or window errors... */

	return nstat;
}

static int macb_get_settings(struct net_device *dev, struct ethtool_cmd *cmd)
{
	struct macb *bp = netdev_priv(dev);
	struct phy_device *phydev = bp->phy_dev;

	if (!phydev)
		return -ENODEV;

	return phy_ethtool_gset(phydev, cmd);
}

static int macb_set_settings(struct net_device *dev, struct ethtool_cmd *cmd)
{
	struct macb *bp = netdev_priv(dev);
	struct phy_device *phydev = bp->phy_dev;

	if (!phydev)
		return -ENODEV;

	return phy_ethtool_sset(phydev, cmd);
}

static int macb_get_regs_len(struct net_device *netdev)
{
	return MACB_GREGS_NBR * sizeof(u32);
}

static void macb_get_regs(struct net_device *dev, struct ethtool_regs *regs,
			  void *p)
{
	struct macb *bp = netdev_priv(dev);
	unsigned int tail, head;
	u32 *regs_buff = p;

	regs->version = (macb_readl(bp, MID) & ((1 << MACB_REV_SIZE) - 1))
			| MACB_GREGS_VERSION;

	tail = macb_tx_ring_wrap(bp->queues[0].tx_tail);
	head = macb_tx_ring_wrap(bp->queues[0].tx_head);

	regs_buff[0]  = macb_readl(bp, NCR);
	regs_buff[1]  = macb_or_gem_readl(bp, NCFGR);
	regs_buff[2]  = macb_readl(bp, NSR);
	regs_buff[3]  = macb_readl(bp, TSR);
	regs_buff[4]  = macb_readl(bp, RBQP);
	regs_buff[5]  = macb_readl(bp, TBQP);
	regs_buff[6]  = macb_readl(bp, RSR);
	regs_buff[7]  = macb_readl(bp, IMR);

	regs_buff[8]  = tail;
	regs_buff[9]  = head;
	regs_buff[10] = macb_tx_dma(&bp->queues[0], tail);
	regs_buff[11] = macb_tx_dma(&bp->queues[0], head);

	regs_buff[12] = macb_or_gem_readl(bp, USRIO);
	if (macb_is_gem(bp)) {
		regs_buff[13] = gem_readl(bp, DMACFG);
	}
}

static const struct ethtool_ops macb_ethtool_ops = {
	.get_settings		= macb_get_settings,
	.set_settings		= macb_set_settings,
	.get_regs_len		= macb_get_regs_len,
	.get_regs		= macb_get_regs,
	.get_link		= ethtool_op_get_link,
	.get_ts_info		= ethtool_op_get_ts_info,
};

static const struct ethtool_ops gem_ethtool_ops = {
	.get_settings		= macb_get_settings,
	.set_settings		= macb_set_settings,
	.get_regs_len		= macb_get_regs_len,
	.get_regs		= macb_get_regs,
	.get_link		= ethtool_op_get_link,
	.get_ts_info		= ethtool_op_get_ts_info,
	.get_ethtool_stats	= gem_get_ethtool_stats,
	.get_strings		= gem_get_ethtool_strings,
	.get_sset_count		= gem_get_sset_count,
};

static int macb_ioctl(struct net_device *dev, struct ifreq *rq, int cmd)
{
	struct macb *bp = netdev_priv(dev);
	struct phy_device *phydev = bp->phy_dev;

	if (!netif_running(dev))
		return -EINVAL;

	if (!phydev)
		return -ENODEV;

	return phy_mii_ioctl(phydev, rq, cmd);
}

static int macb_set_features(struct net_device *netdev,
			     netdev_features_t features)
{
	struct macb *bp = netdev_priv(netdev);
	netdev_features_t changed = features ^ netdev->features;

	/* TX checksum offload */
	if ((changed & NETIF_F_HW_CSUM) && macb_is_gem(bp)) {
		u32 dmacfg;

		dmacfg = gem_readl(bp, DMACFG);
		if (features & NETIF_F_HW_CSUM)
			dmacfg |= GEM_BIT(TXCOEN);
		else
			dmacfg &= ~GEM_BIT(TXCOEN);
		gem_writel(bp, DMACFG, dmacfg);
	}

	/* RX checksum offload */
	if ((changed & NETIF_F_RXCSUM) && macb_is_gem(bp)) {
		u32 netcfg;

		netcfg = gem_readl(bp, NCFGR);
		if (features & NETIF_F_RXCSUM &&
		    !(netdev->flags & IFF_PROMISC))
			netcfg |= GEM_BIT(RXCOEN);
		else
			netcfg &= ~GEM_BIT(RXCOEN);
		gem_writel(bp, NCFGR, netcfg);
	}

	return 0;
}

static const struct net_device_ops macb_netdev_ops = {
	.ndo_open		= macb_open,
	.ndo_stop		= macb_close,
	.ndo_start_xmit		= macb_start_xmit,
	.ndo_set_rx_mode	= macb_set_rx_mode,
	.ndo_get_stats		= macb_get_stats,
	.ndo_do_ioctl		= macb_ioctl,
	.ndo_validate_addr	= eth_validate_addr,
	.ndo_change_mtu		= macb_change_mtu,
	.ndo_set_mac_address	= eth_mac_addr,
#ifdef CONFIG_NET_POLL_CONTROLLER
	.ndo_poll_controller	= macb_poll_controller,
#endif
	.ndo_set_features	= macb_set_features,
};

/*
 * Configure peripheral capabilities according to device tree
 * and integration options used
 */
static void macb_configure_caps(struct macb *bp, const struct macb_config *dt_conf)
{
	u32 dcfg;

	if (dt_conf)
		bp->caps = dt_conf->caps;

	if (macb_is_gem_hw(bp->regs)) {
		bp->caps |= MACB_CAPS_MACB_IS_GEM;

		dcfg = gem_readl(bp, DCFG1);
		if (GEM_BFEXT(IRQCOR, dcfg) == 0)
			bp->caps |= MACB_CAPS_ISR_CLEAR_ON_WRITE;
		dcfg = gem_readl(bp, DCFG2);
		if ((dcfg & (GEM_BIT(RX_PKT_BUFF) | GEM_BIT(TX_PKT_BUFF))) == 0)
			bp->caps |= MACB_CAPS_FIFO_MODE;
	}

	netdev_dbg(bp->dev, "Cadence caps 0x%08x\n", bp->caps);
}

static void macb_probe_queues(void __iomem *mem,
			      unsigned int *queue_mask,
			      unsigned int *num_queues)
{
	unsigned int hw_q;

	*queue_mask = 0x1;
	*num_queues = 1;

	/* is it macb or gem ?
	 *
	 * We need to read directly from the hardware here because
	 * we are early in the probe process and don't have the
	 * MACB_CAPS_MACB_IS_GEM flag positioned
	 */
	if (!macb_is_gem_hw(mem))
		return;

	/* bit 0 is never set but queue 0 always exists */
	*queue_mask = readl_relaxed(mem + GEM_DCFG6) & 0xff;

	*queue_mask |= 0x1;

	for (hw_q = 1; hw_q < MACB_MAX_QUEUES; ++hw_q)
		if (*queue_mask & (1 << hw_q))
			(*num_queues)++;
}

static int macb_clk_init(struct platform_device *pdev, struct clk **pclk,
			 struct clk **hclk, struct clk **tx_clk)
{
	int err;

	*pclk = devm_clk_get(&pdev->dev, "pclk");
	if (IS_ERR(*pclk)) {
		err = PTR_ERR(*pclk);
		dev_err(&pdev->dev, "failed to get macb_clk (%u)\n", err);
		return err;
	}

	*hclk = devm_clk_get(&pdev->dev, "hclk");
	if (IS_ERR(*hclk)) {
		err = PTR_ERR(*hclk);
		dev_err(&pdev->dev, "failed to get hclk (%u)\n", err);
		return err;
	}

	*tx_clk = devm_clk_get(&pdev->dev, "tx_clk");
	if (IS_ERR(*tx_clk))
		*tx_clk = NULL;

	err = clk_prepare_enable(*pclk);
	if (err) {
		dev_err(&pdev->dev, "failed to enable pclk (%u)\n", err);
		return err;
	}

	err = clk_prepare_enable(*hclk);
	if (err) {
		dev_err(&pdev->dev, "failed to enable hclk (%u)\n", err);
		goto err_disable_pclk;
	}

	err = clk_prepare_enable(*tx_clk);
	if (err) {
		dev_err(&pdev->dev, "failed to enable tx_clk (%u)\n", err);
		goto err_disable_hclk;
	}

	return 0;

err_disable_hclk:
	clk_disable_unprepare(*hclk);

err_disable_pclk:
	clk_disable_unprepare(*pclk);

	return err;
}

static int macb_init(struct platform_device *pdev)
{
	struct net_device *dev = platform_get_drvdata(pdev);
	unsigned int hw_q, q;
	struct macb *bp = netdev_priv(dev);
	struct macb_queue *queue;
	int err;
	u32 val;

	/* set the queue register mapping once for all: queue0 has a special
	 * register mapping but we don't want to test the queue index then
	 * compute the corresponding register offset at run time.
	 */
	for (hw_q = 0, q = 0; hw_q < MACB_MAX_QUEUES; ++hw_q) {
		if (!(bp->queue_mask & (1 << hw_q)))
			continue;

		queue = &bp->queues[q];
		queue->bp = bp;
		if (hw_q) {
			queue->ISR  = GEM_ISR(hw_q - 1);
			queue->IER  = GEM_IER(hw_q - 1);
			queue->IDR  = GEM_IDR(hw_q - 1);
			queue->IMR  = GEM_IMR(hw_q - 1);
			queue->TBQP = GEM_TBQP(hw_q - 1);
		} else {
			/* queue0 uses legacy registers */
			queue->ISR  = MACB_ISR;
			queue->IER  = MACB_IER;
			queue->IDR  = MACB_IDR;
			queue->IMR  = MACB_IMR;
			queue->TBQP = MACB_TBQP;
		}

		/* get irq: here we use the linux queue index, not the hardware
		 * queue index. the queue irq definitions in the device tree
		 * must remove the optional gaps that could exist in the
		 * hardware queue mask.
		 */
		queue->irq = platform_get_irq(pdev, q);
		err = devm_request_irq(&pdev->dev, queue->irq, macb_interrupt,
				       IRQF_SHARED, dev->name, queue);
		if (err) {
			dev_err(&pdev->dev,
				"Unable to request IRQ %d (error %d)\n",
				queue->irq, err);
			return err;
		}

		INIT_WORK(&queue->tx_error_task, macb_tx_error_task);
		q++;
	}

	dev->netdev_ops = &macb_netdev_ops;
	netif_napi_add(dev, &bp->napi, macb_poll, 64);

	/* setup appropriated routines according to adapter type */
	if (macb_is_gem(bp)) {
		bp->max_tx_length = GEM_MAX_TX_LEN;
		bp->macbgem_ops.mog_alloc_rx_buffers = gem_alloc_rx_buffers;
		bp->macbgem_ops.mog_free_rx_buffers = gem_free_rx_buffers;
		bp->macbgem_ops.mog_init_rings = gem_init_rings;
		bp->macbgem_ops.mog_rx = gem_rx;
		dev->ethtool_ops = &gem_ethtool_ops;
	} else {
		bp->max_tx_length = MACB_MAX_TX_LEN;
		bp->macbgem_ops.mog_alloc_rx_buffers = macb_alloc_rx_buffers;
		bp->macbgem_ops.mog_free_rx_buffers = macb_free_rx_buffers;
		bp->macbgem_ops.mog_init_rings = macb_init_rings;
		bp->macbgem_ops.mog_rx = macb_rx;
		dev->ethtool_ops = &macb_ethtool_ops;
	}

	/* Set features */
	dev->hw_features = NETIF_F_SG;
	/* Checksum offload is only available on gem with packet buffer */
	if (macb_is_gem(bp) && !(bp->caps & MACB_CAPS_FIFO_MODE))
		dev->hw_features |= NETIF_F_HW_CSUM | NETIF_F_RXCSUM;
	if (bp->caps & MACB_CAPS_SG_DISABLED)
		dev->hw_features &= ~NETIF_F_SG;
	dev->features = dev->hw_features;

	val = 0;
	if (bp->phy_interface == PHY_INTERFACE_MODE_RGMII)
		val = GEM_BIT(RGMII);
	else if (bp->phy_interface == PHY_INTERFACE_MODE_RMII &&
		 (bp->caps & MACB_CAPS_USRIO_DEFAULT_IS_MII))
		val = MACB_BIT(RMII);
	else if (!(bp->caps & MACB_CAPS_USRIO_DEFAULT_IS_MII))
		val = MACB_BIT(MII);

	if (bp->caps & MACB_CAPS_USRIO_HAS_CLKEN)
		val |= MACB_BIT(CLKEN);

	macb_or_gem_writel(bp, USRIO, val);

	/* Set MII management clock divider */
	val = macb_mdc_clk_div(bp);
	val |= macb_dbw(bp);
	macb_writel(bp, NCFGR, val);

	return 0;
}

#if defined(CONFIG_OF)
/* 1518 rounded up */
#define AT91ETHER_MAX_RBUFF_SZ	0x600
/* max number of receive buffers */
#define AT91ETHER_MAX_RX_DESCR	9

/* Initialize and start the Receiver and Transmit subsystems */
static int at91ether_start(struct net_device *dev)
{
	struct macb *lp = netdev_priv(dev);
	dma_addr_t addr;
	u32 ctl;
	int i;

	lp->rx_ring = dma_alloc_coherent(&lp->pdev->dev,
					 (AT91ETHER_MAX_RX_DESCR *
					  sizeof(struct macb_dma_desc)),
					 &lp->rx_ring_dma, GFP_KERNEL);
	if (!lp->rx_ring)
		return -ENOMEM;

	lp->rx_buffers = dma_alloc_coherent(&lp->pdev->dev,
					    AT91ETHER_MAX_RX_DESCR *
					    AT91ETHER_MAX_RBUFF_SZ,
					    &lp->rx_buffers_dma, GFP_KERNEL);
	if (!lp->rx_buffers) {
		dma_free_coherent(&lp->pdev->dev,
				  AT91ETHER_MAX_RX_DESCR *
				  sizeof(struct macb_dma_desc),
				  lp->rx_ring, lp->rx_ring_dma);
		lp->rx_ring = NULL;
		return -ENOMEM;
	}

	addr = lp->rx_buffers_dma;
	for (i = 0; i < AT91ETHER_MAX_RX_DESCR; i++) {
		lp->rx_ring[i].addr = addr;
		lp->rx_ring[i].ctrl = 0;
		addr += AT91ETHER_MAX_RBUFF_SZ;
	}

	/* Set the Wrap bit on the last descriptor */
	lp->rx_ring[AT91ETHER_MAX_RX_DESCR - 1].addr |= MACB_BIT(RX_WRAP);

	/* Reset buffer index */
	lp->rx_tail = 0;

	/* Program address of descriptor list in Rx Buffer Queue register */
	macb_writel(lp, RBQP, lp->rx_ring_dma);

	/* Enable Receive and Transmit */
	ctl = macb_readl(lp, NCR);
	macb_writel(lp, NCR, ctl | MACB_BIT(RE) | MACB_BIT(TE));

	return 0;
}

/* Open the ethernet interface */
static int at91ether_open(struct net_device *dev)
{
	struct macb *lp = netdev_priv(dev);
	u32 ctl;
	int ret;

	/* Clear internal statistics */
	ctl = macb_readl(lp, NCR);
	macb_writel(lp, NCR, ctl | MACB_BIT(CLRSTAT));

	macb_set_hwaddr(lp);

	ret = at91ether_start(dev);
	if (ret)
		return ret;

	/* Enable MAC interrupts */
	macb_writel(lp, IER, MACB_BIT(RCOMP)	|
			     MACB_BIT(RXUBR)	|
			     MACB_BIT(ISR_TUND)	|
			     MACB_BIT(ISR_RLE)	|
			     MACB_BIT(TCOMP)	|
			     MACB_BIT(ISR_ROVR)	|
			     MACB_BIT(HRESP));

	/* schedule a link state check */
	phy_start(lp->phy_dev);

	netif_start_queue(dev);

	return 0;
}

/* Close the interface */
static int at91ether_close(struct net_device *dev)
{
	struct macb *lp = netdev_priv(dev);
	u32 ctl;

	/* Disable Receiver and Transmitter */
	ctl = macb_readl(lp, NCR);
	macb_writel(lp, NCR, ctl & ~(MACB_BIT(TE) | MACB_BIT(RE)));

	/* Disable MAC interrupts */
	macb_writel(lp, IDR, MACB_BIT(RCOMP)	|
			     MACB_BIT(RXUBR)	|
			     MACB_BIT(ISR_TUND)	|
			     MACB_BIT(ISR_RLE)	|
			     MACB_BIT(TCOMP)	|
			     MACB_BIT(ISR_ROVR) |
			     MACB_BIT(HRESP));

	netif_stop_queue(dev);

	dma_free_coherent(&lp->pdev->dev,
			  AT91ETHER_MAX_RX_DESCR *
			  sizeof(struct macb_dma_desc),
			  lp->rx_ring, lp->rx_ring_dma);
	lp->rx_ring = NULL;

	dma_free_coherent(&lp->pdev->dev,
			  AT91ETHER_MAX_RX_DESCR * AT91ETHER_MAX_RBUFF_SZ,
			  lp->rx_buffers, lp->rx_buffers_dma);
	lp->rx_buffers = NULL;

	return 0;
}

/* Transmit packet */
static int at91ether_start_xmit(struct sk_buff *skb, struct net_device *dev)
{
	struct macb *lp = netdev_priv(dev);

	if (macb_readl(lp, TSR) & MACB_BIT(RM9200_BNQ)) {
		netif_stop_queue(dev);

		/* Store packet information (to free when Tx completed) */
		lp->skb = skb;
		lp->skb_length = skb->len;
		lp->skb_physaddr = dma_map_single(NULL, skb->data, skb->len,
							DMA_TO_DEVICE);

		/* Set address of the data in the Transmit Address register */
		macb_writel(lp, TAR, lp->skb_physaddr);
		/* Set length of the packet in the Transmit Control register */
		macb_writel(lp, TCR, skb->len);

	} else {
		netdev_err(dev, "%s called, but device is busy!\n", __func__);
		return NETDEV_TX_BUSY;
	}

	return NETDEV_TX_OK;
}

/* Extract received frame from buffer descriptors and sent to upper layers.
 * (Called from interrupt context)
 */
static void at91ether_rx(struct net_device *dev)
{
	struct macb *lp = netdev_priv(dev);
	unsigned char *p_recv;
	struct sk_buff *skb;
	unsigned int pktlen;

	while (lp->rx_ring[lp->rx_tail].addr & MACB_BIT(RX_USED)) {
		p_recv = lp->rx_buffers + lp->rx_tail * AT91ETHER_MAX_RBUFF_SZ;
		pktlen = MACB_BF(RX_FRMLEN, lp->rx_ring[lp->rx_tail].ctrl);
		skb = netdev_alloc_skb(dev, pktlen + 2);
		if (skb) {
			skb_reserve(skb, 2);
			memcpy(skb_put(skb, pktlen), p_recv, pktlen);

			skb->protocol = eth_type_trans(skb, dev);
			lp->stats.rx_packets++;
			lp->stats.rx_bytes += pktlen;
			netif_rx(skb);
		} else {
			lp->stats.rx_dropped++;
		}

		if (lp->rx_ring[lp->rx_tail].ctrl & MACB_BIT(RX_MHASH_MATCH))
			lp->stats.multicast++;

		/* reset ownership bit */
		lp->rx_ring[lp->rx_tail].addr &= ~MACB_BIT(RX_USED);

		/* wrap after last buffer */
		if (lp->rx_tail == AT91ETHER_MAX_RX_DESCR - 1)
			lp->rx_tail = 0;
		else
			lp->rx_tail++;
	}
}

/* MAC interrupt handler */
static irqreturn_t at91ether_interrupt(int irq, void *dev_id)
{
	struct net_device *dev = dev_id;
	struct macb *lp = netdev_priv(dev);
	u32 intstatus, ctl;

	/* MAC Interrupt Status register indicates what interrupts are pending.
	 * It is automatically cleared once read.
	 */
	intstatus = macb_readl(lp, ISR);

	/* Receive complete */
	if (intstatus & MACB_BIT(RCOMP))
		at91ether_rx(dev);

	/* Transmit complete */
	if (intstatus & MACB_BIT(TCOMP)) {
		/* The TCOM bit is set even if the transmission failed */
		if (intstatus & (MACB_BIT(ISR_TUND) | MACB_BIT(ISR_RLE)))
			lp->stats.tx_errors++;

		if (lp->skb) {
			dev_kfree_skb_irq(lp->skb);
			lp->skb = NULL;
			dma_unmap_single(NULL, lp->skb_physaddr,
					 lp->skb_length, DMA_TO_DEVICE);
			lp->stats.tx_packets++;
			lp->stats.tx_bytes += lp->skb_length;
		}
		netif_wake_queue(dev);
	}

	/* Work-around for EMAC Errata section 41.3.1 */
	if (intstatus & MACB_BIT(RXUBR)) {
		ctl = macb_readl(lp, NCR);
		macb_writel(lp, NCR, ctl & ~MACB_BIT(RE));
		macb_writel(lp, NCR, ctl | MACB_BIT(RE));
	}

	if (intstatus & MACB_BIT(ISR_ROVR))
		netdev_err(dev, "ROVR error\n");

	return IRQ_HANDLED;
}

#ifdef CONFIG_NET_POLL_CONTROLLER
static void at91ether_poll_controller(struct net_device *dev)
{
	unsigned long flags;

	local_irq_save(flags);
	at91ether_interrupt(dev->irq, dev);
	local_irq_restore(flags);
}
#endif

static const struct net_device_ops at91ether_netdev_ops = {
	.ndo_open		= at91ether_open,
	.ndo_stop		= at91ether_close,
	.ndo_start_xmit		= at91ether_start_xmit,
	.ndo_get_stats		= macb_get_stats,
	.ndo_set_rx_mode	= macb_set_rx_mode,
	.ndo_set_mac_address	= eth_mac_addr,
	.ndo_do_ioctl		= macb_ioctl,
	.ndo_validate_addr	= eth_validate_addr,
	.ndo_change_mtu		= eth_change_mtu,
#ifdef CONFIG_NET_POLL_CONTROLLER
	.ndo_poll_controller	= at91ether_poll_controller,
#endif
};

static int at91ether_clk_init(struct platform_device *pdev, struct clk **pclk,
			      struct clk **hclk, struct clk **tx_clk)
{
	int err;

	*hclk = NULL;
	*tx_clk = NULL;

	*pclk = devm_clk_get(&pdev->dev, "ether_clk");
	if (IS_ERR(*pclk))
		return PTR_ERR(*pclk);

	err = clk_prepare_enable(*pclk);
	if (err) {
		dev_err(&pdev->dev, "failed to enable pclk (%u)\n", err);
		return err;
	}

	return 0;
}

static int at91ether_init(struct platform_device *pdev)
{
	struct net_device *dev = platform_get_drvdata(pdev);
	struct macb *bp = netdev_priv(dev);
	int err;
	u32 reg;

	dev->netdev_ops = &at91ether_netdev_ops;
	dev->ethtool_ops = &macb_ethtool_ops;

	err = devm_request_irq(&pdev->dev, dev->irq, at91ether_interrupt,
			       0, dev->name, dev);
	if (err)
		return err;

	macb_writel(bp, NCR, 0);

	reg = MACB_BF(CLK, MACB_CLK_DIV32) | MACB_BIT(BIG);
	if (bp->phy_interface == PHY_INTERFACE_MODE_RMII)
		reg |= MACB_BIT(RM9200_RMII);

	macb_writel(bp, NCFGR, reg);

	return 0;
}

static const struct macb_config at91sam9260_config = {
	.caps = MACB_CAPS_USRIO_HAS_CLKEN | MACB_CAPS_USRIO_DEFAULT_IS_MII,
	.clk_init = macb_clk_init,
	.init = macb_init,
};

static const struct macb_config pc302gem_config = {
	.caps = MACB_CAPS_SG_DISABLED | MACB_CAPS_GIGABIT_MODE_AVAILABLE,
	.dma_burst_length = 16,
	.clk_init = macb_clk_init,
	.init = macb_init,
};

static const struct macb_config sama5d3_config = {
	.caps = MACB_CAPS_SG_DISABLED | MACB_CAPS_GIGABIT_MODE_AVAILABLE,
	.dma_burst_length = 16,
	.clk_init = macb_clk_init,
	.init = macb_init,
};

static const struct macb_config sama5d4_config = {
	.caps = 0,
	.dma_burst_length = 4,
	.clk_init = macb_clk_init,
	.init = macb_init,
};

static const struct macb_config emac_config = {
	.clk_init = at91ether_clk_init,
	.init = at91ether_init,
};

<<<<<<< HEAD
static const struct macb_config zynqmp_config = {
	.caps = MACB_CAPS_SG_DISABLED | MACB_CAPS_GIGABIT_MODE_AVAILABLE |
		MACB_CAPS_JUMBO,
	.dma_burst_length = 16,
	.clk_init = macb_clk_init,
	.init = macb_init,
	.jumbo_max_len = 10240,
=======
static const struct macb_config zynq_config = {
	.caps = MACB_CAPS_SG_DISABLED | MACB_CAPS_GIGABIT_MODE_AVAILABLE |
		MACB_CAPS_NO_GIGABIT_HALF,
	.dma_burst_length = 16,
	.clk_init = macb_clk_init,
	.init = macb_init,
>>>>>>> cf539cbd
};

static const struct of_device_id macb_dt_ids[] = {
	{ .compatible = "cdns,at32ap7000-macb" },
	{ .compatible = "cdns,at91sam9260-macb", .data = &at91sam9260_config },
	{ .compatible = "cdns,macb" },
	{ .compatible = "cdns,pc302-gem", .data = &pc302gem_config },
	{ .compatible = "cdns,gem", .data = &pc302gem_config },
	{ .compatible = "atmel,sama5d3-gem", .data = &sama5d3_config },
	{ .compatible = "atmel,sama5d4-gem", .data = &sama5d4_config },
	{ .compatible = "cdns,at91rm9200-emac", .data = &emac_config },
	{ .compatible = "cdns,emac", .data = &emac_config },
<<<<<<< HEAD
	{ .compatible = "cdns,zynqmp-gem", .data = &zynqmp_config},
=======
	{ .compatible = "cdns,zynq-gem", .data = &zynq_config },
>>>>>>> cf539cbd
	{ /* sentinel */ }
};
MODULE_DEVICE_TABLE(of, macb_dt_ids);
#endif /* CONFIG_OF */

static int macb_probe(struct platform_device *pdev)
{
	int (*clk_init)(struct platform_device *, struct clk **,
			struct clk **, struct clk **)
					      = macb_clk_init;
	int (*init)(struct platform_device *) = macb_init;
	struct device_node *np = pdev->dev.of_node;
	const struct macb_config *macb_config = NULL;
	struct clk *pclk, *hclk, *tx_clk;
	unsigned int queue_mask, num_queues;
	struct macb_platform_data *pdata;
	struct phy_device *phydev;
	struct net_device *dev;
	struct resource *regs;
	void __iomem *mem;
	const char *mac;
	struct macb *bp;
	int err;

	if (np) {
		const struct of_device_id *match;

		match = of_match_node(macb_dt_ids, np);
		if (match && match->data) {
			macb_config = match->data;
			clk_init = macb_config->clk_init;
			init = macb_config->init;
		}
	}

	err = clk_init(pdev, &pclk, &hclk, &tx_clk);
	if (err)
		return err;

	regs = platform_get_resource(pdev, IORESOURCE_MEM, 0);
	mem = devm_ioremap_resource(&pdev->dev, regs);
	if (IS_ERR(mem)) {
		err = PTR_ERR(mem);
		goto err_disable_clocks;
	}

	macb_probe_queues(mem, &queue_mask, &num_queues);
	dev = alloc_etherdev_mq(sizeof(*bp), num_queues);
	if (!dev) {
		err = -ENOMEM;
		goto err_disable_clocks;
	}

	dev->base_addr = regs->start;

	SET_NETDEV_DEV(dev, &pdev->dev);

	bp = netdev_priv(dev);
	bp->pdev = pdev;
	bp->dev = dev;
	bp->regs = mem;
	bp->num_queues = num_queues;
	bp->queue_mask = queue_mask;
	if (macb_config)
		bp->dma_burst_length = macb_config->dma_burst_length;
	bp->pclk = pclk;
	bp->hclk = hclk;
	bp->tx_clk = tx_clk;
	if (macb_config->jumbo_max_len) {
		bp->jumbo_max_len = macb_config->jumbo_max_len;
	}

	spin_lock_init(&bp->lock);

	/* setup capabilities */
	macb_configure_caps(bp, macb_config);

	platform_set_drvdata(pdev, dev);

	dev->irq = platform_get_irq(pdev, 0);
	if (dev->irq < 0) {
		err = dev->irq;
		goto err_disable_clocks;
	}

	mac = of_get_mac_address(np);
	if (mac)
		memcpy(bp->dev->dev_addr, mac, ETH_ALEN);
	else
		macb_get_hwaddr(bp);

	err = of_get_phy_mode(np);
	if (err < 0) {
		pdata = dev_get_platdata(&pdev->dev);
		if (pdata && pdata->is_rmii)
			bp->phy_interface = PHY_INTERFACE_MODE_RMII;
		else
			bp->phy_interface = PHY_INTERFACE_MODE_MII;
	} else {
		bp->phy_interface = err;
	}

	/* IP specific init */
	err = init(pdev);
	if (err)
		goto err_out_free_netdev;

	err = register_netdev(dev);
	if (err) {
		dev_err(&pdev->dev, "Cannot register net device, aborting.\n");
		goto err_out_unregister_netdev;
	}

	err = macb_mii_init(bp);
	if (err)
		goto err_out_unregister_netdev;

	netif_carrier_off(dev);

	netdev_info(dev, "Cadence %s rev 0x%08x at 0x%08lx irq %d (%pM)\n",
		    macb_is_gem(bp) ? "GEM" : "MACB", macb_readl(bp, MID),
		    dev->base_addr, dev->irq, dev->dev_addr);

	phydev = bp->phy_dev;
	netdev_info(dev, "attached PHY driver [%s] (mii_bus:phy_addr=%s, irq=%d)\n",
		    phydev->drv->name, dev_name(&phydev->dev), phydev->irq);

	return 0;

err_out_unregister_netdev:
	unregister_netdev(dev);

err_out_free_netdev:
	free_netdev(dev);

err_disable_clocks:
	clk_disable_unprepare(tx_clk);
	clk_disable_unprepare(hclk);
	clk_disable_unprepare(pclk);

	return err;
}

static int macb_remove(struct platform_device *pdev)
{
	struct net_device *dev;
	struct macb *bp;

	dev = platform_get_drvdata(pdev);

	if (dev) {
		bp = netdev_priv(dev);
		if (bp->phy_dev)
			phy_disconnect(bp->phy_dev);
		mdiobus_unregister(bp->mii_bus);
		kfree(bp->mii_bus->irq);
		mdiobus_free(bp->mii_bus);
		unregister_netdev(dev);
		clk_disable_unprepare(bp->tx_clk);
		clk_disable_unprepare(bp->hclk);
		clk_disable_unprepare(bp->pclk);
		free_netdev(dev);
	}

	return 0;
}

static int __maybe_unused macb_suspend(struct device *dev)
{
	struct platform_device *pdev = to_platform_device(dev);
	struct net_device *netdev = platform_get_drvdata(pdev);
	struct macb *bp = netdev_priv(netdev);

	netif_carrier_off(netdev);
	netif_device_detach(netdev);

	clk_disable_unprepare(bp->tx_clk);
	clk_disable_unprepare(bp->hclk);
	clk_disable_unprepare(bp->pclk);

	return 0;
}

static int __maybe_unused macb_resume(struct device *dev)
{
	struct platform_device *pdev = to_platform_device(dev);
	struct net_device *netdev = platform_get_drvdata(pdev);
	struct macb *bp = netdev_priv(netdev);

	clk_prepare_enable(bp->pclk);
	clk_prepare_enable(bp->hclk);
	clk_prepare_enable(bp->tx_clk);

	netif_device_attach(netdev);

	return 0;
}

static SIMPLE_DEV_PM_OPS(macb_pm_ops, macb_suspend, macb_resume);

static struct platform_driver macb_driver = {
	.probe		= macb_probe,
	.remove		= macb_remove,
	.driver		= {
		.name		= "macb",
		.of_match_table	= of_match_ptr(macb_dt_ids),
		.pm	= &macb_pm_ops,
	},
};

module_platform_driver(macb_driver);

MODULE_LICENSE("GPL");
MODULE_DESCRIPTION("Cadence MACB/GEM Ethernet driver");
MODULE_AUTHOR("Haavard Skinnemoen (Atmel)");
MODULE_ALIAS("platform:macb");<|MERGE_RESOLUTION|>--- conflicted
+++ resolved
@@ -2732,7 +2732,7 @@
 	.init = at91ether_init,
 };
 
-<<<<<<< HEAD
+
 static const struct macb_config zynqmp_config = {
 	.caps = MACB_CAPS_SG_DISABLED | MACB_CAPS_GIGABIT_MODE_AVAILABLE |
 		MACB_CAPS_JUMBO,
@@ -2740,14 +2740,14 @@
 	.clk_init = macb_clk_init,
 	.init = macb_init,
 	.jumbo_max_len = 10240,
-=======
+};
+
 static const struct macb_config zynq_config = {
 	.caps = MACB_CAPS_SG_DISABLED | MACB_CAPS_GIGABIT_MODE_AVAILABLE |
 		MACB_CAPS_NO_GIGABIT_HALF,
 	.dma_burst_length = 16,
 	.clk_init = macb_clk_init,
 	.init = macb_init,
->>>>>>> cf539cbd
 };
 
 static const struct of_device_id macb_dt_ids[] = {
@@ -2760,11 +2760,8 @@
 	{ .compatible = "atmel,sama5d4-gem", .data = &sama5d4_config },
 	{ .compatible = "cdns,at91rm9200-emac", .data = &emac_config },
 	{ .compatible = "cdns,emac", .data = &emac_config },
-<<<<<<< HEAD
 	{ .compatible = "cdns,zynqmp-gem", .data = &zynqmp_config},
-=======
 	{ .compatible = "cdns,zynq-gem", .data = &zynq_config },
->>>>>>> cf539cbd
 	{ /* sentinel */ }
 };
 MODULE_DEVICE_TABLE(of, macb_dt_ids);
