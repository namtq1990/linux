# SPDX-License-Identifier: GPL-2.0
config WILC1000
	tristate
	help
	  Add support for the Atmel WILC1000 802.11 b/g/n SoC.
	  This provides Wi-FI over an SDIO or SPI interface, and
	  is usually found in IoT devices.

	  This module only support IEEE 802.11n WiFi.

config WILC1000_SDIO
	tristate "Atmel WILC1000 SDIO (WiFi only)"
	depends on CFG80211 && INET && MMC
	select WILC1000
	select PWRSEQ_WILC
	help
	  This module adds support for the SDIO interface of adapters using
	  WILC1000 chipset. The Atmel WILC1000 SDIO is a full speed interface.
	  It meets SDIO card specification version 2.0. The interface supports
	  the 1-bit/4-bit SD transfer mode at the clock range of 0-50 MHz.
	  The host can use this interface to read and write from any register
	  within the chip as well as configure the WILC1000 for data DMA.
	  To use this interface, pin9 (SDIO_SPI_CFG) must be grounded. Select
	  this if your platform is using the SDIO bus.

config WILC1000_SPI
	tristate "Atmel WILC1000 SPI (WiFi only)"
	depends on CFG80211 && INET && SPI
	select WILC1000
	select CRC7
<<<<<<< HEAD
	select CRC_ITU_T
=======
	select PWRSEQ_WILC
>>>>>>> b945987b
	help
	  This module adds support for the SPI interface of adapters using
	  WILC1000 chipset. The Atmel WILC1000 has a Serial Peripheral
	  Interface (SPI) that operates as a SPI slave. This SPI interface can
	  be used for control and for serial I/O of 802.11 data. The SPI is a
	  full-duplex slave synchronous serial interface that is available
	  immediately following reset when pin 9 (SDIO_SPI_CFG) is tied to
	  VDDIO. Select this if your platform is using the SPI bus.

config WILC1000_HW_OOB_INTR
	bool "WILC1000 out of band interrupt"
	depends on WILC1000_SDIO
	help
	  This option enables out-of-band interrupt support for the WILC1000
	  chipset. This OOB interrupt is intended to provide a faster interrupt
	  mechanism for SDIO host controllers that don't support SDIO interrupt.
	  Select this option If the SDIO host controller in your platform
	  doesn't support SDIO time division interrupt.<|MERGE_RESOLUTION|>--- conflicted
+++ resolved
@@ -28,11 +28,8 @@
 	depends on CFG80211 && INET && SPI
 	select WILC1000
 	select CRC7
-<<<<<<< HEAD
 	select CRC_ITU_T
-=======
 	select PWRSEQ_WILC
->>>>>>> b945987b
 	help
 	  This module adds support for the SPI interface of adapters using
 	  WILC1000 chipset. The Atmel WILC1000 has a Serial Peripheral
@@ -50,4 +47,4 @@
 	  chipset. This OOB interrupt is intended to provide a faster interrupt
 	  mechanism for SDIO host controllers that don't support SDIO interrupt.
 	  Select this option If the SDIO host controller in your platform
-	  doesn't support SDIO time division interrupt.+	  doesn't support SDIO time devision interrupt.