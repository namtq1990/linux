/*
 * Marvell 37xx SoC pinctrl driver
 *
 * Copyright (C) 2017 Marvell
 *
 * Gregory CLEMENT <gregory.clement@free-electrons.com>
 *
 * This file is licensed under the terms of the GNU General Public
 * License version 2 or later. This program is licensed "as is"
 * without any warranty of any kind, whether express or implied.
 */

#include <linux/gpio/driver.h>
#include <linux/mfd/syscon.h>
#include <linux/of.h>
#include <linux/of_address.h>
#include <linux/of_device.h>
#include <linux/of_irq.h>
#include <linux/pinctrl/pinconf-generic.h>
#include <linux/pinctrl/pinconf.h>
#include <linux/pinctrl/pinctrl.h>
#include <linux/pinctrl/pinmux.h>
#include <linux/platform_device.h>
#include <linux/regmap.h>
#include <linux/slab.h>

#include "../pinctrl-utils.h"

#define OUTPUT_EN	0x0
#define INPUT_VAL	0x10
#define OUTPUT_VAL	0x18
#define OUTPUT_CTL	0x20
#define SELECTION	0x30

#define IRQ_EN		0x0
#define IRQ_POL		0x08
#define IRQ_STATUS	0x10
#define IRQ_WKUP	0x18

#define NB_FUNCS 3
#define GPIO_PER_REG	32

/**
 * struct armada_37xx_pin_group: represents group of pins of a pinmux function.
 * The pins of a pinmux groups are composed of one or two groups of contiguous
 * pins.
 * @name:	Name of the pin group, used to lookup the group.
 * @start_pin:	Index of the first pin of the main range of pins belonging to
 *		the group
 * @npins:	Number of pins included in the first range
 * @reg_mask:	Bit mask matching the group in the selection register
 * @val:	Value to write to the registers for a given function
 * @extra_pin:	Index of the first pin of the optional second range of pins
 *		belonging to the group
 * @extra_npins:Number of pins included in the second optional range
 * @funcs:	A list of pinmux functions that can be selected for this group.
 * @pins:	List of the pins included in the group
 */
struct armada_37xx_pin_group {
	const char	*name;
	unsigned int	start_pin;
	unsigned int	npins;
	u32		reg_mask;
	u32		val[NB_FUNCS];
	unsigned int	extra_pin;
	unsigned int	extra_npins;
	const char	*funcs[NB_FUNCS];
	unsigned int	*pins;
};

struct armada_37xx_pin_data {
	u8				nr_pins;
	char				*name;
	struct armada_37xx_pin_group	*groups;
	int				ngroups;
};

struct armada_37xx_pmx_func {
	const char		*name;
	const char		**groups;
	unsigned int		ngroups;
};

struct armada_37xx_pm_state {
	u32 out_en_l;
	u32 out_en_h;
	u32 out_val_l;
	u32 out_val_h;
	u32 irq_en_l;
	u32 irq_en_h;
	u32 irq_pol_l;
	u32 irq_pol_h;
	u32 selection;
};

struct armada_37xx_pinctrl {
	struct regmap			*regmap;
	void __iomem			*base;
	const struct armada_37xx_pin_data	*data;
	struct device			*dev;
	struct gpio_chip		gpio_chip;
	struct irq_chip			irq_chip;
	spinlock_t			irq_lock;
	struct pinctrl_desc		pctl;
	struct pinctrl_dev		*pctl_dev;
	struct armada_37xx_pin_group	*groups;
	unsigned int			ngroups;
	struct armada_37xx_pmx_func	*funcs;
	unsigned int			nfuncs;
	struct armada_37xx_pm_state	pm;
};

#define PIN_GRP(_name, _start, _nr, _mask, _func1, _func2)	\
	{					\
		.name = _name,			\
		.start_pin = _start,		\
		.npins = _nr,			\
		.reg_mask = _mask,		\
		.val = {0, _mask},		\
		.funcs = {_func1, _func2}	\
	}

#define PIN_GRP_GPIO(_name, _start, _nr, _mask, _func1)	\
	{					\
		.name = _name,			\
		.start_pin = _start,		\
		.npins = _nr,			\
		.reg_mask = _mask,		\
		.val = {0, _mask},		\
		.funcs = {_func1, "gpio"}	\
	}

#define PIN_GRP_GPIO_2(_name, _start, _nr, _mask, _val1, _val2, _func1)   \
	{					\
		.name = _name,			\
		.start_pin = _start,		\
		.npins = _nr,			\
		.reg_mask = _mask,		\
		.val = {_val1, _val2},		\
		.funcs = {_func1, "gpio"}	\
	}

#define PIN_GRP_GPIO_3(_name, _start, _nr, _mask, _v1, _v2, _v3, _f1, _f2) \
	{					\
		.name = _name,			\
		.start_pin = _start,		\
		.npins = _nr,			\
		.reg_mask = _mask,		\
		.val = {_v1, _v2, _v3},	\
		.funcs = {_f1, _f2, "gpio"}	\
	}

#define PIN_GRP_EXTRA(_name, _start, _nr, _mask, _v1, _v2, _start2, _nr2, \
		      _f1, _f2)				\
	{						\
		.name = _name,				\
		.start_pin = _start,			\
		.npins = _nr,				\
		.reg_mask = _mask,			\
		.val = {_v1, _v2},			\
		.extra_pin = _start2,			\
		.extra_npins = _nr2,			\
		.funcs = {_f1, _f2}			\
	}

static struct armada_37xx_pin_group armada_37xx_nb_groups[] = {
	PIN_GRP_GPIO("jtag", 20, 5, BIT(0), "jtag"),
	PIN_GRP_GPIO("sdio0", 8, 3, BIT(1), "sdio"),
	PIN_GRP_GPIO("emmc_nb", 27, 9, BIT(2), "emmc"),
	PIN_GRP_GPIO_3("pwm0", 11, 1, BIT(3) | BIT(20), 0, BIT(20), BIT(3),
		       "pwm", "led"),
	PIN_GRP_GPIO_3("pwm1", 12, 1, BIT(4) | BIT(21), 0, BIT(21), BIT(4),
		       "pwm", "led"),
	PIN_GRP_GPIO_3("pwm2", 13, 1, BIT(5) | BIT(22), 0, BIT(22), BIT(5),
		       "pwm", "led"),
	PIN_GRP_GPIO_3("pwm3", 14, 1, BIT(6) | BIT(23), 0, BIT(23), BIT(6),
		       "pwm", "led"),
	PIN_GRP_GPIO("pmic1", 7, 1, BIT(7), "pmic"),
	PIN_GRP_GPIO("pmic0", 6, 1, BIT(8), "pmic"),
	PIN_GRP_GPIO("i2c2", 2, 2, BIT(9), "i2c"),
	PIN_GRP_GPIO("i2c1", 0, 2, BIT(10), "i2c"),
	PIN_GRP_GPIO("spi_cs1", 17, 1, BIT(12), "spi"),
	PIN_GRP_GPIO_2("spi_cs2", 18, 1, BIT(13) | BIT(19), 0, BIT(13), "spi"),
	PIN_GRP_GPIO_2("spi_cs3", 19, 1, BIT(14) | BIT(19), 0, BIT(14), "spi"),
	PIN_GRP_GPIO("onewire", 4, 1, BIT(16), "onewire"),
	PIN_GRP_GPIO("uart1", 25, 2, BIT(17), "uart"),
	PIN_GRP_GPIO("spi_quad", 15, 2, BIT(18), "spi"),
	PIN_GRP_EXTRA("uart2", 9, 2, BIT(1) | BIT(13) | BIT(14) | BIT(19),
		      BIT(1) | BIT(13) | BIT(14), BIT(1) | BIT(19),
		      18, 2, "gpio", "uart"),
<<<<<<< HEAD
	PIN_GRP_GPIO_2("led0_od", 11, 1, BIT(20), BIT(20), 0, "led"),
	PIN_GRP_GPIO_2("led1_od", 12, 1, BIT(21), BIT(21), 0, "led"),
	PIN_GRP_GPIO_2("led2_od", 13, 1, BIT(22), BIT(22), 0, "led"),
	PIN_GRP_GPIO_2("led3_od", 14, 1, BIT(23), BIT(23), 0, "led"),
=======
>>>>>>> 3a9842b4
};

static struct armada_37xx_pin_group armada_37xx_sb_groups[] = {
	PIN_GRP_GPIO("usb32_drvvbus0", 0, 1, BIT(0), "drvbus"),
	PIN_GRP_GPIO("usb2_drvvbus1", 1, 1, BIT(1), "drvbus"),
	PIN_GRP_GPIO("sdio_sb", 24, 6, BIT(2), "sdio"),
	PIN_GRP_GPIO("rgmii", 6, 12, BIT(3), "mii"),
	PIN_GRP_GPIO("smi", 18, 2, BIT(4), "smi"),
	PIN_GRP_GPIO("pcie1", 3, 1, BIT(5), "pcie"), /* this actually controls "pcie1_reset" */
	PIN_GRP_GPIO("pcie1_clkreq", 4, 1, BIT(9), "pcie"),
	PIN_GRP_GPIO("pcie1_wakeup", 5, 1, BIT(10), "pcie"),
	PIN_GRP_GPIO("ptp", 20, 3, BIT(11) | BIT(12) | BIT(13), "ptp"),
	PIN_GRP("ptp_clk", 21, 1, BIT(6), "ptp", "mii"),
	PIN_GRP("ptp_trig", 22, 1, BIT(7), "ptp", "mii"),
	PIN_GRP_GPIO_3("mii_col", 23, 1, BIT(8) | BIT(14), 0, BIT(8), BIT(14),
		       "mii", "mii_err"),
};

static const struct armada_37xx_pin_data armada_37xx_pin_nb = {
	.nr_pins = 36,
	.name = "GPIO1",
	.groups = armada_37xx_nb_groups,
	.ngroups = ARRAY_SIZE(armada_37xx_nb_groups),
};

static const struct armada_37xx_pin_data armada_37xx_pin_sb = {
	.nr_pins = 30,
	.name = "GPIO2",
	.groups = armada_37xx_sb_groups,
	.ngroups = ARRAY_SIZE(armada_37xx_sb_groups),
};

static inline void armada_37xx_update_reg(unsigned int *reg,
					  unsigned int *offset)
{
	/* We never have more than 2 registers */
	if (*offset >= GPIO_PER_REG) {
		*offset -= GPIO_PER_REG;
		*reg += sizeof(u32);
	}
}

static struct armada_37xx_pin_group *armada_37xx_find_next_grp_by_pin(
	struct armada_37xx_pinctrl *info, int pin, int *grp)
{
	while (*grp < info->ngroups) {
		struct armada_37xx_pin_group *group = &info->groups[*grp];
		int j;

		*grp = *grp + 1;
		for (j = 0; j < (group->npins + group->extra_npins); j++)
			if (group->pins[j] == pin)
				return group;
	}
	return NULL;
}

static int armada_37xx_pin_config_group_get(struct pinctrl_dev *pctldev,
			    unsigned int selector, unsigned long *config)
{
	return -ENOTSUPP;
}

static int armada_37xx_pin_config_group_set(struct pinctrl_dev *pctldev,
			    unsigned int selector, unsigned long *configs,
			    unsigned int num_configs)
{
	return -ENOTSUPP;
}

static const struct pinconf_ops armada_37xx_pinconf_ops = {
	.is_generic = true,
	.pin_config_group_get = armada_37xx_pin_config_group_get,
	.pin_config_group_set = armada_37xx_pin_config_group_set,
};

static int armada_37xx_get_groups_count(struct pinctrl_dev *pctldev)
{
	struct armada_37xx_pinctrl *info = pinctrl_dev_get_drvdata(pctldev);

	return info->ngroups;
}

static const char *armada_37xx_get_group_name(struct pinctrl_dev *pctldev,
					      unsigned int group)
{
	struct armada_37xx_pinctrl *info = pinctrl_dev_get_drvdata(pctldev);

	return info->groups[group].name;
}

static int armada_37xx_get_group_pins(struct pinctrl_dev *pctldev,
				      unsigned int selector,
				      const unsigned int **pins,
				      unsigned int *npins)
{
	struct armada_37xx_pinctrl *info = pinctrl_dev_get_drvdata(pctldev);

	if (selector >= info->ngroups)
		return -EINVAL;

	*pins = info->groups[selector].pins;
	*npins = info->groups[selector].npins +
		info->groups[selector].extra_npins;

	return 0;
}

static const struct pinctrl_ops armada_37xx_pctrl_ops = {
	.get_groups_count	= armada_37xx_get_groups_count,
	.get_group_name		= armada_37xx_get_group_name,
	.get_group_pins		= armada_37xx_get_group_pins,
	.dt_node_to_map		= pinconf_generic_dt_node_to_map_group,
	.dt_free_map		= pinctrl_utils_free_map,
};

/*
 * Pinmux_ops handling
 */

static int armada_37xx_pmx_get_funcs_count(struct pinctrl_dev *pctldev)
{
	struct armada_37xx_pinctrl *info = pinctrl_dev_get_drvdata(pctldev);

	return info->nfuncs;
}

static const char *armada_37xx_pmx_get_func_name(struct pinctrl_dev *pctldev,
						 unsigned int selector)
{
	struct armada_37xx_pinctrl *info = pinctrl_dev_get_drvdata(pctldev);

	return info->funcs[selector].name;
}

static int armada_37xx_pmx_get_groups(struct pinctrl_dev *pctldev,
				      unsigned int selector,
				      const char * const **groups,
				      unsigned int * const num_groups)
{
	struct armada_37xx_pinctrl *info = pinctrl_dev_get_drvdata(pctldev);

	*groups = info->funcs[selector].groups;
	*num_groups = info->funcs[selector].ngroups;

	return 0;
}

static int armada_37xx_pmx_set_by_name(struct pinctrl_dev *pctldev,
				       const char *name,
				       struct armada_37xx_pin_group *grp)
{
	struct armada_37xx_pinctrl *info = pinctrl_dev_get_drvdata(pctldev);
	unsigned int reg = SELECTION;
	unsigned int mask = grp->reg_mask;
	int func, val;

	dev_dbg(info->dev, "enable function %s group %s\n",
		name, grp->name);

	func = match_string(grp->funcs, NB_FUNCS, name);
	if (func < 0)
		return -ENOTSUPP;

	val = grp->val[func];

	regmap_update_bits(info->regmap, reg, mask, val);

	return 0;
}

static int armada_37xx_pmx_set(struct pinctrl_dev *pctldev,
			       unsigned int selector,
			       unsigned int group)
{

	struct armada_37xx_pinctrl *info = pinctrl_dev_get_drvdata(pctldev);
	struct armada_37xx_pin_group *grp = &info->groups[group];
	const char *name = info->funcs[selector].name;

	return armada_37xx_pmx_set_by_name(pctldev, name, grp);
}

static inline void armada_37xx_irq_update_reg(unsigned int *reg,
					  struct irq_data *d)
{
	int offset = irqd_to_hwirq(d);

	armada_37xx_update_reg(reg, &offset);
}

static int armada_37xx_gpio_direction_input(struct gpio_chip *chip,
					    unsigned int offset)
{
	struct armada_37xx_pinctrl *info = gpiochip_get_data(chip);
	unsigned int reg = OUTPUT_EN;
	unsigned int mask;

	armada_37xx_update_reg(&reg, &offset);
	mask = BIT(offset);

	return regmap_update_bits(info->regmap, reg, mask, 0);
}

static int armada_37xx_gpio_get_direction(struct gpio_chip *chip,
					  unsigned int offset)
{
	struct armada_37xx_pinctrl *info = gpiochip_get_data(chip);
	unsigned int reg = OUTPUT_EN;
	unsigned int val, mask;

	armada_37xx_update_reg(&reg, &offset);
	mask = BIT(offset);
	regmap_read(info->regmap, reg, &val);

	if (val & mask)
		return GPIO_LINE_DIRECTION_OUT;

	return GPIO_LINE_DIRECTION_IN;
}

static int armada_37xx_gpio_direction_output(struct gpio_chip *chip,
					     unsigned int offset, int value)
{
	struct armada_37xx_pinctrl *info = gpiochip_get_data(chip);
	unsigned int reg = OUTPUT_EN;
	unsigned int mask, val, ret;

	armada_37xx_update_reg(&reg, &offset);
	mask = BIT(offset);

	ret = regmap_update_bits(info->regmap, reg, mask, mask);

	if (ret)
		return ret;

	reg = OUTPUT_VAL;
	val = value ? mask : 0;
	regmap_update_bits(info->regmap, reg, mask, val);

	return 0;
}

static int armada_37xx_gpio_get(struct gpio_chip *chip, unsigned int offset)
{
	struct armada_37xx_pinctrl *info = gpiochip_get_data(chip);
	unsigned int reg = INPUT_VAL;
	unsigned int val, mask;

	armada_37xx_update_reg(&reg, &offset);
	mask = BIT(offset);

	regmap_read(info->regmap, reg, &val);

	return (val & mask) != 0;
}

static void armada_37xx_gpio_set(struct gpio_chip *chip, unsigned int offset,
				 int value)
{
	struct armada_37xx_pinctrl *info = gpiochip_get_data(chip);
	unsigned int reg = OUTPUT_VAL;
	unsigned int mask, val;

	armada_37xx_update_reg(&reg, &offset);
	mask = BIT(offset);
	val = value ? mask : 0;

	regmap_update_bits(info->regmap, reg, mask, val);
}

static int armada_37xx_pmx_gpio_set_direction(struct pinctrl_dev *pctldev,
					      struct pinctrl_gpio_range *range,
					      unsigned int offset, bool input)
{
	struct armada_37xx_pinctrl *info = pinctrl_dev_get_drvdata(pctldev);
	struct gpio_chip *chip = range->gc;

	dev_dbg(info->dev, "gpio_direction for pin %u as %s-%d to %s\n",
		offset, range->name, offset, input ? "input" : "output");

	if (input)
		armada_37xx_gpio_direction_input(chip, offset);
	else
		armada_37xx_gpio_direction_output(chip, offset, 0);

	return 0;
}

static int armada_37xx_gpio_request_enable(struct pinctrl_dev *pctldev,
					   struct pinctrl_gpio_range *range,
					   unsigned int offset)
{
	struct armada_37xx_pinctrl *info = pinctrl_dev_get_drvdata(pctldev);
	struct armada_37xx_pin_group *group;
	int grp = 0;

	dev_dbg(info->dev, "requesting gpio %d\n", offset);

	while ((group = armada_37xx_find_next_grp_by_pin(info, offset, &grp)))
		armada_37xx_pmx_set_by_name(pctldev, "gpio", group);

	return 0;
}

static const struct pinmux_ops armada_37xx_pmx_ops = {
	.get_functions_count	= armada_37xx_pmx_get_funcs_count,
	.get_function_name	= armada_37xx_pmx_get_func_name,
	.get_function_groups	= armada_37xx_pmx_get_groups,
	.set_mux		= armada_37xx_pmx_set,
	.gpio_request_enable	= armada_37xx_gpio_request_enable,
	.gpio_set_direction	= armada_37xx_pmx_gpio_set_direction,
};

static const struct gpio_chip armada_37xx_gpiolib_chip = {
	.request = gpiochip_generic_request,
	.free = gpiochip_generic_free,
	.set = armada_37xx_gpio_set,
	.get = armada_37xx_gpio_get,
	.get_direction	= armada_37xx_gpio_get_direction,
	.direction_input = armada_37xx_gpio_direction_input,
	.direction_output = armada_37xx_gpio_direction_output,
	.owner = THIS_MODULE,
};

static void armada_37xx_irq_ack(struct irq_data *d)
{
	struct gpio_chip *chip = irq_data_get_irq_chip_data(d);
	struct armada_37xx_pinctrl *info = gpiochip_get_data(chip);
	u32 reg = IRQ_STATUS;
	unsigned long flags;

	armada_37xx_irq_update_reg(&reg, d);
	spin_lock_irqsave(&info->irq_lock, flags);
	writel(d->mask, info->base + reg);
	spin_unlock_irqrestore(&info->irq_lock, flags);
}

static void armada_37xx_irq_mask(struct irq_data *d)
{
	struct gpio_chip *chip = irq_data_get_irq_chip_data(d);
	struct armada_37xx_pinctrl *info = gpiochip_get_data(chip);
	u32 val, reg = IRQ_EN;
	unsigned long flags;

	armada_37xx_irq_update_reg(&reg, d);
	spin_lock_irqsave(&info->irq_lock, flags);
	val = readl(info->base + reg);
	writel(val & ~d->mask, info->base + reg);
	spin_unlock_irqrestore(&info->irq_lock, flags);
}

static void armada_37xx_irq_unmask(struct irq_data *d)
{
	struct gpio_chip *chip = irq_data_get_irq_chip_data(d);
	struct armada_37xx_pinctrl *info = gpiochip_get_data(chip);
	u32 val, reg = IRQ_EN;
	unsigned long flags;

	armada_37xx_irq_update_reg(&reg, d);
	spin_lock_irqsave(&info->irq_lock, flags);
	val = readl(info->base + reg);
	writel(val | d->mask, info->base + reg);
	spin_unlock_irqrestore(&info->irq_lock, flags);
}

static int armada_37xx_irq_set_wake(struct irq_data *d, unsigned int on)
{
	struct gpio_chip *chip = irq_data_get_irq_chip_data(d);
	struct armada_37xx_pinctrl *info = gpiochip_get_data(chip);
	u32 val, reg = IRQ_WKUP;
	unsigned long flags;

	armada_37xx_irq_update_reg(&reg, d);
	spin_lock_irqsave(&info->irq_lock, flags);
	val = readl(info->base + reg);
	if (on)
		val |= (BIT(d->hwirq % GPIO_PER_REG));
	else
		val &= ~(BIT(d->hwirq % GPIO_PER_REG));
	writel(val, info->base + reg);
	spin_unlock_irqrestore(&info->irq_lock, flags);

	return 0;
}

static int armada_37xx_irq_set_type(struct irq_data *d, unsigned int type)
{
	struct gpio_chip *chip = irq_data_get_irq_chip_data(d);
	struct armada_37xx_pinctrl *info = gpiochip_get_data(chip);
	u32 val, reg = IRQ_POL;
	unsigned long flags;

	spin_lock_irqsave(&info->irq_lock, flags);
	armada_37xx_irq_update_reg(&reg, d);
	val = readl(info->base + reg);
	switch (type) {
	case IRQ_TYPE_EDGE_RISING:
		val &= ~(BIT(d->hwirq % GPIO_PER_REG));
		break;
	case IRQ_TYPE_EDGE_FALLING:
		val |= (BIT(d->hwirq % GPIO_PER_REG));
		break;
	case IRQ_TYPE_EDGE_BOTH: {
		u32 in_val, in_reg = INPUT_VAL;

		armada_37xx_irq_update_reg(&in_reg, d);
		regmap_read(info->regmap, in_reg, &in_val);

		/* Set initial polarity based on current input level. */
		if (in_val & BIT(d->hwirq % GPIO_PER_REG))
			val |= BIT(d->hwirq % GPIO_PER_REG);	/* falling */
		else
			val &= ~(BIT(d->hwirq % GPIO_PER_REG));	/* rising */
		break;
	}
	default:
		spin_unlock_irqrestore(&info->irq_lock, flags);
		return -EINVAL;
	}
	writel(val, info->base + reg);
	spin_unlock_irqrestore(&info->irq_lock, flags);

	return 0;
}

static int armada_37xx_edge_both_irq_swap_pol(struct armada_37xx_pinctrl *info,
					     u32 pin_idx)
{
	u32 reg_idx = pin_idx / GPIO_PER_REG;
	u32 bit_num = pin_idx % GPIO_PER_REG;
	u32 p, l, ret;
	unsigned long flags;

	regmap_read(info->regmap, INPUT_VAL + 4*reg_idx, &l);

	spin_lock_irqsave(&info->irq_lock, flags);
	p = readl(info->base + IRQ_POL + 4 * reg_idx);
	if ((p ^ l) & (1 << bit_num)) {
		/*
		 * For the gpios which are used for both-edge irqs, when their
		 * interrupts happen, their input levels are changed,
		 * yet their interrupt polarities are kept in old values, we
		 * should synchronize their interrupt polarities; for example,
		 * at first a gpio's input level is low and its interrupt
		 * polarity control is "Detect rising edge", then the gpio has
		 * a interrupt , its level turns to high, we should change its
		 * polarity control to "Detect falling edge" correspondingly.
		 */
		p ^= 1 << bit_num;
		writel(p, info->base + IRQ_POL + 4 * reg_idx);
		ret = 0;
	} else {
		/* Spurious irq */
		ret = -1;
	}

	spin_unlock_irqrestore(&info->irq_lock, flags);
	return ret;
}

static void armada_37xx_irq_handler(struct irq_desc *desc)
{
	struct gpio_chip *gc = irq_desc_get_handler_data(desc);
	struct irq_chip *chip = irq_desc_get_chip(desc);
	struct armada_37xx_pinctrl *info = gpiochip_get_data(gc);
	struct irq_domain *d = gc->irq.domain;
	int i;

	chained_irq_enter(chip, desc);
	for (i = 0; i <= d->revmap_size / GPIO_PER_REG; i++) {
		u32 status;
		unsigned long flags;

		spin_lock_irqsave(&info->irq_lock, flags);
		status = readl_relaxed(info->base + IRQ_STATUS + 4 * i);
		/* Manage only the interrupt that was enabled */
		status &= readl_relaxed(info->base + IRQ_EN + 4 * i);
		spin_unlock_irqrestore(&info->irq_lock, flags);
		while (status) {
			u32 hwirq = ffs(status) - 1;
			u32 virq = irq_find_mapping(d, hwirq +
						     i * GPIO_PER_REG);
			u32 t = irq_get_trigger_type(virq);

			if ((t & IRQ_TYPE_SENSE_MASK) == IRQ_TYPE_EDGE_BOTH) {
				/* Swap polarity (race with GPIO line) */
				if (armada_37xx_edge_both_irq_swap_pol(info,
					hwirq + i * GPIO_PER_REG)) {
					/*
					 * For spurious irq, which gpio level
					 * is not as expected after incoming
					 * edge, just ack the gpio irq.
					 */
					writel(1 << hwirq,
					       info->base +
					       IRQ_STATUS + 4 * i);
					goto update_status;
				}
			}

			generic_handle_irq(virq);

update_status:
			/* Update status in case a new IRQ appears */
			spin_lock_irqsave(&info->irq_lock, flags);
			status = readl_relaxed(info->base +
					       IRQ_STATUS + 4 * i);
			/* Manage only the interrupt that was enabled */
			status &= readl_relaxed(info->base + IRQ_EN + 4 * i);
			spin_unlock_irqrestore(&info->irq_lock, flags);
		}
	}
	chained_irq_exit(chip, desc);
}

static unsigned int armada_37xx_irq_startup(struct irq_data *d)
{
	/*
	 * The mask field is a "precomputed bitmask for accessing the
	 * chip registers" which was introduced for the generic
	 * irqchip framework. As we don't use this framework, we can
	 * reuse this field for our own usage.
	 */
	d->mask = BIT(d->hwirq % GPIO_PER_REG);

	armada_37xx_irq_unmask(d);

	return 0;
}

static int armada_37xx_irqchip_register(struct platform_device *pdev,
					struct armada_37xx_pinctrl *info)
{
	struct device_node *np = info->dev->of_node;
	struct gpio_chip *gc = &info->gpio_chip;
	struct irq_chip *irqchip = &info->irq_chip;
	struct gpio_irq_chip *girq = &gc->irq;
	struct device *dev = &pdev->dev;
	struct resource res;
	int ret = -ENODEV, i, nr_irq_parent;

	/* Check if we have at least one gpio-controller child node */
	for_each_child_of_node(info->dev->of_node, np) {
		if (of_property_read_bool(np, "gpio-controller")) {
			ret = 0;
			break;
		}
	}
	if (ret) {
		dev_err(dev, "no gpio-controller child node\n");
		return ret;
	}

	nr_irq_parent = of_irq_count(np);
	spin_lock_init(&info->irq_lock);

	if (!nr_irq_parent) {
		dev_err(dev, "invalid or no IRQ\n");
		return 0;
	}

	if (of_address_to_resource(info->dev->of_node, 1, &res)) {
		dev_err(dev, "cannot find IO resource\n");
		return -ENOENT;
	}

	info->base = devm_ioremap_resource(info->dev, &res);
	if (IS_ERR(info->base))
		return PTR_ERR(info->base);

	irqchip->irq_ack = armada_37xx_irq_ack;
	irqchip->irq_mask = armada_37xx_irq_mask;
	irqchip->irq_unmask = armada_37xx_irq_unmask;
	irqchip->irq_set_wake = armada_37xx_irq_set_wake;
	irqchip->irq_set_type = armada_37xx_irq_set_type;
	irqchip->irq_startup = armada_37xx_irq_startup;
	irqchip->name = info->data->name;
	girq->chip = irqchip;
	girq->parent_handler = armada_37xx_irq_handler;
	/*
	 * Many interrupts are connected to the parent interrupt
	 * controller. But we do not take advantage of this and use
	 * the chained irq with all of them.
	 */
	girq->num_parents = nr_irq_parent;
	girq->parents = devm_kcalloc(&pdev->dev, nr_irq_parent,
				     sizeof(*girq->parents), GFP_KERNEL);
	if (!girq->parents)
		return -ENOMEM;
	for (i = 0; i < nr_irq_parent; i++) {
		int irq = irq_of_parse_and_map(np, i);

		if (irq < 0)
			continue;
		girq->parents[i] = irq;
	}
	girq->default_type = IRQ_TYPE_NONE;
	girq->handler = handle_edge_irq;

	return 0;
}

static int armada_37xx_gpiochip_register(struct platform_device *pdev,
					struct armada_37xx_pinctrl *info)
{
	struct device_node *np;
	struct gpio_chip *gc;
	int ret = -ENODEV;

	for_each_child_of_node(info->dev->of_node, np) {
		if (of_find_property(np, "gpio-controller", NULL)) {
			ret = 0;
			break;
		}
	}
	if (ret)
		return ret;

	info->gpio_chip = armada_37xx_gpiolib_chip;

	gc = &info->gpio_chip;
	gc->ngpio = info->data->nr_pins;
	gc->parent = &pdev->dev;
	gc->base = -1;
	gc->of_node = np;
	gc->label = info->data->name;

	ret = armada_37xx_irqchip_register(pdev, info);
	if (ret)
		return ret;
	ret = devm_gpiochip_add_data(&pdev->dev, gc, info);
	if (ret)
		return ret;

	return 0;
}

/**
 * armada_37xx_add_function() - Add a new function to the list
 * @funcs: array of function to add the new one
 * @funcsize: size of the remaining space for the function
 * @name: name of the function to add
 *
 * If it is a new function then create it by adding its name else
 * increment the number of group associated to this function.
 */
static int armada_37xx_add_function(struct armada_37xx_pmx_func *funcs,
				    int *funcsize, const char *name)
{
	int i = 0;

	if (*funcsize <= 0)
		return -EOVERFLOW;

	while (funcs->ngroups) {
		/* function already there */
		if (strcmp(funcs->name, name) == 0) {
			funcs->ngroups++;

			return -EEXIST;
		}
		funcs++;
		i++;
	}

	/* append new unique function */
	funcs->name = name;
	funcs->ngroups = 1;
	(*funcsize)--;

	return 0;
}

/**
 * armada_37xx_fill_group() - complete the group array
 * @info: info driver instance
 *
 * Based on the data available from the armada_37xx_pin_group array
 * completes the last member of the struct for each function: the list
 * of the groups associated to this function.
 *
 */
static int armada_37xx_fill_group(struct armada_37xx_pinctrl *info)
{
	int n, num = 0, funcsize = info->data->nr_pins;

	for (n = 0; n < info->ngroups; n++) {
		struct armada_37xx_pin_group *grp = &info->groups[n];
		int i, j, f;

		grp->pins = devm_kcalloc(info->dev,
					 grp->npins + grp->extra_npins,
					 sizeof(*grp->pins),
					 GFP_KERNEL);
		if (!grp->pins)
			return -ENOMEM;

		for (i = 0; i < grp->npins; i++)
			grp->pins[i] = grp->start_pin + i;

		for (j = 0; j < grp->extra_npins; j++)
			grp->pins[i+j] = grp->extra_pin + j;

		for (f = 0; (f < NB_FUNCS) && grp->funcs[f]; f++) {
			int ret;
			/* check for unique functions and count groups */
			ret = armada_37xx_add_function(info->funcs, &funcsize,
					    grp->funcs[f]);
			if (ret == -EOVERFLOW)
				dev_err(info->dev,
					"More functions than pins(%d)\n",
					info->data->nr_pins);
			if (ret < 0)
				continue;
			num++;
		}
	}

	info->nfuncs = num;

	return 0;
}

/**
 * armada_37xx_fill_funcs() - complete the funcs array
 * @info: info driver instance
 *
 * Based on the data available from the armada_37xx_pin_group array
 * completes the last two member of the struct for each group:
 * - the list of the pins included in the group
 * - the list of pinmux functions that can be selected for this group
 *
 */
static int armada_37xx_fill_func(struct armada_37xx_pinctrl *info)
{
	struct armada_37xx_pmx_func *funcs = info->funcs;
	int n;

	for (n = 0; n < info->nfuncs; n++) {
		const char *name = funcs[n].name;
		const char **groups;
		int g;

		funcs[n].groups = devm_kcalloc(info->dev,
					       funcs[n].ngroups,
					       sizeof(*(funcs[n].groups)),
					       GFP_KERNEL);
		if (!funcs[n].groups)
			return -ENOMEM;

		groups = funcs[n].groups;

		for (g = 0; g < info->ngroups; g++) {
			struct armada_37xx_pin_group *gp = &info->groups[g];
			int f;

			f = match_string(gp->funcs, NB_FUNCS, name);
			if (f < 0)
				continue;

			*groups = gp->name;
			groups++;
		}
	}
	return 0;
}

static int armada_37xx_pinctrl_register(struct platform_device *pdev,
					struct armada_37xx_pinctrl *info)
{
	const struct armada_37xx_pin_data *pin_data = info->data;
	struct pinctrl_desc *ctrldesc = &info->pctl;
	struct pinctrl_pin_desc *pindesc, *pdesc;
	int pin, ret;

	info->groups = pin_data->groups;
	info->ngroups = pin_data->ngroups;

	ctrldesc->name = "armada_37xx-pinctrl";
	ctrldesc->owner = THIS_MODULE;
	ctrldesc->pctlops = &armada_37xx_pctrl_ops;
	ctrldesc->pmxops = &armada_37xx_pmx_ops;
	ctrldesc->confops = &armada_37xx_pinconf_ops;

	pindesc = devm_kcalloc(&pdev->dev,
			       pin_data->nr_pins, sizeof(*pindesc),
			       GFP_KERNEL);
	if (!pindesc)
		return -ENOMEM;

	ctrldesc->pins = pindesc;
	ctrldesc->npins = pin_data->nr_pins;

	pdesc = pindesc;
	for (pin = 0; pin < pin_data->nr_pins; pin++) {
		pdesc->number = pin;
		pdesc->name = kasprintf(GFP_KERNEL, "%s-%d",
					pin_data->name, pin);
		pdesc++;
	}

	/*
	 * we allocate functions for number of pins and hope there are
	 * fewer unique functions than pins available
	 */
	info->funcs = devm_kcalloc(&pdev->dev,
				   pin_data->nr_pins,
				   sizeof(struct armada_37xx_pmx_func),
				   GFP_KERNEL);
	if (!info->funcs)
		return -ENOMEM;


	ret = armada_37xx_fill_group(info);
	if (ret)
		return ret;

	ret = armada_37xx_fill_func(info);
	if (ret)
		return ret;

	info->pctl_dev = devm_pinctrl_register(&pdev->dev, ctrldesc, info);
	if (IS_ERR(info->pctl_dev)) {
		dev_err(&pdev->dev, "could not register pinctrl driver\n");
		return PTR_ERR(info->pctl_dev);
	}

	return 0;
}

#if defined(CONFIG_PM)
static int armada_3700_pinctrl_suspend(struct device *dev)
{
	struct armada_37xx_pinctrl *info = dev_get_drvdata(dev);

	/* Save GPIO state */
	regmap_read(info->regmap, OUTPUT_EN, &info->pm.out_en_l);
	regmap_read(info->regmap, OUTPUT_EN + sizeof(u32), &info->pm.out_en_h);
	regmap_read(info->regmap, OUTPUT_VAL, &info->pm.out_val_l);
	regmap_read(info->regmap, OUTPUT_VAL + sizeof(u32),
		    &info->pm.out_val_h);

	info->pm.irq_en_l = readl(info->base + IRQ_EN);
	info->pm.irq_en_h = readl(info->base + IRQ_EN + sizeof(u32));
	info->pm.irq_pol_l = readl(info->base + IRQ_POL);
	info->pm.irq_pol_h = readl(info->base + IRQ_POL + sizeof(u32));

	/* Save pinctrl state */
	regmap_read(info->regmap, SELECTION, &info->pm.selection);

	return 0;
}

static int armada_3700_pinctrl_resume(struct device *dev)
{
	struct armada_37xx_pinctrl *info = dev_get_drvdata(dev);
	struct gpio_chip *gc;
	struct irq_domain *d;
	int i;

	/* Restore GPIO state */
	regmap_write(info->regmap, OUTPUT_EN, info->pm.out_en_l);
	regmap_write(info->regmap, OUTPUT_EN + sizeof(u32),
		     info->pm.out_en_h);
	regmap_write(info->regmap, OUTPUT_VAL, info->pm.out_val_l);
	regmap_write(info->regmap, OUTPUT_VAL + sizeof(u32),
		     info->pm.out_val_h);

	/*
	 * Input levels may change during suspend, which is not monitored at
	 * that time. GPIOs used for both-edge IRQs may not be synchronized
	 * anymore with their polarities (rising/falling edge) and must be
	 * re-configured manually.
	 */
	gc = &info->gpio_chip;
	d = gc->irq.domain;
	for (i = 0; i < gc->ngpio; i++) {
		u32 irq_bit = BIT(i % GPIO_PER_REG);
		u32 mask, *irq_pol, input_reg, virq, type, level;

		if (i < GPIO_PER_REG) {
			mask = info->pm.irq_en_l;
			irq_pol = &info->pm.irq_pol_l;
			input_reg = INPUT_VAL;
		} else {
			mask = info->pm.irq_en_h;
			irq_pol = &info->pm.irq_pol_h;
			input_reg = INPUT_VAL + sizeof(u32);
		}

		if (!(mask & irq_bit))
			continue;

		virq = irq_find_mapping(d, i);
		type = irq_get_trigger_type(virq);

		/*
		 * Synchronize level and polarity for both-edge irqs:
		 *     - a high input level expects a falling edge,
		 *     - a low input level exepects a rising edge.
		 */
		if ((type & IRQ_TYPE_SENSE_MASK) ==
		    IRQ_TYPE_EDGE_BOTH) {
			regmap_read(info->regmap, input_reg, &level);
			if ((*irq_pol ^ level) & irq_bit)
				*irq_pol ^= irq_bit;
		}
	}

	writel(info->pm.irq_en_l, info->base + IRQ_EN);
	writel(info->pm.irq_en_h, info->base + IRQ_EN + sizeof(u32));
	writel(info->pm.irq_pol_l, info->base + IRQ_POL);
	writel(info->pm.irq_pol_h, info->base + IRQ_POL + sizeof(u32));

	/* Restore pinctrl state */
	regmap_write(info->regmap, SELECTION, info->pm.selection);

	return 0;
}

/*
 * Since pinctrl is an infrastructure module, its resume should be issued prior
 * to other IO drivers.
 */
static const struct dev_pm_ops armada_3700_pinctrl_pm_ops = {
	.suspend_noirq = armada_3700_pinctrl_suspend,
	.resume_noirq = armada_3700_pinctrl_resume,
};

#define PINCTRL_ARMADA_37XX_DEV_PM_OPS (&armada_3700_pinctrl_pm_ops)
#else
#define PINCTRL_ARMADA_37XX_DEV_PM_OPS NULL
#endif /* CONFIG_PM */

static const struct of_device_id armada_37xx_pinctrl_of_match[] = {
	{
		.compatible = "marvell,armada3710-sb-pinctrl",
		.data = &armada_37xx_pin_sb,
	},
	{
		.compatible = "marvell,armada3710-nb-pinctrl",
		.data = &armada_37xx_pin_nb,
	},
	{ },
};

static int __init armada_37xx_pinctrl_probe(struct platform_device *pdev)
{
	struct armada_37xx_pinctrl *info;
	struct device *dev = &pdev->dev;
	struct device_node *np = dev->of_node;
	struct regmap *regmap;
	int ret;

	info = devm_kzalloc(dev, sizeof(struct armada_37xx_pinctrl),
			    GFP_KERNEL);
	if (!info)
		return -ENOMEM;

	info->dev = dev;

	regmap = syscon_node_to_regmap(np);
	if (IS_ERR(regmap)) {
		dev_err(&pdev->dev, "cannot get regmap\n");
		return PTR_ERR(regmap);
	}
	info->regmap = regmap;

	info->data = of_device_get_match_data(dev);

	ret = armada_37xx_pinctrl_register(pdev, info);
	if (ret)
		return ret;

	ret = armada_37xx_gpiochip_register(pdev, info);
	if (ret)
		return ret;

	platform_set_drvdata(pdev, info);

	return 0;
}

static struct platform_driver armada_37xx_pinctrl_driver = {
	.driver = {
		.name = "armada-37xx-pinctrl",
		.of_match_table = armada_37xx_pinctrl_of_match,
		.pm = PINCTRL_ARMADA_37XX_DEV_PM_OPS,
	},
};

builtin_platform_driver_probe(armada_37xx_pinctrl_driver,
			      armada_37xx_pinctrl_probe);<|MERGE_RESOLUTION|>--- conflicted
+++ resolved
@@ -188,13 +188,6 @@
 	PIN_GRP_EXTRA("uart2", 9, 2, BIT(1) | BIT(13) | BIT(14) | BIT(19),
 		      BIT(1) | BIT(13) | BIT(14), BIT(1) | BIT(19),
 		      18, 2, "gpio", "uart"),
-<<<<<<< HEAD
-	PIN_GRP_GPIO_2("led0_od", 11, 1, BIT(20), BIT(20), 0, "led"),
-	PIN_GRP_GPIO_2("led1_od", 12, 1, BIT(21), BIT(21), 0, "led"),
-	PIN_GRP_GPIO_2("led2_od", 13, 1, BIT(22), BIT(22), 0, "led"),
-	PIN_GRP_GPIO_2("led3_od", 14, 1, BIT(23), BIT(23), 0, "led"),
-=======
->>>>>>> 3a9842b4
 };
 
 static struct armada_37xx_pin_group armada_37xx_sb_groups[] = {
