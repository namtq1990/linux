// SPDX-License-Identifier: GPL-2.0
/*
 * Virtio driver for the paravirtualized IOMMU
 *
 * Copyright (C) 2019 Arm Limited
 */

#define pr_fmt(fmt) KBUILD_MODNAME ": " fmt

#include <linux/delay.h>
#include <linux/dma-map-ops.h>
#include <linux/freezer.h>
#include <linux/interval_tree.h>
#include <linux/iommu.h>
#include <linux/module.h>
#include <linux/of_platform.h>
#include <linux/pci.h>
#include <linux/virtio.h>
#include <linux/virtio_config.h>
#include <linux/virtio_ids.h>
#include <linux/wait.h>

#include <uapi/linux/virtio_iommu.h>

#include "dma-iommu.h"

#define MSI_IOVA_BASE			0x8000000
#define MSI_IOVA_LENGTH			0x100000

#define VIOMMU_REQUEST_VQ		0
#define VIOMMU_EVENT_VQ			1
#define VIOMMU_NR_VQS			2

struct viommu_dev {
	struct iommu_device		iommu;
	struct device			*dev;
	struct virtio_device		*vdev;

	struct ida			domain_ids;

	struct virtqueue		*vqs[VIOMMU_NR_VQS];
	spinlock_t			request_lock;
	struct list_head		requests;
	void				*evts;

	/* Device configuration */
	struct iommu_domain_geometry	geometry;
	u64				pgsize_bitmap;
	u32				first_domain;
	u32				last_domain;
	/* Supported MAP flags */
	u32				map_flags;
	u32				probe_size;
};

struct viommu_mapping {
	phys_addr_t			paddr;
	struct interval_tree_node	iova;
	u32				flags;
};

struct viommu_domain {
	struct iommu_domain		domain;
	struct viommu_dev		*viommu;
	struct mutex			mutex; /* protects viommu pointer */
	unsigned int			id;
	u32				map_flags;

	spinlock_t			mappings_lock;
	struct rb_root_cached		mappings;

	unsigned long			nr_endpoints;
	bool				bypass;
};

struct viommu_endpoint {
	struct device			*dev;
	struct viommu_dev		*viommu;
	struct viommu_domain		*vdomain;
	struct list_head		resv_regions;
};

struct viommu_request {
	struct list_head		list;
	void				*writeback;
	unsigned int			write_offset;
	unsigned int			len;
	char				buf[];
};

#define VIOMMU_FAULT_RESV_MASK		0xffffff00

struct viommu_event {
	union {
		u32			head;
		struct virtio_iommu_fault fault;
	};
};

#define to_viommu_domain(domain)	\
	container_of(domain, struct viommu_domain, domain)

static int viommu_get_req_errno(void *buf, size_t len)
{
	struct virtio_iommu_req_tail *tail = buf + len - sizeof(*tail);

	switch (tail->status) {
	case VIRTIO_IOMMU_S_OK:
		return 0;
	case VIRTIO_IOMMU_S_UNSUPP:
		return -ENOSYS;
	case VIRTIO_IOMMU_S_INVAL:
		return -EINVAL;
	case VIRTIO_IOMMU_S_RANGE:
		return -ERANGE;
	case VIRTIO_IOMMU_S_NOENT:
		return -ENOENT;
	case VIRTIO_IOMMU_S_FAULT:
		return -EFAULT;
	case VIRTIO_IOMMU_S_NOMEM:
		return -ENOMEM;
	case VIRTIO_IOMMU_S_IOERR:
	case VIRTIO_IOMMU_S_DEVERR:
	default:
		return -EIO;
	}
}

static void viommu_set_req_status(void *buf, size_t len, int status)
{
	struct virtio_iommu_req_tail *tail = buf + len - sizeof(*tail);

	tail->status = status;
}

static off_t viommu_get_write_desc_offset(struct viommu_dev *viommu,
					  struct virtio_iommu_req_head *req,
					  size_t len)
{
	size_t tail_size = sizeof(struct virtio_iommu_req_tail);

	if (req->type == VIRTIO_IOMMU_T_PROBE)
		return len - viommu->probe_size - tail_size;

	return len - tail_size;
}

/*
 * __viommu_sync_req - Complete all in-flight requests
 *
 * Wait for all added requests to complete. When this function returns, all
 * requests that were in-flight at the time of the call have completed.
 */
static int __viommu_sync_req(struct viommu_dev *viommu)
{
	unsigned int len;
	size_t write_len;
	struct viommu_request *req;
	struct virtqueue *vq = viommu->vqs[VIOMMU_REQUEST_VQ];

	assert_spin_locked(&viommu->request_lock);

	virtqueue_kick(vq);

	while (!list_empty(&viommu->requests)) {
		len = 0;
		req = virtqueue_get_buf(vq, &len);
		if (!req)
			continue;

		if (!len)
			viommu_set_req_status(req->buf, req->len,
					      VIRTIO_IOMMU_S_IOERR);

		write_len = req->len - req->write_offset;
		if (req->writeback && len == write_len)
			memcpy(req->writeback, req->buf + req->write_offset,
			       write_len);

		list_del(&req->list);
		kfree(req);
	}

	return 0;
}

static int viommu_sync_req(struct viommu_dev *viommu)
{
	int ret;
	unsigned long flags;

	spin_lock_irqsave(&viommu->request_lock, flags);
	ret = __viommu_sync_req(viommu);
	if (ret)
		dev_dbg(viommu->dev, "could not sync requests (%d)\n", ret);
	spin_unlock_irqrestore(&viommu->request_lock, flags);

	return ret;
}

/*
 * __viommu_add_request - Add one request to the queue
 * @buf: pointer to the request buffer
 * @len: length of the request buffer
 * @writeback: copy data back to the buffer when the request completes.
 *
 * Add a request to the queue. Only synchronize the queue if it's already full.
 * Otherwise don't kick the queue nor wait for requests to complete.
 *
 * When @writeback is true, data written by the device, including the request
 * status, is copied into @buf after the request completes. This is unsafe if
 * the caller allocates @buf on stack and drops the lock between add_req() and
 * sync_req().
 *
 * Return 0 if the request was successfully added to the queue.
 */
static int __viommu_add_req(struct viommu_dev *viommu, void *buf, size_t len,
			    bool writeback)
{
	int ret;
	off_t write_offset;
	struct viommu_request *req;
	struct scatterlist top_sg, bottom_sg;
	struct scatterlist *sg[2] = { &top_sg, &bottom_sg };
	struct virtqueue *vq = viommu->vqs[VIOMMU_REQUEST_VQ];

	assert_spin_locked(&viommu->request_lock);

	write_offset = viommu_get_write_desc_offset(viommu, buf, len);
	if (write_offset <= 0)
		return -EINVAL;

	req = kzalloc(sizeof(*req) + len, GFP_ATOMIC);
	if (!req)
		return -ENOMEM;

	req->len = len;
	if (writeback) {
		req->writeback = buf + write_offset;
		req->write_offset = write_offset;
	}
	memcpy(&req->buf, buf, write_offset);

	sg_init_one(&top_sg, req->buf, write_offset);
	sg_init_one(&bottom_sg, req->buf + write_offset, len - write_offset);

	ret = virtqueue_add_sgs(vq, sg, 1, 1, req, GFP_ATOMIC);
	if (ret == -ENOSPC) {
		/* If the queue is full, sync and retry */
		if (!__viommu_sync_req(viommu))
			ret = virtqueue_add_sgs(vq, sg, 1, 1, req, GFP_ATOMIC);
	}
	if (ret)
		goto err_free;

	list_add_tail(&req->list, &viommu->requests);
	return 0;

err_free:
	kfree(req);
	return ret;
}

static int viommu_add_req(struct viommu_dev *viommu, void *buf, size_t len)
{
	int ret;
	unsigned long flags;

	spin_lock_irqsave(&viommu->request_lock, flags);
	ret = __viommu_add_req(viommu, buf, len, false);
	if (ret)
		dev_dbg(viommu->dev, "could not add request: %d\n", ret);
	spin_unlock_irqrestore(&viommu->request_lock, flags);

	return ret;
}

/*
 * Send a request and wait for it to complete. Return the request status (as an
 * errno)
 */
static int viommu_send_req_sync(struct viommu_dev *viommu, void *buf,
				size_t len)
{
	int ret;
	unsigned long flags;

	spin_lock_irqsave(&viommu->request_lock, flags);

	ret = __viommu_add_req(viommu, buf, len, true);
	if (ret) {
		dev_dbg(viommu->dev, "could not add request (%d)\n", ret);
		goto out_unlock;
	}

	ret = __viommu_sync_req(viommu);
	if (ret) {
		dev_dbg(viommu->dev, "could not sync requests (%d)\n", ret);
		/* Fall-through (get the actual request status) */
	}

	ret = viommu_get_req_errno(buf, len);
out_unlock:
	spin_unlock_irqrestore(&viommu->request_lock, flags);
	return ret;
}

/*
 * viommu_add_mapping - add a mapping to the internal tree
 *
 * On success, return the new mapping. Otherwise return NULL.
 */
static int viommu_add_mapping(struct viommu_domain *vdomain, u64 iova, u64 end,
			      phys_addr_t paddr, u32 flags)
{
	unsigned long irqflags;
	struct viommu_mapping *mapping;

	mapping = kzalloc(sizeof(*mapping), GFP_ATOMIC);
	if (!mapping)
		return -ENOMEM;

	mapping->paddr		= paddr;
	mapping->iova.start	= iova;
	mapping->iova.last	= end;
	mapping->flags		= flags;

	spin_lock_irqsave(&vdomain->mappings_lock, irqflags);
	interval_tree_insert(&mapping->iova, &vdomain->mappings);
	spin_unlock_irqrestore(&vdomain->mappings_lock, irqflags);

	return 0;
}

/*
 * viommu_del_mappings - remove mappings from the internal tree
 *
 * @vdomain: the domain
 * @iova: start of the range
 * @end: end of the range
 *
 * On success, returns the number of unmapped bytes
 */
static size_t viommu_del_mappings(struct viommu_domain *vdomain,
				  u64 iova, u64 end)
{
	size_t unmapped = 0;
	unsigned long flags;
	struct viommu_mapping *mapping = NULL;
	struct interval_tree_node *node, *next;

	spin_lock_irqsave(&vdomain->mappings_lock, flags);
	next = interval_tree_iter_first(&vdomain->mappings, iova, end);
	while (next) {
		node = next;
		mapping = container_of(node, struct viommu_mapping, iova);
		next = interval_tree_iter_next(node, iova, end);

		/* Trying to split a mapping? */
		if (mapping->iova.start < iova)
			break;

		/*
		 * Virtio-iommu doesn't allow UNMAP to split a mapping created
		 * with a single MAP request, so remove the full mapping.
		 */
		unmapped += mapping->iova.last - mapping->iova.start + 1;

		interval_tree_remove(node, &vdomain->mappings);
		kfree(mapping);
	}
	spin_unlock_irqrestore(&vdomain->mappings_lock, flags);

	return unmapped;
}

/*
 * Fill the domain with identity mappings, skipping the device's reserved
 * regions.
 */
static int viommu_domain_map_identity(struct viommu_endpoint *vdev,
				      struct viommu_domain *vdomain)
{
	int ret;
	struct iommu_resv_region *resv;
	u64 iova = vdomain->domain.geometry.aperture_start;
	u64 limit = vdomain->domain.geometry.aperture_end;
	u32 flags = VIRTIO_IOMMU_MAP_F_READ | VIRTIO_IOMMU_MAP_F_WRITE;
	unsigned long granule = 1UL << __ffs(vdomain->domain.pgsize_bitmap);

	iova = ALIGN(iova, granule);
	limit = ALIGN_DOWN(limit + 1, granule) - 1;

	list_for_each_entry(resv, &vdev->resv_regions, list) {
		u64 resv_start = ALIGN_DOWN(resv->start, granule);
		u64 resv_end = ALIGN(resv->start + resv->length, granule) - 1;

		if (resv_end < iova || resv_start > limit)
			/* No overlap */
			continue;

		if (resv_start > iova) {
			ret = viommu_add_mapping(vdomain, iova, resv_start - 1,
						 (phys_addr_t)iova, flags);
			if (ret)
				goto err_unmap;
		}

		if (resv_end >= limit)
			return 0;

		iova = resv_end + 1;
	}

	ret = viommu_add_mapping(vdomain, iova, limit, (phys_addr_t)iova,
				 flags);
	if (ret)
		goto err_unmap;
	return 0;

err_unmap:
	viommu_del_mappings(vdomain, 0, iova);
	return ret;
}

/*
 * viommu_replay_mappings - re-send MAP requests
 *
 * When reattaching a domain that was previously detached from all endpoints,
 * mappings were deleted from the device. Re-create the mappings available in
 * the internal tree.
 */
static int viommu_replay_mappings(struct viommu_domain *vdomain)
{
	int ret = 0;
	unsigned long flags;
	struct viommu_mapping *mapping;
	struct interval_tree_node *node;
	struct virtio_iommu_req_map map;

	spin_lock_irqsave(&vdomain->mappings_lock, flags);
	node = interval_tree_iter_first(&vdomain->mappings, 0, -1UL);
	while (node) {
		mapping = container_of(node, struct viommu_mapping, iova);
		map = (struct virtio_iommu_req_map) {
			.head.type	= VIRTIO_IOMMU_T_MAP,
			.domain		= cpu_to_le32(vdomain->id),
			.virt_start	= cpu_to_le64(mapping->iova.start),
			.virt_end	= cpu_to_le64(mapping->iova.last),
			.phys_start	= cpu_to_le64(mapping->paddr),
			.flags		= cpu_to_le32(mapping->flags),
		};

		ret = viommu_send_req_sync(vdomain->viommu, &map, sizeof(map));
		if (ret)
			break;

		node = interval_tree_iter_next(node, 0, -1UL);
	}
	spin_unlock_irqrestore(&vdomain->mappings_lock, flags);

	return ret;
}

static int viommu_add_resv_mem(struct viommu_endpoint *vdev,
			       struct virtio_iommu_probe_resv_mem *mem,
			       size_t len)
{
	size_t size;
	u64 start64, end64;
	phys_addr_t start, end;
	struct iommu_resv_region *region = NULL, *next;
	unsigned long prot = IOMMU_WRITE | IOMMU_NOEXEC | IOMMU_MMIO;

	start = start64 = le64_to_cpu(mem->start);
	end = end64 = le64_to_cpu(mem->end);
	size = end64 - start64 + 1;

	/* Catch any overflow, including the unlikely end64 - start64 + 1 = 0 */
	if (start != start64 || end != end64 || size < end64 - start64)
		return -EOVERFLOW;

	if (len < sizeof(*mem))
		return -EINVAL;

	switch (mem->subtype) {
	default:
		dev_warn(vdev->dev, "unknown resv mem subtype 0x%x\n",
			 mem->subtype);
		fallthrough;
	case VIRTIO_IOMMU_RESV_MEM_T_RESERVED:
		region = iommu_alloc_resv_region(start, size, 0,
						 IOMMU_RESV_RESERVED);
		break;
	case VIRTIO_IOMMU_RESV_MEM_T_MSI:
		region = iommu_alloc_resv_region(start, size, prot,
						 IOMMU_RESV_MSI);
		break;
	}
	if (!region)
		return -ENOMEM;

	/* Keep the list sorted */
	list_for_each_entry(next, &vdev->resv_regions, list) {
		if (next->start > region->start)
			break;
	}
	list_add_tail(&region->list, &next->list);
	return 0;
}

static int viommu_probe_endpoint(struct viommu_dev *viommu, struct device *dev)
{
	int ret;
	u16 type, len;
	size_t cur = 0;
	size_t probe_len;
	struct virtio_iommu_req_probe *probe;
	struct virtio_iommu_probe_property *prop;
	struct iommu_fwspec *fwspec = dev_iommu_fwspec_get(dev);
	struct viommu_endpoint *vdev = dev_iommu_priv_get(dev);

	if (!fwspec->num_ids)
		return -EINVAL;

	probe_len = sizeof(*probe) + viommu->probe_size +
		    sizeof(struct virtio_iommu_req_tail);
	probe = kzalloc(probe_len, GFP_KERNEL);
	if (!probe)
		return -ENOMEM;

	probe->head.type = VIRTIO_IOMMU_T_PROBE;
	/*
	 * For now, assume that properties of an endpoint that outputs multiple
	 * IDs are consistent. Only probe the first one.
	 */
	probe->endpoint = cpu_to_le32(fwspec->ids[0]);

	ret = viommu_send_req_sync(viommu, probe, probe_len);
	if (ret)
		goto out_free;

	prop = (void *)probe->properties;
	type = le16_to_cpu(prop->type) & VIRTIO_IOMMU_PROBE_T_MASK;

	while (type != VIRTIO_IOMMU_PROBE_T_NONE &&
	       cur < viommu->probe_size) {
		len = le16_to_cpu(prop->length) + sizeof(*prop);

		switch (type) {
		case VIRTIO_IOMMU_PROBE_T_RESV_MEM:
			ret = viommu_add_resv_mem(vdev, (void *)prop, len);
			break;
		default:
			dev_err(dev, "unknown viommu prop 0x%x\n", type);
		}

		if (ret)
			dev_err(dev, "failed to parse viommu prop 0x%x\n", type);

		cur += len;
		if (cur >= viommu->probe_size)
			break;

		prop = (void *)probe->properties + cur;
		type = le16_to_cpu(prop->type) & VIRTIO_IOMMU_PROBE_T_MASK;
	}

out_free:
	kfree(probe);
	return ret;
}

static int viommu_fault_handler(struct viommu_dev *viommu,
				struct virtio_iommu_fault *fault)
{
	char *reason_str;

	u8 reason	= fault->reason;
	u32 flags	= le32_to_cpu(fault->flags);
	u32 endpoint	= le32_to_cpu(fault->endpoint);
	u64 address	= le64_to_cpu(fault->address);

	switch (reason) {
	case VIRTIO_IOMMU_FAULT_R_DOMAIN:
		reason_str = "domain";
		break;
	case VIRTIO_IOMMU_FAULT_R_MAPPING:
		reason_str = "page";
		break;
	case VIRTIO_IOMMU_FAULT_R_UNKNOWN:
	default:
		reason_str = "unknown";
		break;
	}

	/* TODO: find EP by ID and report_iommu_fault */
	if (flags & VIRTIO_IOMMU_FAULT_F_ADDRESS)
		dev_err_ratelimited(viommu->dev, "%s fault from EP %u at %#llx [%s%s%s]\n",
				    reason_str, endpoint, address,
				    flags & VIRTIO_IOMMU_FAULT_F_READ ? "R" : "",
				    flags & VIRTIO_IOMMU_FAULT_F_WRITE ? "W" : "",
				    flags & VIRTIO_IOMMU_FAULT_F_EXEC ? "X" : "");
	else
		dev_err_ratelimited(viommu->dev, "%s fault from EP %u\n",
				    reason_str, endpoint);
	return 0;
}

static void viommu_event_handler(struct virtqueue *vq)
{
	int ret;
	unsigned int len;
	struct scatterlist sg[1];
	struct viommu_event *evt;
	struct viommu_dev *viommu = vq->vdev->priv;

	while ((evt = virtqueue_get_buf(vq, &len)) != NULL) {
		if (len > sizeof(*evt)) {
			dev_err(viommu->dev,
				"invalid event buffer (len %u != %zu)\n",
				len, sizeof(*evt));
		} else if (!(evt->head & VIOMMU_FAULT_RESV_MASK)) {
			viommu_fault_handler(viommu, &evt->fault);
		}

		sg_init_one(sg, evt, sizeof(*evt));
		ret = virtqueue_add_inbuf(vq, sg, 1, evt, GFP_ATOMIC);
		if (ret)
			dev_err(viommu->dev, "could not add event buffer\n");
	}

	virtqueue_kick(vq);
}

/* IOMMU API */

static struct iommu_domain *viommu_domain_alloc(unsigned type)
{
	struct viommu_domain *vdomain;

	if (type != IOMMU_DOMAIN_UNMANAGED &&
	    type != IOMMU_DOMAIN_DMA &&
	    type != IOMMU_DOMAIN_IDENTITY)
		return NULL;

	vdomain = kzalloc(sizeof(*vdomain), GFP_KERNEL);
	if (!vdomain)
		return NULL;

	mutex_init(&vdomain->mutex);
	spin_lock_init(&vdomain->mappings_lock);
	vdomain->mappings = RB_ROOT_CACHED;

	return &vdomain->domain;
}

static int viommu_domain_finalise(struct viommu_endpoint *vdev,
				  struct iommu_domain *domain)
{
	int ret;
	unsigned long viommu_page_size;
	struct viommu_dev *viommu = vdev->viommu;
	struct viommu_domain *vdomain = to_viommu_domain(domain);

	viommu_page_size = 1UL << __ffs(viommu->pgsize_bitmap);
	if (viommu_page_size > PAGE_SIZE) {
		dev_err(vdev->dev,
			"granule 0x%lx larger than system page size 0x%lx\n",
			viommu_page_size, PAGE_SIZE);
		return -EINVAL;
	}

	ret = ida_alloc_range(&viommu->domain_ids, viommu->first_domain,
			      viommu->last_domain, GFP_KERNEL);
	if (ret < 0)
		return ret;

	vdomain->id		= (unsigned int)ret;

	domain->pgsize_bitmap	= viommu->pgsize_bitmap;
	domain->geometry	= viommu->geometry;

	vdomain->map_flags	= viommu->map_flags;
	vdomain->viommu		= viommu;

	if (domain->type == IOMMU_DOMAIN_IDENTITY) {
		if (virtio_has_feature(viommu->vdev,
				       VIRTIO_IOMMU_F_BYPASS_CONFIG)) {
			vdomain->bypass = true;
			return 0;
		}

		ret = viommu_domain_map_identity(vdev, vdomain);
		if (ret) {
			ida_free(&viommu->domain_ids, vdomain->id);
			vdomain->viommu = NULL;
			return -EOPNOTSUPP;
		}
	}

	return 0;
}

static void viommu_domain_free(struct iommu_domain *domain)
{
	struct viommu_domain *vdomain = to_viommu_domain(domain);

	/* Free all remaining mappings */
	viommu_del_mappings(vdomain, 0, ULLONG_MAX);

	if (vdomain->viommu)
		ida_free(&vdomain->viommu->domain_ids, vdomain->id);

	kfree(vdomain);
}

static int viommu_attach_dev(struct iommu_domain *domain, struct device *dev)
{
	int i;
	int ret = 0;
	struct virtio_iommu_req_attach req;
	struct iommu_fwspec *fwspec = dev_iommu_fwspec_get(dev);
	struct viommu_endpoint *vdev = dev_iommu_priv_get(dev);
	struct viommu_domain *vdomain = to_viommu_domain(domain);

	mutex_lock(&vdomain->mutex);
	if (!vdomain->viommu) {
		/*
		 * Properly initialize the domain now that we know which viommu
		 * owns it.
		 */
		ret = viommu_domain_finalise(vdev, domain);
	} else if (vdomain->viommu != vdev->viommu) {
		dev_err(dev, "cannot attach to foreign vIOMMU\n");
		ret = -EXDEV;
	}
	mutex_unlock(&vdomain->mutex);

	if (ret)
		return ret;

	/*
	 * In the virtio-iommu device, when attaching the endpoint to a new
	 * domain, it is detached from the old one and, if as a result the
	 * old domain isn't attached to any endpoint, all mappings are removed
	 * from the old domain and it is freed.
	 *
	 * In the driver the old domain still exists, and its mappings will be
	 * recreated if it gets reattached to an endpoint. Otherwise it will be
	 * freed explicitly.
	 *
	 * vdev->vdomain is protected by group->mutex
	 */
	if (vdev->vdomain)
		vdev->vdomain->nr_endpoints--;

	req = (struct virtio_iommu_req_attach) {
		.head.type	= VIRTIO_IOMMU_T_ATTACH,
		.domain		= cpu_to_le32(vdomain->id),
	};

	if (vdomain->bypass)
		req.flags |= cpu_to_le32(VIRTIO_IOMMU_ATTACH_F_BYPASS);

	for (i = 0; i < fwspec->num_ids; i++) {
		req.endpoint = cpu_to_le32(fwspec->ids[i]);

		ret = viommu_send_req_sync(vdomain->viommu, &req, sizeof(req));
		if (ret)
			return ret;
	}

	if (!vdomain->nr_endpoints) {
		/*
		 * This endpoint is the first to be attached to the domain.
		 * Replay existing mappings (e.g. SW MSI).
		 */
		ret = viommu_replay_mappings(vdomain);
		if (ret)
			return ret;
	}

	vdomain->nr_endpoints++;
	vdev->vdomain = vdomain;

	return 0;
}

static int viommu_map_pages(struct iommu_domain *domain, unsigned long iova,
			    phys_addr_t paddr, size_t pgsize, size_t pgcount,
			    int prot, gfp_t gfp, size_t *mapped)
{
	int ret;
	u32 flags;
	size_t size = pgsize * pgcount;
	u64 end = iova + size - 1;
	struct virtio_iommu_req_map map;
	struct viommu_domain *vdomain = to_viommu_domain(domain);

	flags = (prot & IOMMU_READ ? VIRTIO_IOMMU_MAP_F_READ : 0) |
		(prot & IOMMU_WRITE ? VIRTIO_IOMMU_MAP_F_WRITE : 0) |
		(prot & IOMMU_MMIO ? VIRTIO_IOMMU_MAP_F_MMIO : 0);

	if (flags & ~vdomain->map_flags)
		return -EINVAL;

	ret = viommu_add_mapping(vdomain, iova, end, paddr, flags);
	if (ret)
		return ret;

	map = (struct virtio_iommu_req_map) {
		.head.type	= VIRTIO_IOMMU_T_MAP,
		.domain		= cpu_to_le32(vdomain->id),
		.virt_start	= cpu_to_le64(iova),
		.phys_start	= cpu_to_le64(paddr),
		.virt_end	= cpu_to_le64(end),
		.flags		= cpu_to_le32(flags),
	};

	if (!vdomain->nr_endpoints)
		return 0;

	ret = viommu_send_req_sync(vdomain->viommu, &map, sizeof(map));
	if (ret)
		viommu_del_mappings(vdomain, iova, end);
	else if (mapped)
		*mapped = size;

	return ret;
}

static size_t viommu_unmap_pages(struct iommu_domain *domain, unsigned long iova,
				 size_t pgsize, size_t pgcount,
				 struct iommu_iotlb_gather *gather)
{
	int ret = 0;
	size_t unmapped;
	struct virtio_iommu_req_unmap unmap;
	struct viommu_domain *vdomain = to_viommu_domain(domain);
	size_t size = pgsize * pgcount;

	unmapped = viommu_del_mappings(vdomain, iova, iova + size - 1);
	if (unmapped < size)
		return 0;

	/* Device already removed all mappings after detach. */
	if (!vdomain->nr_endpoints)
		return unmapped;

	unmap = (struct virtio_iommu_req_unmap) {
		.head.type	= VIRTIO_IOMMU_T_UNMAP,
		.domain		= cpu_to_le32(vdomain->id),
		.virt_start	= cpu_to_le64(iova),
		.virt_end	= cpu_to_le64(iova + unmapped - 1),
	};

	ret = viommu_add_req(vdomain->viommu, &unmap, sizeof(unmap));
	return ret ? 0 : unmapped;
}

static phys_addr_t viommu_iova_to_phys(struct iommu_domain *domain,
				       dma_addr_t iova)
{
	u64 paddr = 0;
	unsigned long flags;
	struct viommu_mapping *mapping;
	struct interval_tree_node *node;
	struct viommu_domain *vdomain = to_viommu_domain(domain);

	spin_lock_irqsave(&vdomain->mappings_lock, flags);
	node = interval_tree_iter_first(&vdomain->mappings, iova, iova);
	if (node) {
		mapping = container_of(node, struct viommu_mapping, iova);
		paddr = mapping->paddr + (iova - mapping->iova.start);
	}
	spin_unlock_irqrestore(&vdomain->mappings_lock, flags);

	return paddr;
}

static void viommu_iotlb_sync(struct iommu_domain *domain,
			      struct iommu_iotlb_gather *gather)
{
	struct viommu_domain *vdomain = to_viommu_domain(domain);

	viommu_sync_req(vdomain->viommu);
}

static void viommu_get_resv_regions(struct device *dev, struct list_head *head)
{
	struct iommu_resv_region *entry, *new_entry, *msi = NULL;
	struct viommu_endpoint *vdev = dev_iommu_priv_get(dev);
	int prot = IOMMU_WRITE | IOMMU_NOEXEC | IOMMU_MMIO;

	list_for_each_entry(entry, &vdev->resv_regions, list) {
		if (entry->type == IOMMU_RESV_MSI)
			msi = entry;

		new_entry = kmemdup(entry, sizeof(*entry), GFP_KERNEL);
		if (!new_entry)
			return;
		list_add_tail(&new_entry->list, head);
	}

	/*
	 * If the device didn't register any bypass MSI window, add a
	 * software-mapped region.
	 */
	if (!msi) {
		msi = iommu_alloc_resv_region(MSI_IOVA_BASE, MSI_IOVA_LENGTH,
					      prot, IOMMU_RESV_SW_MSI);
		if (!msi)
			return;

		list_add_tail(&msi->list, head);
	}

	iommu_dma_get_resv_regions(dev, head);
}

static struct iommu_ops viommu_ops;
static struct virtio_driver virtio_iommu_drv;

static int viommu_match_node(struct device *dev, const void *data)
{
	return device_match_fwnode(dev->parent, data);
}

static struct viommu_dev *viommu_get_by_fwnode(struct fwnode_handle *fwnode)
{
	struct device *dev = driver_find_device(&virtio_iommu_drv.driver, NULL,
						fwnode, viommu_match_node);
	put_device(dev);

	return dev ? dev_to_virtio(dev)->priv : NULL;
}

static struct iommu_device *viommu_probe_device(struct device *dev)
{
	int ret;
	struct viommu_endpoint *vdev;
	struct viommu_dev *viommu = NULL;
	struct iommu_fwspec *fwspec = dev_iommu_fwspec_get(dev);

	if (!fwspec || fwspec->ops != &viommu_ops)
		return ERR_PTR(-ENODEV);

	viommu = viommu_get_by_fwnode(fwspec->iommu_fwnode);
	if (!viommu)
		return ERR_PTR(-ENODEV);

	vdev = kzalloc(sizeof(*vdev), GFP_KERNEL);
	if (!vdev)
		return ERR_PTR(-ENOMEM);

	vdev->dev = dev;
	vdev->viommu = viommu;
	INIT_LIST_HEAD(&vdev->resv_regions);
	dev_iommu_priv_set(dev, vdev);

	if (viommu->probe_size) {
		/* Get additional information for this endpoint */
		ret = viommu_probe_endpoint(viommu, dev);
		if (ret)
			goto err_free_dev;
	}

	return &viommu->iommu;

err_free_dev:
	iommu_put_resv_regions(dev, &vdev->resv_regions);
	kfree(vdev);

	return ERR_PTR(ret);
}

static void viommu_probe_finalize(struct device *dev)
{
#ifndef CONFIG_ARCH_HAS_SETUP_DMA_OPS
	/* First clear the DMA ops in case we're switching from a DMA domain */
	set_dma_ops(dev, NULL);
	iommu_setup_dma_ops(dev, 0, U64_MAX);
#endif
}

static void viommu_release_device(struct device *dev)
{
	struct viommu_endpoint *vdev = dev_iommu_priv_get(dev);

	iommu_put_resv_regions(dev, &vdev->resv_regions);
	kfree(vdev);
}

static struct iommu_group *viommu_device_group(struct device *dev)
{
	if (dev_is_pci(dev))
		return pci_device_group(dev);
	else
		return generic_device_group(dev);
}

static int viommu_of_xlate(struct device *dev, struct of_phandle_args *args)
{
	return iommu_fwspec_add_ids(dev, args->args, 1);
}

<<<<<<< HEAD
static bool viommu_capable(enum iommu_cap cap)
=======
static bool viommu_capable(struct device *dev, enum iommu_cap cap)
>>>>>>> 9abf2313
{
	switch (cap) {
	case IOMMU_CAP_CACHE_COHERENCY:
		return true;
	default:
		return false;
	}
}

static struct iommu_ops viommu_ops = {
	.capable		= viommu_capable,
	.domain_alloc		= viommu_domain_alloc,
	.probe_device		= viommu_probe_device,
	.probe_finalize		= viommu_probe_finalize,
	.release_device		= viommu_release_device,
	.device_group		= viommu_device_group,
	.get_resv_regions	= viommu_get_resv_regions,
	.of_xlate		= viommu_of_xlate,
	.owner			= THIS_MODULE,
	.default_domain_ops = &(const struct iommu_domain_ops) {
		.attach_dev		= viommu_attach_dev,
		.map_pages		= viommu_map_pages,
		.unmap_pages		= viommu_unmap_pages,
		.iova_to_phys		= viommu_iova_to_phys,
		.iotlb_sync		= viommu_iotlb_sync,
		.free			= viommu_domain_free,
	}
};

static int viommu_init_vqs(struct viommu_dev *viommu)
{
	struct virtio_device *vdev = dev_to_virtio(viommu->dev);
	const char *names[] = { "request", "event" };
	vq_callback_t *callbacks[] = {
		NULL, /* No async requests */
		viommu_event_handler,
	};

	return virtio_find_vqs(vdev, VIOMMU_NR_VQS, viommu->vqs, callbacks,
			       names, NULL);
}

static int viommu_fill_evtq(struct viommu_dev *viommu)
{
	int i, ret;
	struct scatterlist sg[1];
	struct viommu_event *evts;
	struct virtqueue *vq = viommu->vqs[VIOMMU_EVENT_VQ];
	size_t nr_evts = vq->num_free;

	viommu->evts = evts = devm_kmalloc_array(viommu->dev, nr_evts,
						 sizeof(*evts), GFP_KERNEL);
	if (!evts)
		return -ENOMEM;

	for (i = 0; i < nr_evts; i++) {
		sg_init_one(sg, &evts[i], sizeof(*evts));
		ret = virtqueue_add_inbuf(vq, sg, 1, &evts[i], GFP_KERNEL);
		if (ret)
			return ret;
	}

	return 0;
}

static int viommu_probe(struct virtio_device *vdev)
{
	struct device *parent_dev = vdev->dev.parent;
	struct viommu_dev *viommu = NULL;
	struct device *dev = &vdev->dev;
	u64 input_start = 0;
	u64 input_end = -1UL;
	int ret;

	if (!virtio_has_feature(vdev, VIRTIO_F_VERSION_1) ||
	    !virtio_has_feature(vdev, VIRTIO_IOMMU_F_MAP_UNMAP))
		return -ENODEV;

	viommu = devm_kzalloc(dev, sizeof(*viommu), GFP_KERNEL);
	if (!viommu)
		return -ENOMEM;

	spin_lock_init(&viommu->request_lock);
	ida_init(&viommu->domain_ids);
	viommu->dev = dev;
	viommu->vdev = vdev;
	INIT_LIST_HEAD(&viommu->requests);

	ret = viommu_init_vqs(viommu);
	if (ret)
		return ret;

	virtio_cread_le(vdev, struct virtio_iommu_config, page_size_mask,
			&viommu->pgsize_bitmap);

	if (!viommu->pgsize_bitmap) {
		ret = -EINVAL;
		goto err_free_vqs;
	}

	viommu->map_flags = VIRTIO_IOMMU_MAP_F_READ | VIRTIO_IOMMU_MAP_F_WRITE;
	viommu->last_domain = ~0U;

	/* Optional features */
	virtio_cread_le_feature(vdev, VIRTIO_IOMMU_F_INPUT_RANGE,
				struct virtio_iommu_config, input_range.start,
				&input_start);

	virtio_cread_le_feature(vdev, VIRTIO_IOMMU_F_INPUT_RANGE,
				struct virtio_iommu_config, input_range.end,
				&input_end);

	virtio_cread_le_feature(vdev, VIRTIO_IOMMU_F_DOMAIN_RANGE,
				struct virtio_iommu_config, domain_range.start,
				&viommu->first_domain);

	virtio_cread_le_feature(vdev, VIRTIO_IOMMU_F_DOMAIN_RANGE,
				struct virtio_iommu_config, domain_range.end,
				&viommu->last_domain);

	virtio_cread_le_feature(vdev, VIRTIO_IOMMU_F_PROBE,
				struct virtio_iommu_config, probe_size,
				&viommu->probe_size);

	viommu->geometry = (struct iommu_domain_geometry) {
		.aperture_start	= input_start,
		.aperture_end	= input_end,
		.force_aperture	= true,
	};

	if (virtio_has_feature(vdev, VIRTIO_IOMMU_F_MMIO))
		viommu->map_flags |= VIRTIO_IOMMU_MAP_F_MMIO;

	viommu_ops.pgsize_bitmap = viommu->pgsize_bitmap;

	virtio_device_ready(vdev);

	/* Populate the event queue with buffers */
	ret = viommu_fill_evtq(viommu);
	if (ret)
		goto err_free_vqs;

	ret = iommu_device_sysfs_add(&viommu->iommu, dev, NULL, "%s",
				     virtio_bus_name(vdev));
	if (ret)
		goto err_free_vqs;

	iommu_device_register(&viommu->iommu, &viommu_ops, parent_dev);

	vdev->priv = viommu;

	dev_info(dev, "input address: %u bits\n",
		 order_base_2(viommu->geometry.aperture_end));
	dev_info(dev, "page mask: %#llx\n", viommu->pgsize_bitmap);

	return 0;

err_free_vqs:
	vdev->config->del_vqs(vdev);

	return ret;
}

static void viommu_remove(struct virtio_device *vdev)
{
	struct viommu_dev *viommu = vdev->priv;

	iommu_device_sysfs_remove(&viommu->iommu);
	iommu_device_unregister(&viommu->iommu);

	/* Stop all virtqueues */
	virtio_reset_device(vdev);
	vdev->config->del_vqs(vdev);

	dev_info(&vdev->dev, "device removed\n");
}

static void viommu_config_changed(struct virtio_device *vdev)
{
	dev_warn(&vdev->dev, "config changed\n");
}

static unsigned int features[] = {
	VIRTIO_IOMMU_F_MAP_UNMAP,
	VIRTIO_IOMMU_F_INPUT_RANGE,
	VIRTIO_IOMMU_F_DOMAIN_RANGE,
	VIRTIO_IOMMU_F_PROBE,
	VIRTIO_IOMMU_F_MMIO,
	VIRTIO_IOMMU_F_BYPASS_CONFIG,
};

static struct virtio_device_id id_table[] = {
	{ VIRTIO_ID_IOMMU, VIRTIO_DEV_ANY_ID },
	{ 0 },
};
MODULE_DEVICE_TABLE(virtio, id_table);

static struct virtio_driver virtio_iommu_drv = {
	.driver.name		= KBUILD_MODNAME,
	.driver.owner		= THIS_MODULE,
	.id_table		= id_table,
	.feature_table		= features,
	.feature_table_size	= ARRAY_SIZE(features),
	.probe			= viommu_probe,
	.remove			= viommu_remove,
	.config_changed		= viommu_config_changed,
};

module_virtio_driver(virtio_iommu_drv);

MODULE_DESCRIPTION("Virtio IOMMU driver");
MODULE_AUTHOR("Jean-Philippe Brucker <jean-philippe.brucker@arm.com>");
MODULE_LICENSE("GPL v2");<|MERGE_RESOLUTION|>--- conflicted
+++ resolved
@@ -1005,11 +1005,7 @@
 	return iommu_fwspec_add_ids(dev, args->args, 1);
 }
 
-<<<<<<< HEAD
-static bool viommu_capable(enum iommu_cap cap)
-=======
 static bool viommu_capable(struct device *dev, enum iommu_cap cap)
->>>>>>> 9abf2313
 {
 	switch (cap) {
 	case IOMMU_CAP_CACHE_COHERENCY:
