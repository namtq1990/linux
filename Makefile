# SPDX-License-Identifier: GPL-2.0
VERSION = 5
PATCHLEVEL = 15
<<<<<<< HEAD
SUBLEVEL = 68
EXTRAVERSION = linux4microchip+fpga-2022.11
=======
SUBLEVEL = 82
EXTRAVERSION =
>>>>>>> 9d014cf0
NAME = Trick or Treat

# *DOCUMENTATION*
# To see a list of typical targets execute "make help"
# More info can be located in ./README
# Comments in this file are targeted only to the developer, do not
# expect to learn how to build the kernel reading this file.

$(if $(filter __%, $(MAKECMDGOALS)), \
	$(error targets prefixed with '__' are only for internal use))

# That's our default target when none is given on the command line
PHONY := __all
__all:

# We are using a recursive build, so we need to do a little thinking
# to get the ordering right.
#
# Most importantly: sub-Makefiles should only ever modify files in
# their own directory. If in some directory we have a dependency on
# a file in another dir (which doesn't happen often, but it's often
# unavoidable when linking the built-in.a targets which finally
# turn into vmlinux), we will call a sub make in that other dir, and
# after that we are sure that everything which is in that other dir
# is now up to date.
#
# The only cases where we need to modify files which have global
# effects are thus separated out and done before the recursive
# descending is started. They are now explicitly listed as the
# prepare rule.

ifneq ($(sub_make_done),1)

# Do not use make's built-in rules and variables
# (this increases performance and avoids hard-to-debug behaviour)
MAKEFLAGS += -rR

# Avoid funny character set dependencies
unexport LC_ALL
LC_COLLATE=C
LC_NUMERIC=C
export LC_COLLATE LC_NUMERIC

# Avoid interference with shell env settings
unexport GREP_OPTIONS

# Beautify output
# ---------------------------------------------------------------------------
#
# Normally, we echo the whole command before executing it. By making
# that echo $($(quiet)$(cmd)), we now have the possibility to set
# $(quiet) to choose other forms of output instead, e.g.
#
#         quiet_cmd_cc_o_c = Compiling $(RELDIR)/$@
#         cmd_cc_o_c       = $(CC) $(c_flags) -c -o $@ $<
#
# If $(quiet) is empty, the whole command will be printed.
# If it is set to "quiet_", only the short version will be printed.
# If it is set to "silent_", nothing will be printed at all, since
# the variable $(silent_cmd_cc_o_c) doesn't exist.
#
# A simple variant is to prefix commands with $(Q) - that's useful
# for commands that shall be hidden in non-verbose mode.
#
#	$(Q)ln $@ :<
#
# If KBUILD_VERBOSE equals 0 then the above command will be hidden.
# If KBUILD_VERBOSE equals 1 then the above command is displayed.
# If KBUILD_VERBOSE equals 2 then give the reason why each target is rebuilt.
#
# To put more focus on warnings, be less verbose as default
# Use 'make V=1' to see the full commands

ifeq ("$(origin V)", "command line")
  KBUILD_VERBOSE = $(V)
endif
ifndef KBUILD_VERBOSE
  KBUILD_VERBOSE = 0
endif

ifeq ($(KBUILD_VERBOSE),1)
  quiet =
  Q =
else
  quiet=quiet_
  Q = @
endif

# If the user is running make -s (silent mode), suppress echoing of
# commands

ifneq ($(findstring s,$(filter-out --%,$(MAKEFLAGS))),)
  quiet=silent_
  KBUILD_VERBOSE = 0
endif

export quiet Q KBUILD_VERBOSE

# Call a source code checker (by default, "sparse") as part of the
# C compilation.
#
# Use 'make C=1' to enable checking of only re-compiled files.
# Use 'make C=2' to enable checking of *all* source files, regardless
# of whether they are re-compiled or not.
#
# See the file "Documentation/dev-tools/sparse.rst" for more details,
# including where to get the "sparse" utility.

ifeq ("$(origin C)", "command line")
  KBUILD_CHECKSRC = $(C)
endif
ifndef KBUILD_CHECKSRC
  KBUILD_CHECKSRC = 0
endif

export KBUILD_CHECKSRC

# Use make M=dir or set the environment variable KBUILD_EXTMOD to specify the
# directory of external module to build. Setting M= takes precedence.
ifeq ("$(origin M)", "command line")
  KBUILD_EXTMOD := $(M)
endif

$(if $(word 2, $(KBUILD_EXTMOD)), \
	$(error building multiple external modules is not supported))

# Remove trailing slashes
ifneq ($(filter %/, $(KBUILD_EXTMOD)),)
KBUILD_EXTMOD := $(shell dirname $(KBUILD_EXTMOD).)
endif

export KBUILD_EXTMOD

# Kbuild will save output files in the current working directory.
# This does not need to match to the root of the kernel source tree.
#
# For example, you can do this:
#
#  cd /dir/to/store/output/files; make -f /dir/to/kernel/source/Makefile
#
# If you want to save output files in a different location, there are
# two syntaxes to specify it.
#
# 1) O=
# Use "make O=dir/to/store/output/files/"
#
# 2) Set KBUILD_OUTPUT
# Set the environment variable KBUILD_OUTPUT to point to the output directory.
# export KBUILD_OUTPUT=dir/to/store/output/files/; make
#
# The O= assignment takes precedence over the KBUILD_OUTPUT environment
# variable.

# Do we want to change the working directory?
ifeq ("$(origin O)", "command line")
  KBUILD_OUTPUT := $(O)
endif

ifneq ($(KBUILD_OUTPUT),)
# Make's built-in functions such as $(abspath ...), $(realpath ...) cannot
# expand a shell special character '~'. We use a somewhat tedious way here.
abs_objtree := $(shell mkdir -p $(KBUILD_OUTPUT) && cd $(KBUILD_OUTPUT) && pwd)
$(if $(abs_objtree),, \
     $(error failed to create output directory "$(KBUILD_OUTPUT)"))

# $(realpath ...) resolves symlinks
abs_objtree := $(realpath $(abs_objtree))
else
abs_objtree := $(CURDIR)
endif # ifneq ($(KBUILD_OUTPUT),)

ifeq ($(abs_objtree),$(CURDIR))
# Suppress "Entering directory ..." unless we are changing the work directory.
MAKEFLAGS += --no-print-directory
else
need-sub-make := 1
endif

this-makefile := $(lastword $(MAKEFILE_LIST))
abs_srctree := $(realpath $(dir $(this-makefile)))

ifneq ($(words $(subst :, ,$(abs_srctree))), 1)
$(error source directory cannot contain spaces or colons)
endif

ifneq ($(abs_srctree),$(abs_objtree))
# Look for make include files relative to root of kernel src
#
# --included-dir is added for backward compatibility, but you should not rely on
# it. Please add $(srctree)/ prefix to include Makefiles in the source tree.
MAKEFLAGS += --include-dir=$(abs_srctree)
endif

ifneq ($(filter 3.%,$(MAKE_VERSION)),)
# 'MAKEFLAGS += -rR' does not immediately become effective for GNU Make 3.x
# We need to invoke sub-make to avoid implicit rules in the top Makefile.
need-sub-make := 1
# Cancel implicit rules for this Makefile.
$(this-makefile): ;
endif

export abs_srctree abs_objtree
export sub_make_done := 1

ifeq ($(need-sub-make),1)

PHONY += $(MAKECMDGOALS) __sub-make

$(filter-out $(this-makefile), $(MAKECMDGOALS)) __all: __sub-make
	@:

# Invoke a second make in the output directory, passing relevant variables
__sub-make:
	$(Q)$(MAKE) -C $(abs_objtree) -f $(abs_srctree)/Makefile $(MAKECMDGOALS)

endif # need-sub-make
endif # sub_make_done

# We process the rest of the Makefile if this is the final invocation of make
ifeq ($(need-sub-make),)

# Do not print "Entering directory ...",
# but we want to display it when entering to the output directory
# so that IDEs/editors are able to understand relative filenames.
MAKEFLAGS += --no-print-directory

ifeq ($(abs_srctree),$(abs_objtree))
        # building in the source tree
        srctree := .
	building_out_of_srctree :=
else
        ifeq ($(abs_srctree)/,$(dir $(abs_objtree)))
                # building in a subdirectory of the source tree
                srctree := ..
        else
                srctree := $(abs_srctree)
        endif
	building_out_of_srctree := 1
endif

ifneq ($(KBUILD_ABS_SRCTREE),)
srctree := $(abs_srctree)
endif

objtree		:= .
VPATH		:= $(srctree)

export building_out_of_srctree srctree objtree VPATH

# To make sure we do not include .config for any of the *config targets
# catch them early, and hand them over to scripts/kconfig/Makefile
# It is allowed to specify more targets when calling make, including
# mixing *config targets and build targets.
# For example 'make oldconfig all'.
# Detect when mixed targets is specified, and make a second invocation
# of make so .config is not included in this case either (for *config).

version_h := include/generated/uapi/linux/version.h

clean-targets := %clean mrproper cleandocs
no-dot-config-targets := $(clean-targets) \
			 cscope gtags TAGS tags help% %docs check% coccicheck \
			 $(version_h) headers headers_% archheaders archscripts \
			 %asm-generic kernelversion %src-pkg dt_binding_check \
			 outputmakefile
# Installation targets should not require compiler. Unfortunately, vdso_install
# is an exception where build artifacts may be updated. This must be fixed.
no-compiler-targets := $(no-dot-config-targets) install dtbs_install \
			headers_install modules_install kernelrelease image_name
no-sync-config-targets := $(no-dot-config-targets) %install kernelrelease \
			  image_name
single-targets := %.a %.i %.ko %.lds %.ll %.lst %.mod %.o %.s %.symtypes %/

config-build	:=
mixed-build	:=
need-config	:= 1
need-compiler	:= 1
may-sync-config	:= 1
single-build	:=

ifneq ($(filter $(no-dot-config-targets), $(MAKECMDGOALS)),)
	ifeq ($(filter-out $(no-dot-config-targets), $(MAKECMDGOALS)),)
		need-config :=
	endif
endif

ifneq ($(filter $(no-compiler-targets), $(MAKECMDGOALS)),)
	ifeq ($(filter-out $(no-compiler-targets), $(MAKECMDGOALS)),)
		need-compiler :=
	endif
endif

ifneq ($(filter $(no-sync-config-targets), $(MAKECMDGOALS)),)
	ifeq ($(filter-out $(no-sync-config-targets), $(MAKECMDGOALS)),)
		may-sync-config :=
	endif
endif

ifneq ($(KBUILD_EXTMOD),)
	may-sync-config :=
endif

ifeq ($(KBUILD_EXTMOD),)
        ifneq ($(filter %config,$(MAKECMDGOALS)),)
		config-build := 1
                ifneq ($(words $(MAKECMDGOALS)),1)
			mixed-build := 1
                endif
        endif
endif

# We cannot build single targets and the others at the same time
ifneq ($(filter $(single-targets), $(MAKECMDGOALS)),)
	single-build := 1
	ifneq ($(filter-out $(single-targets), $(MAKECMDGOALS)),)
		mixed-build := 1
	endif
endif

# For "make -j clean all", "make -j mrproper defconfig all", etc.
ifneq ($(filter $(clean-targets),$(MAKECMDGOALS)),)
        ifneq ($(filter-out $(clean-targets),$(MAKECMDGOALS)),)
		mixed-build := 1
        endif
endif

# install and modules_install need also be processed one by one
ifneq ($(filter install,$(MAKECMDGOALS)),)
        ifneq ($(filter modules_install,$(MAKECMDGOALS)),)
		mixed-build := 1
        endif
endif

ifdef mixed-build
# ===========================================================================
# We're called with mixed targets (*config and build targets).
# Handle them one by one.

PHONY += $(MAKECMDGOALS) __build_one_by_one

$(MAKECMDGOALS): __build_one_by_one
	@:

__build_one_by_one:
	$(Q)set -e; \
	for i in $(MAKECMDGOALS); do \
		$(MAKE) -f $(srctree)/Makefile $$i; \
	done

else # !mixed-build

include $(srctree)/scripts/Kbuild.include

# Read KERNELRELEASE from include/config/kernel.release (if it exists)
KERNELRELEASE = $(shell cat include/config/kernel.release 2> /dev/null)
KERNELVERSION = $(VERSION)$(if $(PATCHLEVEL),.$(PATCHLEVEL)$(if $(SUBLEVEL),.$(SUBLEVEL)))$(EXTRAVERSION)
export VERSION PATCHLEVEL SUBLEVEL KERNELRELEASE KERNELVERSION

include $(srctree)/scripts/subarch.include

# Cross compiling and selecting different set of gcc/bin-utils
# ---------------------------------------------------------------------------
#
# When performing cross compilation for other architectures ARCH shall be set
# to the target architecture. (See arch/* for the possibilities).
# ARCH can be set during invocation of make:
# make ARCH=ia64
# Another way is to have ARCH set in the environment.
# The default ARCH is the host where make is executed.

# CROSS_COMPILE specify the prefix used for all executables used
# during compilation. Only gcc and related bin-utils executables
# are prefixed with $(CROSS_COMPILE).
# CROSS_COMPILE can be set on the command line
# make CROSS_COMPILE=ia64-linux-
# Alternatively CROSS_COMPILE can be set in the environment.
# Default value for CROSS_COMPILE is not to prefix executables
# Note: Some architectures assign CROSS_COMPILE in their arch/*/Makefile
ARCH		?= $(SUBARCH)

# Architecture as present in compile.h
UTS_MACHINE 	:= $(ARCH)
SRCARCH 	:= $(ARCH)

# Additional ARCH settings for x86
ifeq ($(ARCH),i386)
        SRCARCH := x86
endif
ifeq ($(ARCH),x86_64)
        SRCARCH := x86
endif

# Additional ARCH settings for sparc
ifeq ($(ARCH),sparc32)
       SRCARCH := sparc
endif
ifeq ($(ARCH),sparc64)
       SRCARCH := sparc
endif

# Additional ARCH settings for parisc
ifeq ($(ARCH),parisc64)
       SRCARCH := parisc
endif

export cross_compiling :=
ifneq ($(SRCARCH),$(SUBARCH))
cross_compiling := 1
endif

KCONFIG_CONFIG	?= .config
export KCONFIG_CONFIG

# SHELL used by kbuild
CONFIG_SHELL := sh

HOST_LFS_CFLAGS := $(shell getconf LFS_CFLAGS 2>/dev/null)
HOST_LFS_LDFLAGS := $(shell getconf LFS_LDFLAGS 2>/dev/null)
HOST_LFS_LIBS := $(shell getconf LFS_LIBS 2>/dev/null)

ifneq ($(LLVM),)
HOSTCC	= clang
HOSTCXX	= clang++
else
HOSTCC	= gcc
HOSTCXX	= g++
endif

export KBUILD_USERCFLAGS := -Wall -Wmissing-prototypes -Wstrict-prototypes \
			      -O2 -fomit-frame-pointer -std=gnu89
export KBUILD_USERLDFLAGS :=

KBUILD_HOSTCFLAGS   := $(KBUILD_USERCFLAGS) $(HOST_LFS_CFLAGS) $(HOSTCFLAGS)
KBUILD_HOSTCXXFLAGS := -Wall -O2 $(HOST_LFS_CFLAGS) $(HOSTCXXFLAGS)
KBUILD_HOSTLDFLAGS  := $(HOST_LFS_LDFLAGS) $(HOSTLDFLAGS)
KBUILD_HOSTLDLIBS   := $(HOST_LFS_LIBS) $(HOSTLDLIBS)

# Make variables (CC, etc...)
CPP		= $(CC) -E
ifneq ($(LLVM),)
CC		= clang
LD		= ld.lld
AR		= llvm-ar
NM		= llvm-nm
OBJCOPY		= llvm-objcopy
OBJDUMP		= llvm-objdump
READELF		= llvm-readelf
STRIP		= llvm-strip
else
CC		= $(CROSS_COMPILE)gcc
LD		= $(CROSS_COMPILE)ld
AR		= $(CROSS_COMPILE)ar
NM		= $(CROSS_COMPILE)nm
OBJCOPY		= $(CROSS_COMPILE)objcopy
OBJDUMP		= $(CROSS_COMPILE)objdump
READELF		= $(CROSS_COMPILE)readelf
STRIP		= $(CROSS_COMPILE)strip
endif
PAHOLE		= pahole
RESOLVE_BTFIDS	= $(objtree)/tools/bpf/resolve_btfids/resolve_btfids
LEX		= flex
YACC		= bison
AWK		= awk
INSTALLKERNEL  := installkernel
DEPMOD		= depmod
PERL		= perl
PYTHON3		= python3
CHECK		= sparse
BASH		= bash
KGZIP		= gzip
KBZIP2		= bzip2
KLZOP		= lzop
LZMA		= lzma
LZ4		= lz4c
XZ		= xz
ZSTD		= zstd

PAHOLE_FLAGS	= $(shell PAHOLE=$(PAHOLE) $(srctree)/scripts/pahole-flags.sh)

CHECKFLAGS     := -D__linux__ -Dlinux -D__STDC__ -Dunix -D__unix__ \
		  -Wbitwise -Wno-return-void -Wno-unknown-attribute $(CF)
NOSTDINC_FLAGS :=
CFLAGS_MODULE   =
AFLAGS_MODULE   =
LDFLAGS_MODULE  =
CFLAGS_KERNEL	=
AFLAGS_KERNEL	=
LDFLAGS_vmlinux =

# Use USERINCLUDE when you must reference the UAPI directories only.
USERINCLUDE    := \
		-I$(srctree)/arch/$(SRCARCH)/include/uapi \
		-I$(objtree)/arch/$(SRCARCH)/include/generated/uapi \
		-I$(srctree)/include/uapi \
		-I$(objtree)/include/generated/uapi \
                -include $(srctree)/include/linux/compiler-version.h \
                -include $(srctree)/include/linux/kconfig.h

# Use LINUXINCLUDE when you must reference the include/ directory.
# Needed to be compatible with the O= option
LINUXINCLUDE    := \
		-I$(srctree)/arch/$(SRCARCH)/include \
		-I$(objtree)/arch/$(SRCARCH)/include/generated \
		$(if $(building_out_of_srctree),-I$(srctree)/include) \
		-I$(objtree)/include \
		$(USERINCLUDE)

KBUILD_AFLAGS   := -D__ASSEMBLY__ -fno-PIE
KBUILD_CFLAGS   := -Wall -Wundef -Werror=strict-prototypes -Wno-trigraphs \
		   -fno-strict-aliasing -fno-common -fshort-wchar -fno-PIE \
		   -Werror=implicit-function-declaration -Werror=implicit-int \
		   -Werror=return-type -Wno-format-security \
		   -std=gnu89
KBUILD_CPPFLAGS := -D__KERNEL__
KBUILD_AFLAGS_KERNEL :=
KBUILD_CFLAGS_KERNEL :=
KBUILD_AFLAGS_MODULE  := -DMODULE
KBUILD_CFLAGS_MODULE  := -DMODULE
KBUILD_LDFLAGS_MODULE :=
KBUILD_LDFLAGS :=
CLANG_FLAGS :=

export ARCH SRCARCH CONFIG_SHELL BASH HOSTCC KBUILD_HOSTCFLAGS CROSS_COMPILE LD CC
export CPP AR NM STRIP OBJCOPY OBJDUMP READELF PAHOLE RESOLVE_BTFIDS LEX YACC AWK INSTALLKERNEL
export PERL PYTHON3 CHECK CHECKFLAGS MAKE UTS_MACHINE HOSTCXX
export KGZIP KBZIP2 KLZOP LZMA LZ4 XZ ZSTD
export KBUILD_HOSTCXXFLAGS KBUILD_HOSTLDFLAGS KBUILD_HOSTLDLIBS LDFLAGS_MODULE

export KBUILD_CPPFLAGS NOSTDINC_FLAGS LINUXINCLUDE OBJCOPYFLAGS KBUILD_LDFLAGS
export KBUILD_CFLAGS CFLAGS_KERNEL CFLAGS_MODULE
export KBUILD_AFLAGS AFLAGS_KERNEL AFLAGS_MODULE
export KBUILD_AFLAGS_MODULE KBUILD_CFLAGS_MODULE KBUILD_LDFLAGS_MODULE
export KBUILD_AFLAGS_KERNEL KBUILD_CFLAGS_KERNEL
export PAHOLE_FLAGS

# Files to ignore in find ... statements

export RCS_FIND_IGNORE := \( -name SCCS -o -name BitKeeper -o -name .svn -o    \
			  -name CVS -o -name .pc -o -name .hg -o -name .git \) \
			  -prune -o
export RCS_TAR_IGNORE := --exclude SCCS --exclude BitKeeper --exclude .svn \
			 --exclude CVS --exclude .pc --exclude .hg --exclude .git

# ===========================================================================
# Rules shared between *config targets and build targets

# Basic helpers built in scripts/basic/
PHONY += scripts_basic
scripts_basic:
	$(Q)$(MAKE) $(build)=scripts/basic

PHONY += outputmakefile
ifdef building_out_of_srctree
# Before starting out-of-tree build, make sure the source tree is clean.
# outputmakefile generates a Makefile in the output directory, if using a
# separate output directory. This allows convenient use of make in the
# output directory.
# At the same time when output Makefile generated, generate .gitignore to
# ignore whole output directory

quiet_cmd_makefile = GEN     Makefile
      cmd_makefile = { \
	echo "\# Automatically generated by $(srctree)/Makefile: don't edit"; \
	echo "include $(srctree)/Makefile"; \
	} > Makefile

outputmakefile:
	$(Q)if [ -f $(srctree)/.config -o \
		 -d $(srctree)/include/config -o \
		 -d $(srctree)/arch/$(SRCARCH)/include/generated ]; then \
		echo >&2 "***"; \
		echo >&2 "*** The source tree is not clean, please run 'make$(if $(findstring command line, $(origin ARCH)), ARCH=$(ARCH)) mrproper'"; \
		echo >&2 "*** in $(abs_srctree)";\
		echo >&2 "***"; \
		false; \
	fi
	$(Q)ln -fsn $(srctree) source
	$(call cmd,makefile)
	$(Q)test -e .gitignore || \
	{ echo "# this is build directory, ignore it"; echo "*"; } > .gitignore
endif

# The expansion should be delayed until arch/$(SRCARCH)/Makefile is included.
# Some architectures define CROSS_COMPILE in arch/$(SRCARCH)/Makefile.
# CC_VERSION_TEXT is referenced from Kconfig (so it needs export),
# and from include/config/auto.conf.cmd to detect the compiler upgrade.
CC_VERSION_TEXT = $(subst $(pound),,$(shell LC_ALL=C $(CC) --version 2>/dev/null | head -n 1))

ifneq ($(findstring clang,$(CC_VERSION_TEXT)),)
include $(srctree)/scripts/Makefile.clang
endif

# Include this also for config targets because some architectures need
# cc-cross-prefix to determine CROSS_COMPILE.
ifdef need-compiler
include $(srctree)/scripts/Makefile.compiler
endif

ifdef config-build
# ===========================================================================
# *config targets only - make sure prerequisites are updated, and descend
# in scripts/kconfig to make the *config target

# Read arch specific Makefile to set KBUILD_DEFCONFIG as needed.
# KBUILD_DEFCONFIG may point out an alternative default configuration
# used for 'make defconfig'
include $(srctree)/arch/$(SRCARCH)/Makefile
export KBUILD_DEFCONFIG KBUILD_KCONFIG CC_VERSION_TEXT

config: outputmakefile scripts_basic FORCE
	$(Q)$(MAKE) $(build)=scripts/kconfig $@

%config: outputmakefile scripts_basic FORCE
	$(Q)$(MAKE) $(build)=scripts/kconfig $@

else #!config-build
# ===========================================================================
# Build targets only - this includes vmlinux, arch specific targets, clean
# targets and others. In general all targets except *config targets.

# If building an external module we do not care about the all: rule
# but instead __all depend on modules
PHONY += all
ifeq ($(KBUILD_EXTMOD),)
__all: all
else
__all: modules
endif

# Decide whether to build built-in, modular, or both.
# Normally, just do built-in.

KBUILD_MODULES :=
KBUILD_BUILTIN := 1

# If we have only "make modules", don't compile built-in objects.
ifeq ($(MAKECMDGOALS),modules)
  KBUILD_BUILTIN :=
endif

# If we have "make <whatever> modules", compile modules
# in addition to whatever we do anyway.
# Just "make" or "make all" shall build modules as well

ifneq ($(filter all modules nsdeps %compile_commands.json clang-%,$(MAKECMDGOALS)),)
  KBUILD_MODULES := 1
endif

ifeq ($(MAKECMDGOALS),)
  KBUILD_MODULES := 1
endif

export KBUILD_MODULES KBUILD_BUILTIN

ifdef need-config
include include/config/auto.conf
endif

ifeq ($(KBUILD_EXTMOD),)
# Objects we will link into vmlinux / subdirs we need to visit
core-y		:= init/ usr/ arch/$(SRCARCH)/
drivers-y	:= drivers/ sound/
drivers-$(CONFIG_SAMPLES) += samples/
drivers-$(CONFIG_NET) += net/
drivers-y	+= virt/
libs-y		:= lib/
endif # KBUILD_EXTMOD

# The all: target is the default when no target is given on the
# command line.
# This allow a user to issue only 'make' to build a kernel including modules
# Defaults to vmlinux, but the arch makefile usually adds further targets
all: vmlinux

CFLAGS_GCOV	:= -fprofile-arcs -ftest-coverage
ifdef CONFIG_CC_IS_GCC
CFLAGS_GCOV	+= -fno-tree-loop-im
endif
export CFLAGS_GCOV

# The arch Makefiles can override CC_FLAGS_FTRACE. We may also append it later.
ifdef CONFIG_FUNCTION_TRACER
  CC_FLAGS_FTRACE := -pg
endif

ifdef CONFIG_CC_IS_GCC
RETPOLINE_CFLAGS	:= $(call cc-option,-mindirect-branch=thunk-extern -mindirect-branch-register)
RETPOLINE_CFLAGS	+= $(call cc-option,-mindirect-branch-cs-prefix)
RETPOLINE_VDSO_CFLAGS	:= $(call cc-option,-mindirect-branch=thunk-inline -mindirect-branch-register)
endif
ifdef CONFIG_CC_IS_CLANG
RETPOLINE_CFLAGS	:= -mretpoline-external-thunk
RETPOLINE_VDSO_CFLAGS	:= -mretpoline
endif

ifdef CONFIG_RETHUNK
RETHUNK_CFLAGS         := -mfunction-return=thunk-extern
RETPOLINE_CFLAGS       += $(RETHUNK_CFLAGS)
endif

export RETPOLINE_CFLAGS
export RETPOLINE_VDSO_CFLAGS

include $(srctree)/arch/$(SRCARCH)/Makefile

ifdef need-config
ifdef may-sync-config
# Read in dependencies to all Kconfig* files, make sure to run syncconfig if
# changes are detected. This should be included after arch/$(SRCARCH)/Makefile
# because some architectures define CROSS_COMPILE there.
include include/config/auto.conf.cmd

$(KCONFIG_CONFIG):
	@echo >&2 '***'
	@echo >&2 '*** Configuration file "$@" not found!'
	@echo >&2 '***'
	@echo >&2 '*** Please run some configurator (e.g. "make oldconfig" or'
	@echo >&2 '*** "make menuconfig" or "make xconfig").'
	@echo >&2 '***'
	@/bin/false

# The actual configuration files used during the build are stored in
# include/generated/ and include/config/. Update them if .config is newer than
# include/config/auto.conf (which mirrors .config).
#
# This exploits the 'multi-target pattern rule' trick.
# The syncconfig should be executed only once to make all the targets.
# (Note: use the grouped target '&:' when we bump to GNU Make 4.3)
#
# Do not use $(call cmd,...) here. That would suppress prompts from syncconfig,
# so you cannot notice that Kconfig is waiting for the user input.
%/config/auto.conf %/config/auto.conf.cmd %/generated/autoconf.h: $(KCONFIG_CONFIG)
	$(Q)$(kecho) "  SYNC    $@"
	$(Q)$(MAKE) -f $(srctree)/Makefile syncconfig
else # !may-sync-config
# External modules and some install targets need include/generated/autoconf.h
# and include/config/auto.conf but do not care if they are up-to-date.
# Use auto.conf to trigger the test
PHONY += include/config/auto.conf

include/config/auto.conf:
	$(Q)test -e include/generated/autoconf.h -a -e $@ || (		\
	echo >&2;							\
	echo >&2 "  ERROR: Kernel configuration is invalid.";		\
	echo >&2 "         include/generated/autoconf.h or $@ are missing.";\
	echo >&2 "         Run 'make oldconfig && make prepare' on kernel src to fix it.";	\
	echo >&2 ;							\
	/bin/false)

endif # may-sync-config
endif # need-config

KBUILD_CFLAGS	+= -fno-delete-null-pointer-checks
KBUILD_CFLAGS	+= $(call cc-disable-warning,frame-address,)
KBUILD_CFLAGS	+= $(call cc-disable-warning, format-truncation)
KBUILD_CFLAGS	+= $(call cc-disable-warning, format-overflow)
KBUILD_CFLAGS	+= $(call cc-disable-warning, address-of-packed-member)

ifdef CONFIG_CC_OPTIMIZE_FOR_PERFORMANCE
KBUILD_CFLAGS += -O2
else ifdef CONFIG_CC_OPTIMIZE_FOR_PERFORMANCE_O3
KBUILD_CFLAGS += -O3
else ifdef CONFIG_CC_OPTIMIZE_FOR_SIZE
KBUILD_CFLAGS += -Os
endif

# Tell gcc to never replace conditional load with a non-conditional one
ifdef CONFIG_CC_IS_GCC
# gcc-10 renamed --param=allow-store-data-races=0 to
# -fno-allow-store-data-races.
KBUILD_CFLAGS	+= $(call cc-option,--param=allow-store-data-races=0)
KBUILD_CFLAGS	+= $(call cc-option,-fno-allow-store-data-races)
endif

ifdef CONFIG_READABLE_ASM
# Disable optimizations that make assembler listings hard to read.
# reorder blocks reorders the control in the function
# ipa clone creates specialized cloned functions
# partial inlining inlines only parts of functions
KBUILD_CFLAGS += -fno-reorder-blocks -fno-ipa-cp-clone -fno-partial-inlining
endif

ifneq ($(CONFIG_FRAME_WARN),0)
KBUILD_CFLAGS += -Wframe-larger-than=$(CONFIG_FRAME_WARN)
endif

stackp-flags-y                                    := -fno-stack-protector
stackp-flags-$(CONFIG_STACKPROTECTOR)             := -fstack-protector
stackp-flags-$(CONFIG_STACKPROTECTOR_STRONG)      := -fstack-protector-strong

KBUILD_CFLAGS += $(stackp-flags-y)

KBUILD_CFLAGS-$(CONFIG_WERROR) += -Werror
KBUILD_CFLAGS += $(KBUILD_CFLAGS-y)

ifdef CONFIG_CC_IS_CLANG
KBUILD_CPPFLAGS += -Qunused-arguments
# The kernel builds with '-std=gnu89' so use of GNU extensions is acceptable.
KBUILD_CFLAGS += -Wno-gnu
# CLANG uses a _MergedGlobals as optimization, but this breaks modpost, as the
# source of a reference will be _MergedGlobals and not on of the whitelisted names.
# See modpost pattern 2
KBUILD_CFLAGS += -mno-global-merge
else

# Warn about unmarked fall-throughs in switch statement.
# Disabled for clang while comment to attribute conversion happens and
# https://github.com/ClangBuiltLinux/linux/issues/636 is discussed.
KBUILD_CFLAGS += $(call cc-option,-Wimplicit-fallthrough=5,)
# gcc inanely warns about local variables called 'main'
KBUILD_CFLAGS += -Wno-main
endif

# These warnings generated too much noise in a regular build.
# Use make W=1 to enable them (see scripts/Makefile.extrawarn)
KBUILD_CFLAGS += $(call cc-disable-warning, unused-but-set-variable)
KBUILD_CFLAGS += $(call cc-disable-warning, unused-const-variable)

# These result in bogus false positives
KBUILD_CFLAGS += $(call cc-disable-warning, dangling-pointer)

ifdef CONFIG_FRAME_POINTER
KBUILD_CFLAGS	+= -fno-omit-frame-pointer -fno-optimize-sibling-calls
else
# Some targets (ARM with Thumb2, for example), can't be built with frame
# pointers.  For those, we don't have FUNCTION_TRACER automatically
# select FRAME_POINTER.  However, FUNCTION_TRACER adds -pg, and this is
# incompatible with -fomit-frame-pointer with current GCC, so we don't use
# -fomit-frame-pointer with FUNCTION_TRACER.
ifndef CONFIG_FUNCTION_TRACER
KBUILD_CFLAGS	+= -fomit-frame-pointer
endif
endif

# Initialize all stack variables with a 0xAA pattern.
ifdef CONFIG_INIT_STACK_ALL_PATTERN
KBUILD_CFLAGS	+= -ftrivial-auto-var-init=pattern
endif

# Initialize all stack variables with a zero value.
ifdef CONFIG_INIT_STACK_ALL_ZERO
KBUILD_CFLAGS	+= -ftrivial-auto-var-init=zero
ifdef CONFIG_CC_HAS_AUTO_VAR_INIT_ZERO_ENABLER
# https://github.com/llvm/llvm-project/issues/44842
KBUILD_CFLAGS	+= -enable-trivial-auto-var-init-zero-knowing-it-will-be-removed-from-clang
endif
endif

# While VLAs have been removed, GCC produces unreachable stack probes
# for the randomize_kstack_offset feature. Disable it for all compilers.
KBUILD_CFLAGS	+= $(call cc-option, -fno-stack-clash-protection)

# Clear used registers at func exit (to reduce data lifetime and ROP gadgets).
ifdef CONFIG_ZERO_CALL_USED_REGS
KBUILD_CFLAGS	+= -fzero-call-used-regs=used-gpr
endif

DEBUG_CFLAGS	:=

ifdef CONFIG_DEBUG_INFO

ifdef CONFIG_DEBUG_INFO_SPLIT
DEBUG_CFLAGS	+= -gsplit-dwarf
else
DEBUG_CFLAGS	+= -g
endif

ifdef CONFIG_AS_IS_LLVM
KBUILD_AFLAGS	+= -g
else
KBUILD_AFLAGS	+= -Wa,-gdwarf-2
endif

ifndef CONFIG_DEBUG_INFO_DWARF_TOOLCHAIN_DEFAULT
dwarf-version-$(CONFIG_DEBUG_INFO_DWARF4) := 4
dwarf-version-$(CONFIG_DEBUG_INFO_DWARF5) := 5
DEBUG_CFLAGS	+= -gdwarf-$(dwarf-version-y)
endif

ifdef CONFIG_DEBUG_INFO_REDUCED
DEBUG_CFLAGS	+= -fno-var-tracking
ifdef CONFIG_CC_IS_GCC
DEBUG_CFLAGS	+= -femit-struct-debug-baseonly
endif
endif

ifdef CONFIG_DEBUG_INFO_COMPRESSED
DEBUG_CFLAGS	+= -gz=zlib
KBUILD_AFLAGS	+= -gz=zlib
KBUILD_LDFLAGS	+= --compress-debug-sections=zlib
endif

endif # CONFIG_DEBUG_INFO

KBUILD_CFLAGS += $(DEBUG_CFLAGS)
export DEBUG_CFLAGS

ifdef CONFIG_FUNCTION_TRACER
ifdef CONFIG_FTRACE_MCOUNT_USE_CC
  CC_FLAGS_FTRACE	+= -mrecord-mcount
  ifdef CONFIG_HAVE_NOP_MCOUNT
    ifeq ($(call cc-option-yn, -mnop-mcount),y)
      CC_FLAGS_FTRACE	+= -mnop-mcount
      CC_FLAGS_USING	+= -DCC_USING_NOP_MCOUNT
    endif
  endif
endif
ifdef CONFIG_FTRACE_MCOUNT_USE_OBJTOOL
  CC_FLAGS_USING	+= -DCC_USING_NOP_MCOUNT
endif
ifdef CONFIG_FTRACE_MCOUNT_USE_RECORDMCOUNT
  ifdef CONFIG_HAVE_C_RECORDMCOUNT
    BUILD_C_RECORDMCOUNT := y
    export BUILD_C_RECORDMCOUNT
  endif
endif
ifdef CONFIG_HAVE_FENTRY
  # s390-linux-gnu-gcc did not support -mfentry until gcc-9.
  ifeq ($(call cc-option-yn, -mfentry),y)
    CC_FLAGS_FTRACE	+= -mfentry
    CC_FLAGS_USING	+= -DCC_USING_FENTRY
  endif
endif
export CC_FLAGS_FTRACE
KBUILD_CFLAGS	+= $(CC_FLAGS_FTRACE) $(CC_FLAGS_USING)
KBUILD_AFLAGS	+= $(CC_FLAGS_USING)
endif

# We trigger additional mismatches with less inlining
ifdef CONFIG_DEBUG_SECTION_MISMATCH
KBUILD_CFLAGS += -fno-inline-functions-called-once
endif

ifdef CONFIG_LD_DEAD_CODE_DATA_ELIMINATION
KBUILD_CFLAGS_KERNEL += -ffunction-sections -fdata-sections
LDFLAGS_vmlinux += --gc-sections
endif

ifdef CONFIG_SHADOW_CALL_STACK
CC_FLAGS_SCS	:= -fsanitize=shadow-call-stack
KBUILD_CFLAGS	+= $(CC_FLAGS_SCS)
export CC_FLAGS_SCS
endif

ifdef CONFIG_LTO_CLANG
ifdef CONFIG_LTO_CLANG_THIN
CC_FLAGS_LTO	:= -flto=thin -fsplit-lto-unit
KBUILD_LDFLAGS	+= --thinlto-cache-dir=$(extmod_prefix).thinlto-cache
else
CC_FLAGS_LTO	:= -flto
endif
CC_FLAGS_LTO	+= -fvisibility=hidden

# Limit inlining across translation units to reduce binary size
KBUILD_LDFLAGS += -mllvm -import-instr-limit=5

# Check for frame size exceeding threshold during prolog/epilog insertion
# when using lld < 13.0.0.
ifneq ($(CONFIG_FRAME_WARN),0)
ifeq ($(shell test $(CONFIG_LLD_VERSION) -lt 130000; echo $$?),0)
KBUILD_LDFLAGS	+= -plugin-opt=-warn-stack-size=$(CONFIG_FRAME_WARN)
endif
endif
endif

ifdef CONFIG_LTO
KBUILD_CFLAGS	+= -fno-lto $(CC_FLAGS_LTO)
KBUILD_AFLAGS	+= -fno-lto
export CC_FLAGS_LTO
endif

ifdef CONFIG_CFI_CLANG
CC_FLAGS_CFI	:= -fsanitize=cfi \
		   -fsanitize-cfi-cross-dso \
		   -fno-sanitize-cfi-canonical-jump-tables \
		   -fno-sanitize-trap=cfi \
		   -fno-sanitize-blacklist

ifdef CONFIG_CFI_PERMISSIVE
CC_FLAGS_CFI	+= -fsanitize-recover=cfi
endif

# If LTO flags are filtered out, we must also filter out CFI.
CC_FLAGS_LTO	+= $(CC_FLAGS_CFI)
KBUILD_CFLAGS	+= $(CC_FLAGS_CFI)
export CC_FLAGS_CFI
endif

ifdef CONFIG_DEBUG_FORCE_FUNCTION_ALIGN_64B
KBUILD_CFLAGS += -falign-functions=64
endif

# arch Makefile may override CC so keep this after arch Makefile is included
NOSTDINC_FLAGS += -nostdinc -isystem $(shell $(CC) -print-file-name=include)

# warn about C99 declaration after statement
KBUILD_CFLAGS += -Wdeclaration-after-statement

# Variable Length Arrays (VLAs) should not be used anywhere in the kernel
KBUILD_CFLAGS += -Wvla

# disable pointer signed / unsigned warnings in gcc 4.0
KBUILD_CFLAGS += -Wno-pointer-sign

# disable stringop warnings in gcc 8+
KBUILD_CFLAGS += $(call cc-disable-warning, stringop-truncation)

# We'll want to enable this eventually, but it's not going away for 5.7 at least
KBUILD_CFLAGS += $(call cc-disable-warning, zero-length-bounds)
KBUILD_CFLAGS += -Wno-array-bounds
KBUILD_CFLAGS += $(call cc-disable-warning, stringop-overflow)

# Another good warning that we'll want to enable eventually
KBUILD_CFLAGS += $(call cc-disable-warning, restrict)

# Enabled with W=2, disabled by default as noisy
ifdef CONFIG_CC_IS_GCC
KBUILD_CFLAGS += -Wno-maybe-uninitialized
endif

ifdef CONFIG_CC_IS_GCC
# The allocators already balk at large sizes, so silence the compiler
# warnings for bounds checks involving those possible values. While
# -Wno-alloc-size-larger-than would normally be used here, earlier versions
# of gcc (<9.1) weirdly don't handle the option correctly when _other_
# warnings are produced (?!). Using -Walloc-size-larger-than=SIZE_MAX
# doesn't work (as it is documented to), silently resolving to "0" prior to
# version 9.1 (and producing an error more recently). Numeric values larger
# than PTRDIFF_MAX also don't work prior to version 9.1, which are silently
# ignored, continuing to default to PTRDIFF_MAX. So, left with no other
# choice, we must perform a versioned check to disable this warning.
# https://lore.kernel.org/lkml/20210824115859.187f272f@canb.auug.org.au
KBUILD_CFLAGS += $(call cc-ifversion, -ge, 0901, -Wno-alloc-size-larger-than)
endif

# disable invalid "can't wrap" optimizations for signed / pointers
KBUILD_CFLAGS	+= -fno-strict-overflow

# Make sure -fstack-check isn't enabled (like gentoo apparently did)
KBUILD_CFLAGS  += -fno-stack-check

# conserve stack if available
ifdef CONFIG_CC_IS_GCC
KBUILD_CFLAGS   += -fconserve-stack
endif

# Prohibit date/time macros, which would make the build non-deterministic
KBUILD_CFLAGS   += -Werror=date-time

# enforce correct pointer usage
KBUILD_CFLAGS   += $(call cc-option,-Werror=incompatible-pointer-types)

# Require designated initializers for all marked structures
KBUILD_CFLAGS   += $(call cc-option,-Werror=designated-init)

# change __FILE__ to the relative path from the srctree
KBUILD_CPPFLAGS += $(call cc-option,-fmacro-prefix-map=$(srctree)/=)

# include additional Makefiles when needed
include-y			:= scripts/Makefile.extrawarn
include-$(CONFIG_KASAN)		+= scripts/Makefile.kasan
include-$(CONFIG_KCSAN)		+= scripts/Makefile.kcsan
include-$(CONFIG_UBSAN)		+= scripts/Makefile.ubsan
include-$(CONFIG_KCOV)		+= scripts/Makefile.kcov
include-$(CONFIG_GCC_PLUGINS)	+= scripts/Makefile.gcc-plugins

include $(addprefix $(srctree)/, $(include-y))

# scripts/Makefile.gcc-plugins is intentionally included last.
# Do not add $(call cc-option,...) below this line. When you build the kernel
# from the clean source tree, the GCC plugins do not exist at this point.

# Add user supplied CPPFLAGS, AFLAGS and CFLAGS as the last assignments
KBUILD_CPPFLAGS += $(KCPPFLAGS)
KBUILD_AFLAGS   += $(KAFLAGS)
KBUILD_CFLAGS   += $(KCFLAGS)

KBUILD_LDFLAGS_MODULE += --build-id=sha1
LDFLAGS_vmlinux += --build-id=sha1

KBUILD_LDFLAGS	+= -z noexecstack
ifeq ($(CONFIG_LD_IS_BFD),y)
KBUILD_LDFLAGS	+= $(call ld-option,--no-warn-rwx-segments)
endif

ifeq ($(CONFIG_STRIP_ASM_SYMS),y)
LDFLAGS_vmlinux	+= $(call ld-option, -X,)
endif

ifeq ($(CONFIG_RELR),y)
LDFLAGS_vmlinux	+= --pack-dyn-relocs=relr --use-android-relr-tags
endif

# We never want expected sections to be placed heuristically by the
# linker. All sections should be explicitly named in the linker script.
ifdef CONFIG_LD_ORPHAN_WARN
LDFLAGS_vmlinux += --orphan-handling=warn
endif

# Align the bit size of userspace programs with the kernel
KBUILD_USERCFLAGS  += $(filter -m32 -m64 --target=%, $(KBUILD_CFLAGS))
KBUILD_USERLDFLAGS += $(filter -m32 -m64 --target=%, $(KBUILD_CFLAGS))

# make the checker run with the right architecture
CHECKFLAGS += --arch=$(ARCH)

# insure the checker run with the right endianness
CHECKFLAGS += $(if $(CONFIG_CPU_BIG_ENDIAN),-mbig-endian,-mlittle-endian)

# the checker needs the correct machine size
CHECKFLAGS += $(if $(CONFIG_64BIT),-m64,-m32)

# Default kernel image to build when no specific target is given.
# KBUILD_IMAGE may be overruled on the command line or
# set in the environment
# Also any assignments in arch/$(ARCH)/Makefile take precedence over
# this default value
export KBUILD_IMAGE ?= vmlinux

#
# INSTALL_PATH specifies where to place the updated kernel and system map
# images. Default is /boot, but you can set it to other values
export	INSTALL_PATH ?= /boot

#
# INSTALL_DTBS_PATH specifies a prefix for relocations required by build roots.
# Like INSTALL_MOD_PATH, it isn't defined in the Makefile, but can be passed as
# an argument if needed. Otherwise it defaults to the kernel install path
#
export INSTALL_DTBS_PATH ?= $(INSTALL_PATH)/dtbs/$(KERNELRELEASE)

#
# INSTALL_MOD_PATH specifies a prefix to MODLIB for module directory
# relocations required by build roots.  This is not defined in the
# makefile but the argument can be passed to make if needed.
#

MODLIB	= $(INSTALL_MOD_PATH)/lib/modules/$(KERNELRELEASE)
export MODLIB

PHONY += prepare0

export extmod_prefix = $(if $(KBUILD_EXTMOD),$(KBUILD_EXTMOD)/)
export MODORDER := $(extmod_prefix)modules.order
export MODULES_NSDEPS := $(extmod_prefix)modules.nsdeps

ifeq ($(KBUILD_EXTMOD),)
core-y		+= kernel/ certs/ mm/ fs/ ipc/ security/ crypto/ block/

vmlinux-dirs	:= $(patsubst %/,%,$(filter %/, \
		     $(core-y) $(core-m) $(drivers-y) $(drivers-m) \
		     $(libs-y) $(libs-m)))

vmlinux-alldirs	:= $(sort $(vmlinux-dirs) Documentation \
		     $(patsubst %/,%,$(filter %/, $(core-) \
			$(drivers-) $(libs-))))

build-dirs	:= $(vmlinux-dirs)
clean-dirs	:= $(vmlinux-alldirs)

subdir-modorder := $(addsuffix /modules.order, $(build-dirs))

# Externally visible symbols (used by link-vmlinux.sh)
KBUILD_VMLINUX_OBJS := $(head-y) $(patsubst %/,%/built-in.a, $(core-y))
KBUILD_VMLINUX_OBJS += $(addsuffix built-in.a, $(filter %/, $(libs-y)))
ifdef CONFIG_MODULES
KBUILD_VMLINUX_OBJS += $(patsubst %/, %/lib.a, $(filter %/, $(libs-y)))
KBUILD_VMLINUX_LIBS := $(filter-out %/, $(libs-y))
else
KBUILD_VMLINUX_LIBS := $(patsubst %/,%/lib.a, $(libs-y))
endif
KBUILD_VMLINUX_OBJS += $(patsubst %/,%/built-in.a, $(drivers-y))

export KBUILD_VMLINUX_OBJS KBUILD_VMLINUX_LIBS
export KBUILD_LDS          := arch/$(SRCARCH)/kernel/vmlinux.lds
# used by scripts/Makefile.package
export KBUILD_ALLDIRS := $(sort $(filter-out arch/%,$(vmlinux-alldirs)) LICENSES arch include scripts tools)

vmlinux-deps := $(KBUILD_LDS) $(KBUILD_VMLINUX_OBJS) $(KBUILD_VMLINUX_LIBS)

# Recurse until adjust_autoksyms.sh is satisfied
PHONY += autoksyms_recursive
ifdef CONFIG_TRIM_UNUSED_KSYMS
# For the kernel to actually contain only the needed exported symbols,
# we have to build modules as well to determine what those symbols are.
# (this can be evaluated only once include/config/auto.conf has been included)
KBUILD_MODULES := 1

autoksyms_recursive: descend modules.order
	$(Q)$(CONFIG_SHELL) $(srctree)/scripts/adjust_autoksyms.sh \
	  "$(MAKE) -f $(srctree)/Makefile autoksyms_recursive"
endif

autoksyms_h := $(if $(CONFIG_TRIM_UNUSED_KSYMS), include/generated/autoksyms.h)

quiet_cmd_autoksyms_h = GEN     $@
      cmd_autoksyms_h = mkdir -p $(dir $@); \
			$(CONFIG_SHELL) $(srctree)/scripts/gen_autoksyms.sh $@

$(autoksyms_h):
	$(call cmd,autoksyms_h)

ARCH_POSTLINK := $(wildcard $(srctree)/arch/$(SRCARCH)/Makefile.postlink)

# Final link of vmlinux with optional arch pass after final link
cmd_link-vmlinux =                                                 \
	$(CONFIG_SHELL) $< "$(LD)" "$(KBUILD_LDFLAGS)" "$(LDFLAGS_vmlinux)";    \
	$(if $(ARCH_POSTLINK), $(MAKE) -f $(ARCH_POSTLINK) $@, true)

vmlinux: scripts/link-vmlinux.sh autoksyms_recursive $(vmlinux-deps) FORCE
	+$(call if_changed_dep,link-vmlinux)

targets := vmlinux

# The actual objects are generated when descending,
# make sure no implicit rule kicks in
$(sort $(vmlinux-deps) $(subdir-modorder)): descend ;

filechk_kernel.release = \
	echo "$(KERNELVERSION)$$($(CONFIG_SHELL) $(srctree)/scripts/setlocalversion $(srctree))"

# Store (new) KERNELRELEASE string in include/config/kernel.release
include/config/kernel.release: FORCE
	$(call filechk,kernel.release)

# Additional helpers built in scripts/
# Carefully list dependencies so we do not try to build scripts twice
# in parallel
PHONY += scripts
scripts: scripts_basic scripts_dtc
	$(Q)$(MAKE) $(build)=$(@)

# Things we need to do before we recursively start building the kernel
# or the modules are listed in "prepare".
# A multi level approach is used. prepareN is processed before prepareN-1.
# archprepare is used in arch Makefiles and when processed asm symlink,
# version.h and scripts_basic is processed / created.

PHONY += prepare archprepare

archprepare: outputmakefile archheaders archscripts scripts include/config/kernel.release \
	asm-generic $(version_h) $(autoksyms_h) include/generated/utsrelease.h \
	include/generated/autoconf.h remove-stale-files

prepare0: archprepare
	$(Q)$(MAKE) $(build)=scripts/mod
	$(Q)$(MAKE) $(build)=.

# All the preparing..
prepare: prepare0

PHONY += remove-stale-files
remove-stale-files:
	$(Q)$(srctree)/scripts/remove-stale-files

# Support for using generic headers in asm-generic
asm-generic := -f $(srctree)/scripts/Makefile.asm-generic obj

PHONY += asm-generic uapi-asm-generic
asm-generic: uapi-asm-generic
	$(Q)$(MAKE) $(asm-generic)=arch/$(SRCARCH)/include/generated/asm \
	generic=include/asm-generic
uapi-asm-generic:
	$(Q)$(MAKE) $(asm-generic)=arch/$(SRCARCH)/include/generated/uapi/asm \
	generic=include/uapi/asm-generic

# Generate some files
# ---------------------------------------------------------------------------

# KERNELRELEASE can change from a few different places, meaning version.h
# needs to be updated, so this check is forced on all builds

uts_len := 64
define filechk_utsrelease.h
	if [ `echo -n "$(KERNELRELEASE)" | wc -c ` -gt $(uts_len) ]; then \
	  echo '"$(KERNELRELEASE)" exceeds $(uts_len) characters' >&2;    \
	  exit 1;                                                         \
	fi;                                                               \
	echo \#define UTS_RELEASE \"$(KERNELRELEASE)\"
endef

define filechk_version.h
	if [ $(SUBLEVEL) -gt 255 ]; then                                 \
		echo \#define LINUX_VERSION_CODE $(shell                 \
		expr $(VERSION) \* 65536 + $(PATCHLEVEL) \* 256 + 255); \
	else                                                             \
		echo \#define LINUX_VERSION_CODE $(shell                 \
		expr $(VERSION) \* 65536 + $(PATCHLEVEL) \* 256 + $(SUBLEVEL)); \
	fi;                                                              \
	echo '#define KERNEL_VERSION(a,b,c) (((a) << 16) + ((b) << 8) +  \
	((c) > 255 ? 255 : (c)))';                                       \
	echo \#define LINUX_VERSION_MAJOR $(VERSION);                    \
	echo \#define LINUX_VERSION_PATCHLEVEL $(PATCHLEVEL);            \
	echo \#define LINUX_VERSION_SUBLEVEL $(SUBLEVEL)
endef

$(version_h): PATCHLEVEL := $(if $(PATCHLEVEL), $(PATCHLEVEL), 0)
$(version_h): SUBLEVEL := $(if $(SUBLEVEL), $(SUBLEVEL), 0)
$(version_h): FORCE
	$(call filechk,version.h)

include/generated/utsrelease.h: include/config/kernel.release FORCE
	$(call filechk,utsrelease.h)

PHONY += headerdep
headerdep:
	$(Q)find $(srctree)/include/ -name '*.h' | xargs --max-args 1 \
	$(srctree)/scripts/headerdep.pl -I$(srctree)/include

# ---------------------------------------------------------------------------
# Kernel headers

#Default location for installed headers
export INSTALL_HDR_PATH = $(objtree)/usr

quiet_cmd_headers_install = INSTALL $(INSTALL_HDR_PATH)/include
      cmd_headers_install = \
	mkdir -p $(INSTALL_HDR_PATH); \
	rsync -mrl --include='*/' --include='*\.h' --exclude='*' \
	usr/include $(INSTALL_HDR_PATH)

PHONY += headers_install
headers_install: headers
	$(call cmd,headers_install)

PHONY += archheaders archscripts

hdr-inst := -f $(srctree)/scripts/Makefile.headersinst obj

PHONY += headers
headers: $(version_h) scripts_unifdef uapi-asm-generic archheaders archscripts
	$(if $(filter um, $(SRCARCH)), $(error Headers not exportable for UML))
	$(Q)$(MAKE) $(hdr-inst)=include/uapi
	$(Q)$(MAKE) $(hdr-inst)=arch/$(SRCARCH)/include/uapi

# Deprecated. It is no-op now.
PHONY += headers_check
headers_check:
	@echo >&2 "=================== WARNING ==================="
	@echo >&2 "Since Linux 5.5, 'make headers_check' is no-op,"
	@echo >&2 "and will be removed after Linux 5.15 release."
	@echo >&2 "Please remove headers_check from your scripts."
	@echo >&2 "==============================================="

ifdef CONFIG_HEADERS_INSTALL
prepare: headers
endif

PHONY += scripts_unifdef
scripts_unifdef: scripts_basic
	$(Q)$(MAKE) $(build)=scripts scripts/unifdef

# ---------------------------------------------------------------------------
# Install

# Many distributions have the custom install script, /sbin/installkernel.
# If DKMS is installed, 'make install' will eventually recuses back
# to the this Makefile to build and install external modules.
# Cancel sub_make_done so that options such as M=, V=, etc. are parsed.

install: sub_make_done :=

# ---------------------------------------------------------------------------
# Tools

ifdef CONFIG_STACK_VALIDATION
prepare: tools/objtool
endif

ifdef CONFIG_BPF
ifdef CONFIG_DEBUG_INFO_BTF
prepare: tools/bpf/resolve_btfids
endif
endif

PHONY += resolve_btfids_clean

resolve_btfids_O = $(abspath $(objtree))/tools/bpf/resolve_btfids

# tools/bpf/resolve_btfids directory might not exist
# in output directory, skip its clean in that case
resolve_btfids_clean:
ifneq ($(wildcard $(resolve_btfids_O)),)
	$(Q)$(MAKE) -sC $(srctree)/tools/bpf/resolve_btfids O=$(resolve_btfids_O) clean
endif

# Clear a bunch of variables before executing the submake
ifeq ($(quiet),silent_)
tools_silent=s
endif

tools/: FORCE
	$(Q)mkdir -p $(objtree)/tools
	$(Q)$(MAKE) LDFLAGS= MAKEFLAGS="$(tools_silent) $(filter --j% -j,$(MAKEFLAGS))" O=$(abspath $(objtree)) subdir=tools -C $(srctree)/tools/

tools/%: FORCE
	$(Q)mkdir -p $(objtree)/tools
	$(Q)$(MAKE) LDFLAGS= MAKEFLAGS="$(tools_silent) $(filter --j% -j,$(MAKEFLAGS))" O=$(abspath $(objtree)) subdir=tools -C $(srctree)/tools/ $*

# ---------------------------------------------------------------------------
# Kernel selftest

PHONY += kselftest
kselftest:
	$(Q)$(MAKE) -C $(srctree)/tools/testing/selftests run_tests

kselftest-%: FORCE
	$(Q)$(MAKE) -C $(srctree)/tools/testing/selftests $*

PHONY += kselftest-merge
kselftest-merge:
	$(if $(wildcard $(objtree)/.config),, $(error No .config exists, config your kernel first!))
	$(Q)find $(srctree)/tools/testing/selftests -name config | \
		xargs $(srctree)/scripts/kconfig/merge_config.sh -m $(objtree)/.config
	$(Q)$(MAKE) -f $(srctree)/Makefile olddefconfig

# ---------------------------------------------------------------------------
# Devicetree files

ifneq ($(wildcard $(srctree)/arch/$(SRCARCH)/boot/dts/),)
dtstree := arch/$(SRCARCH)/boot/dts
endif

ifneq ($(dtstree),)

%.dtb: include/config/kernel.release scripts_dtc
	$(Q)$(MAKE) $(build)=$(dtstree) $(dtstree)/$@

%.dtbo: include/config/kernel.release scripts_dtc
	$(Q)$(MAKE) $(build)=$(dtstree) $(dtstree)/$@

PHONY += dtbs dtbs_install dtbs_check
dtbs: include/config/kernel.release scripts_dtc
	$(Q)$(MAKE) $(build)=$(dtstree)

ifneq ($(filter dtbs_check, $(MAKECMDGOALS)),)
export CHECK_DTBS=y
dtbs: dt_binding_check
endif

dtbs_check: dtbs

dtbs_install:
	$(Q)$(MAKE) $(dtbinst)=$(dtstree) dst=$(INSTALL_DTBS_PATH)

ifdef CONFIG_OF_EARLY_FLATTREE
all: dtbs
endif

endif

PHONY += scripts_dtc
scripts_dtc: scripts_basic
	$(Q)$(MAKE) $(build)=scripts/dtc

ifneq ($(filter dt_binding_check, $(MAKECMDGOALS)),)
export CHECK_DT_BINDING=y
endif

PHONY += dt_binding_check
dt_binding_check: scripts_dtc
	$(Q)$(MAKE) $(build)=Documentation/devicetree/bindings

# ---------------------------------------------------------------------------
# Modules

ifdef CONFIG_MODULES

# By default, build modules as well

all: modules

# When we're building modules with modversions, we need to consider
# the built-in objects during the descend as well, in order to
# make sure the checksums are up to date before we record them.
ifdef CONFIG_MODVERSIONS
  KBUILD_BUILTIN := 1
endif

# Build modules
#
# A module can be listed more than once in obj-m resulting in
# duplicate lines in modules.order files.  Those are removed
# using awk while concatenating to the final file.

PHONY += modules
modules: $(if $(KBUILD_BUILTIN),vmlinux) modules_check modules_prepare

cmd_modules_order = $(AWK) '!x[$$0]++' $(real-prereqs) > $@

modules.order: $(subdir-modorder) FORCE
	$(call if_changed,modules_order)

targets += modules.order

# Target to prepare building external modules
PHONY += modules_prepare
modules_prepare: prepare
	$(Q)$(MAKE) $(build)=scripts scripts/module.lds

export modules_sign_only :=

ifeq ($(CONFIG_MODULE_SIG),y)
PHONY += modules_sign
modules_sign: modules_install
	@:

# modules_sign is a subset of modules_install.
# 'make modules_install modules_sign' is equivalent to 'make modules_install'.
ifeq ($(filter modules_install,$(MAKECMDGOALS)),)
modules_sign_only := y
endif
endif

modinst_pre :=
ifneq ($(filter modules_install,$(MAKECMDGOALS)),)
modinst_pre := __modinst_pre
endif

modules_install: $(modinst_pre)
PHONY += __modinst_pre
__modinst_pre:
	@rm -rf $(MODLIB)/kernel
	@rm -f $(MODLIB)/source
	@mkdir -p $(MODLIB)/kernel
	@ln -s $(abspath $(srctree)) $(MODLIB)/source
	@if [ ! $(objtree) -ef  $(MODLIB)/build ]; then \
		rm -f $(MODLIB)/build ; \
		ln -s $(CURDIR) $(MODLIB)/build ; \
	fi
	@sed 's:^:kernel/:' modules.order > $(MODLIB)/modules.order
	@cp -f modules.builtin $(MODLIB)/
	@cp -f $(objtree)/modules.builtin.modinfo $(MODLIB)/

endif # CONFIG_MODULES

###
# Cleaning is done on three levels.
# make clean     Delete most generated files
#                Leave enough to build external modules
# make mrproper  Delete the current configuration, and all generated files
# make distclean Remove editor backup files, patch leftover files and the like

# Directories & files removed with 'make clean'
CLEAN_FILES += include/ksym vmlinux.symvers modules-only.symvers \
	       modules.builtin modules.builtin.modinfo modules.nsdeps \
	       compile_commands.json .thinlto-cache

# Directories & files removed with 'make mrproper'
MRPROPER_FILES += include/config include/generated          \
		  arch/$(SRCARCH)/include/generated .tmp_objdiff \
		  debian snap tar-install \
		  .config .config.old .version \
		  Module.symvers \
		  certs/signing_key.pem certs/signing_key.x509 \
		  certs/x509.genkey \
		  vmlinux-gdb.py \
		  *.spec

# clean - Delete most, but leave enough to build external modules
#
clean: rm-files := $(CLEAN_FILES)

PHONY += archclean vmlinuxclean

vmlinuxclean:
	$(Q)$(CONFIG_SHELL) $(srctree)/scripts/link-vmlinux.sh clean
	$(Q)$(if $(ARCH_POSTLINK), $(MAKE) -f $(ARCH_POSTLINK) clean)

clean: archclean vmlinuxclean resolve_btfids_clean

# mrproper - Delete all generated files, including .config
#
mrproper: rm-files := $(wildcard $(MRPROPER_FILES))
mrproper-dirs      := $(addprefix _mrproper_,scripts)

PHONY += $(mrproper-dirs) mrproper
$(mrproper-dirs):
	$(Q)$(MAKE) $(clean)=$(patsubst _mrproper_%,%,$@)

mrproper: clean $(mrproper-dirs)
	$(call cmd,rmfiles)

# distclean
#
PHONY += distclean

distclean: mrproper
	@find . $(RCS_FIND_IGNORE) \
		\( -name '*.orig' -o -name '*.rej' -o -name '*~' \
		-o -name '*.bak' -o -name '#*#' -o -name '*%' \
		-o -name 'core' -o -name tags -o -name TAGS -o -name 'cscope*' \
		-o -name GPATH -o -name GRTAGS -o -name GSYMS -o -name GTAGS \) \
		-type f -print | xargs rm -f


# Packaging of the kernel to various formats
# ---------------------------------------------------------------------------

%src-pkg: FORCE
	$(Q)$(MAKE) -f $(srctree)/scripts/Makefile.package $@
%pkg: include/config/kernel.release FORCE
	$(Q)$(MAKE) -f $(srctree)/scripts/Makefile.package $@

# Brief documentation of the typical targets used
# ---------------------------------------------------------------------------

boards := $(wildcard $(srctree)/arch/$(SRCARCH)/configs/*_defconfig)
boards := $(sort $(notdir $(boards)))
board-dirs := $(dir $(wildcard $(srctree)/arch/$(SRCARCH)/configs/*/*_defconfig))
board-dirs := $(sort $(notdir $(board-dirs:/=)))

PHONY += help
help:
	@echo  'Cleaning targets:'
	@echo  '  clean		  - Remove most generated files but keep the config and'
	@echo  '                    enough build support to build external modules'
	@echo  '  mrproper	  - Remove all generated files + config + various backup files'
	@echo  '  distclean	  - mrproper + remove editor backup and patch files'
	@echo  ''
	@echo  'Configuration targets:'
	@$(MAKE) -f $(srctree)/scripts/kconfig/Makefile help
	@echo  ''
	@echo  'Other generic targets:'
	@echo  '  all		  - Build all targets marked with [*]'
	@echo  '* vmlinux	  - Build the bare kernel'
	@echo  '* modules	  - Build all modules'
	@echo  '  modules_install - Install all modules to INSTALL_MOD_PATH (default: /)'
	@echo  '  dir/            - Build all files in dir and below'
	@echo  '  dir/file.[ois]  - Build specified target only'
	@echo  '  dir/file.ll     - Build the LLVM assembly file'
	@echo  '                    (requires compiler support for LLVM assembly generation)'
	@echo  '  dir/file.lst    - Build specified mixed source/assembly target only'
	@echo  '                    (requires a recent binutils and recent build (System.map))'
	@echo  '  dir/file.ko     - Build module including final link'
	@echo  '  modules_prepare - Set up for building external modules'
	@echo  '  tags/TAGS	  - Generate tags file for editors'
	@echo  '  cscope	  - Generate cscope index'
	@echo  '  gtags           - Generate GNU GLOBAL index'
	@echo  '  kernelrelease	  - Output the release version string (use with make -s)'
	@echo  '  kernelversion	  - Output the version stored in Makefile (use with make -s)'
	@echo  '  image_name	  - Output the image name (use with make -s)'
	@echo  '  headers_install - Install sanitised kernel headers to INSTALL_HDR_PATH'; \
	 echo  '                    (default: $(INSTALL_HDR_PATH))'; \
	 echo  ''
	@echo  'Static analysers:'
	@echo  '  checkstack      - Generate a list of stack hogs'
	@echo  '  versioncheck    - Sanity check on version.h usage'
	@echo  '  includecheck    - Check for duplicate included header files'
	@echo  '  export_report   - List the usages of all exported symbols'
	@echo  '  headerdep       - Detect inclusion cycles in headers'
	@echo  '  coccicheck      - Check with Coccinelle'
	@echo  '  clang-analyzer  - Check with clang static analyzer'
	@echo  '  clang-tidy      - Check with clang-tidy'
	@echo  ''
	@echo  'Tools:'
	@echo  '  nsdeps          - Generate missing symbol namespace dependencies'
	@echo  ''
	@echo  'Kernel selftest:'
	@echo  '  kselftest         - Build and run kernel selftest'
	@echo  '                      Build, install, and boot kernel before'
	@echo  '                      running kselftest on it'
	@echo  '                      Run as root for full coverage'
	@echo  '  kselftest-all     - Build kernel selftest'
	@echo  '  kselftest-install - Build and install kernel selftest'
	@echo  '  kselftest-clean   - Remove all generated kselftest files'
	@echo  '  kselftest-merge   - Merge all the config dependencies of'
	@echo  '		      kselftest to existing .config.'
	@echo  ''
	@$(if $(dtstree), \
		echo 'Devicetree:'; \
		echo '* dtbs             - Build device tree blobs for enabled boards'; \
		echo '  dtbs_install     - Install dtbs to $(INSTALL_DTBS_PATH)'; \
		echo '  dt_binding_check - Validate device tree binding documents'; \
		echo '  dtbs_check       - Validate device tree source files';\
		echo '')

	@echo 'Userspace tools targets:'
	@echo '  use "make tools/help"'
	@echo '  or  "cd tools; make help"'
	@echo  ''
	@echo  'Kernel packaging:'
	@$(MAKE) -f $(srctree)/scripts/Makefile.package help
	@echo  ''
	@echo  'Documentation targets:'
	@$(MAKE) -f $(srctree)/Documentation/Makefile dochelp
	@echo  ''
	@echo  'Architecture specific targets ($(SRCARCH)):'
	@$(if $(archhelp),$(archhelp),\
		echo '  No architecture specific help defined for $(SRCARCH)')
	@echo  ''
	@$(if $(boards), \
		$(foreach b, $(boards), \
		printf "  %-27s - Build for %s\\n" $(b) $(subst _defconfig,,$(b));) \
		echo '')
	@$(if $(board-dirs), \
		$(foreach b, $(board-dirs), \
		printf "  %-16s - Show %s-specific targets\\n" help-$(b) $(b);) \
		printf "  %-16s - Show all of the above\\n" help-boards; \
		echo '')

	@echo  '  make V=0|1 [targets] 0 => quiet build (default), 1 => verbose build'
	@echo  '  make V=2   [targets] 2 => give reason for rebuild of target'
	@echo  '  make O=dir [targets] Locate all output files in "dir", including .config'
	@echo  '  make C=1   [targets] Check re-compiled c source with $$CHECK'
	@echo  '                       (sparse by default)'
	@echo  '  make C=2   [targets] Force check of all c source with $$CHECK'
	@echo  '  make RECORDMCOUNT_WARN=1 [targets] Warn about ignored mcount sections'
	@echo  '  make W=n   [targets] Enable extra build checks, n=1,2,3 where'
	@echo  '		1: warnings which may be relevant and do not occur too often'
	@echo  '		2: warnings which occur quite often but may still be relevant'
	@echo  '		3: more obscure warnings, can most likely be ignored'
	@echo  '		Multiple levels can be combined with W=12 or W=123'
	@echo  ''
	@echo  'Execute "make" or "make all" to build all targets marked with [*] '
	@echo  'For further info see the ./README file'


help-board-dirs := $(addprefix help-,$(board-dirs))

help-boards: $(help-board-dirs)

boards-per-dir = $(sort $(notdir $(wildcard $(srctree)/arch/$(SRCARCH)/configs/$*/*_defconfig)))

$(help-board-dirs): help-%:
	@echo  'Architecture specific targets ($(SRCARCH) $*):'
	@$(if $(boards-per-dir), \
		$(foreach b, $(boards-per-dir), \
		printf "  %-24s - Build for %s\\n" $*/$(b) $(subst _defconfig,,$(b));) \
		echo '')


# Documentation targets
# ---------------------------------------------------------------------------
DOC_TARGETS := xmldocs latexdocs pdfdocs htmldocs epubdocs cleandocs \
	       linkcheckdocs dochelp refcheckdocs
PHONY += $(DOC_TARGETS)
$(DOC_TARGETS):
	$(Q)$(MAKE) $(build)=Documentation $@

# Misc
# ---------------------------------------------------------------------------

PHONY += scripts_gdb
scripts_gdb: prepare0
	$(Q)$(MAKE) $(build)=scripts/gdb
	$(Q)ln -fsn $(abspath $(srctree)/scripts/gdb/vmlinux-gdb.py)

ifdef CONFIG_GDB_SCRIPTS
all: scripts_gdb
endif

else # KBUILD_EXTMOD

###
# External module support.
# When building external modules the kernel used as basis is considered
# read-only, and no consistency checks are made and the make
# system is not used on the basis kernel. If updates are required
# in the basis kernel ordinary make commands (without M=...) must be used.

# We are always building only modules.
KBUILD_BUILTIN :=
KBUILD_MODULES := 1

build-dirs := $(KBUILD_EXTMOD)
$(MODORDER): descend
	@:

compile_commands.json: $(extmod_prefix)compile_commands.json
PHONY += compile_commands.json

clean-dirs := $(KBUILD_EXTMOD)
clean: rm-files := $(KBUILD_EXTMOD)/Module.symvers $(KBUILD_EXTMOD)/modules.nsdeps \
	$(KBUILD_EXTMOD)/compile_commands.json $(KBUILD_EXTMOD)/.thinlto-cache

PHONY += prepare
# now expand this into a simple variable to reduce the cost of shell evaluations
prepare: CC_VERSION_TEXT := $(CC_VERSION_TEXT)
prepare:
	@if [ "$(CC_VERSION_TEXT)" != $(CONFIG_CC_VERSION_TEXT) ]; then \
		echo >&2 "warning: the compiler differs from the one used to build the kernel"; \
		echo >&2 "  The kernel was built by: "$(CONFIG_CC_VERSION_TEXT); \
		echo >&2 "  You are using:           $(CC_VERSION_TEXT)"; \
	fi

PHONY += help
help:
	@echo  '  Building external modules.'
	@echo  '  Syntax: make -C path/to/kernel/src M=$$PWD target'
	@echo  ''
	@echo  '  modules         - default target, build the module(s)'
	@echo  '  modules_install - install the module'
	@echo  '  clean           - remove generated files in module directory only'
	@echo  ''

# no-op for external module builds
PHONY += modules_prepare

endif # KBUILD_EXTMOD

# ---------------------------------------------------------------------------
# Modules

PHONY += modules modules_install

ifdef CONFIG_MODULES

modules: modules_check
	$(Q)$(MAKE) -f $(srctree)/scripts/Makefile.modpost

PHONY += modules_check
modules_check: $(MODORDER)
	$(Q)$(CONFIG_SHELL) $(srctree)/scripts/modules-check.sh $<

quiet_cmd_depmod = DEPMOD  $(MODLIB)
      cmd_depmod = $(CONFIG_SHELL) $(srctree)/scripts/depmod.sh $(DEPMOD) \
                   $(KERNELRELEASE)

modules_install:
	$(Q)$(MAKE) -f $(srctree)/scripts/Makefile.modinst
	$(call cmd,depmod)

else # CONFIG_MODULES

# Modules not configured
# ---------------------------------------------------------------------------

modules modules_install:
	@echo >&2 '***'
	@echo >&2 '*** The present kernel configuration has modules disabled.'
	@echo >&2 '*** To use the module feature, please run "make menuconfig" etc.'
	@echo >&2 '*** to enable CONFIG_MODULES.'
	@echo >&2 '***'
	@exit 1

endif # CONFIG_MODULES

# Single targets
# ---------------------------------------------------------------------------
# To build individual files in subdirectories, you can do like this:
#
#   make foo/bar/baz.s
#
# The supported suffixes for single-target are listed in 'single-targets'
#
# To build only under specific subdirectories, you can do like this:
#
#   make foo/bar/baz/

ifdef single-build

# .ko is special because modpost is needed
single-ko := $(sort $(filter %.ko, $(MAKECMDGOALS)))
single-no-ko := $(sort $(patsubst %.ko,%.mod, $(MAKECMDGOALS)))

$(single-ko): single_modpost
	@:
$(single-no-ko): descend
	@:

ifeq ($(KBUILD_EXTMOD),)
# For the single build of in-tree modules, use a temporary file to avoid
# the situation of modules_install installing an invalid modules.order.
MODORDER := .modules.tmp
endif

PHONY += single_modpost
single_modpost: $(single-no-ko) modules_prepare
	$(Q){ $(foreach m, $(single-ko), echo $(extmod_prefix)$m;) } > $(MODORDER)
	$(Q)$(MAKE) -f $(srctree)/scripts/Makefile.modpost

KBUILD_MODULES := 1

export KBUILD_SINGLE_TARGETS := $(addprefix $(extmod_prefix), $(single-no-ko))

# trim unrelated directories
build-dirs := $(foreach d, $(build-dirs), \
			$(if $(filter $(d)/%, $(KBUILD_SINGLE_TARGETS)), $(d)))

endif

ifndef CONFIG_MODULES
KBUILD_MODULES :=
endif

# Handle descending into subdirectories listed in $(build-dirs)
# Preset locale variables to speed up the build process. Limit locale
# tweaks to this spot to avoid wrong language settings when running
# make menuconfig etc.
# Error messages still appears in the original language
PHONY += descend $(build-dirs)
descend: $(build-dirs)
$(build-dirs): prepare
	$(Q)$(MAKE) $(build)=$@ \
	single-build=$(if $(filter-out $@/, $(filter $@/%, $(KBUILD_SINGLE_TARGETS))),1) \
	need-builtin=1 need-modorder=1

clean-dirs := $(addprefix _clean_, $(clean-dirs))
PHONY += $(clean-dirs) clean
$(clean-dirs):
	$(Q)$(MAKE) $(clean)=$(patsubst _clean_%,%,$@)

clean: $(clean-dirs)
	$(call cmd,rmfiles)
	@find $(if $(KBUILD_EXTMOD), $(KBUILD_EXTMOD), .) $(RCS_FIND_IGNORE) \
		\( -name '*.[aios]' -o -name '*.ko' -o -name '.*.cmd' \
		-o -name '*.ko.*' \
		-o -name '*.dtb' -o -name '*.dtbo' -o -name '*.dtb.S' -o -name '*.dt.yaml' \
		-o -name '*.dwo' -o -name '*.lst' \
		-o -name '*.su' -o -name '*.mod' \
		-o -name '.*.d' -o -name '.*.tmp' -o -name '*.mod.c' \
		-o -name '*.lex.c' -o -name '*.tab.[ch]' \
		-o -name '*.asn1.[ch]' \
		-o -name '*.symtypes' -o -name 'modules.order' \
		-o -name '.tmp_*.o.*' \
		-o -name '*.c.[012]*.*' \
		-o -name '*.ll' \
		-o -name '*.gcno' \
		-o -name '*.*.symversions' \) -type f -print | xargs rm -f

# Generate tags for editors
# ---------------------------------------------------------------------------
quiet_cmd_tags = GEN     $@
      cmd_tags = $(BASH) $(srctree)/scripts/tags.sh $@

tags TAGS cscope gtags: FORCE
	$(call cmd,tags)

# Script to generate missing namespace dependencies
# ---------------------------------------------------------------------------

PHONY += nsdeps
nsdeps: export KBUILD_NSDEPS=1
nsdeps: modules
	$(Q)$(CONFIG_SHELL) $(srctree)/scripts/nsdeps

# Clang Tooling
# ---------------------------------------------------------------------------

quiet_cmd_gen_compile_commands = GEN     $@
      cmd_gen_compile_commands = $(PYTHON3) $< -a $(AR) -o $@ $(filter-out $<, $(real-prereqs))

$(extmod_prefix)compile_commands.json: scripts/clang-tools/gen_compile_commands.py \
	$(if $(KBUILD_EXTMOD),,$(KBUILD_VMLINUX_OBJS) $(KBUILD_VMLINUX_LIBS)) \
	$(if $(CONFIG_MODULES), $(MODORDER)) FORCE
	$(call if_changed,gen_compile_commands)

targets += $(extmod_prefix)compile_commands.json

PHONY += clang-tidy clang-analyzer

ifdef CONFIG_CC_IS_CLANG
quiet_cmd_clang_tools = CHECK   $<
      cmd_clang_tools = $(PYTHON3) $(srctree)/scripts/clang-tools/run-clang-tools.py $@ $<

clang-tidy clang-analyzer: $(extmod_prefix)compile_commands.json
	$(call cmd,clang_tools)
else
clang-tidy clang-analyzer:
	@echo "$@ requires CC=clang" >&2
	@false
endif

# Scripts to check various things for consistency
# ---------------------------------------------------------------------------

PHONY += includecheck versioncheck coccicheck export_report

includecheck:
	find $(srctree)/* $(RCS_FIND_IGNORE) \
		-name '*.[hcS]' -type f -print | sort \
		| xargs $(PERL) -w $(srctree)/scripts/checkincludes.pl

versioncheck:
	find $(srctree)/* $(RCS_FIND_IGNORE) \
		-name '*.[hcS]' -type f -print | sort \
		| xargs $(PERL) -w $(srctree)/scripts/checkversion.pl

coccicheck:
	$(Q)$(BASH) $(srctree)/scripts/$@

export_report:
	$(PERL) $(srctree)/scripts/export_report.pl

PHONY += checkstack kernelrelease kernelversion image_name

# UML needs a little special treatment here.  It wants to use the host
# toolchain, so needs $(SUBARCH) passed to checkstack.pl.  Everyone
# else wants $(ARCH), including people doing cross-builds, which means
# that $(SUBARCH) doesn't work here.
ifeq ($(ARCH), um)
CHECKSTACK_ARCH := $(SUBARCH)
else
CHECKSTACK_ARCH := $(ARCH)
endif
checkstack:
	$(OBJDUMP) -d vmlinux $$(find . -name '*.ko') | \
	$(PERL) $(srctree)/scripts/checkstack.pl $(CHECKSTACK_ARCH)

kernelrelease:
	@echo "$(KERNELVERSION)$$($(CONFIG_SHELL) $(srctree)/scripts/setlocalversion $(srctree))"

kernelversion:
	@echo $(KERNELVERSION)

image_name:
	@echo $(KBUILD_IMAGE)

quiet_cmd_rmfiles = $(if $(wildcard $(rm-files)),CLEAN   $(wildcard $(rm-files)))
      cmd_rmfiles = rm -rf $(rm-files)

# read saved command lines for existing targets
existing-targets := $(wildcard $(sort $(targets)))

-include $(foreach f,$(existing-targets),$(dir $(f)).$(notdir $(f)).cmd)

endif # config-build
endif # mixed-build
endif # need-sub-make

PHONY += FORCE
FORCE:

# Declare the contents of the PHONY variable as phony.  We keep that
# information in a variable so we can use it in if_changed and friends.
.PHONY: $(PHONY)<|MERGE_RESOLUTION|>--- conflicted
+++ resolved
@@ -1,13 +1,8 @@
 # SPDX-License-Identifier: GPL-2.0
 VERSION = 5
 PATCHLEVEL = 15
-<<<<<<< HEAD
-SUBLEVEL = 68
-EXTRAVERSION = linux4microchip+fpga-2022.11
-=======
 SUBLEVEL = 82
 EXTRAVERSION =
->>>>>>> 9d014cf0
 NAME = Trick or Treat
 
 # *DOCUMENTATION*
