--- conflicted
+++ resolved
@@ -1,13 +1,8 @@
 # SPDX-License-Identifier: GPL-2.0
 VERSION = 6
 PATCHLEVEL = 1
-<<<<<<< HEAD
-SUBLEVEL = 33
-EXTRAVERSION = -linux4microchip+fpga-2023.06
-=======
 SUBLEVEL = 43
 EXTRAVERSION =
->>>>>>> e174d2a0
 NAME = Curry Ramen
 
 # *DOCUMENTATION*
