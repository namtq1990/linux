# SPDX-License-Identifier: GPL-2.0
VERSION = 5
PATCHLEVEL = 10
<<<<<<< HEAD
SUBLEVEL = 130
EXTRAVERSION = -linux4microchip-2021.10
=======
SUBLEVEL = 131
EXTRAVERSION =
>>>>>>> 8f95261a
NAME = Dare mighty things

# *DOCUMENTATION*
# To see a list of typical targets execute "make help"
# More info can be located in ./README
# Comments in this file are targeted only to the developer, do not
# expect to learn how to build the kernel reading this file.

$(if $(filter __%, $(MAKECMDGOALS)), \
	$(error targets prefixed with '__' are only for internal use))

# That's our default target when none is given on the command line
PHONY := __all
__all:

# We are using a recursive build, so we need to do a little thinking
# to get the ordering right.
#
# Most importantly: sub-Makefiles should only ever modify files in
# their own directory. If in some directory we have a dependency on
# a file in another dir (which doesn't happen often, but it's often
# unavoidable when linking the built-in.a targets which finally
# turn into vmlinux), we will call a sub make in that other dir, and
# after that we are sure that everything which is in that other dir
# is now up to date.
#
# The only cases where we need to modify files which have global
# effects are thus separated out and done before the recursive
# descending is started. They are now explicitly listed as the
# prepare rule.

ifneq ($(sub_make_done),1)

# Do not use make's built-in rules and variables
# (this increases performance and avoids hard-to-debug behaviour)
MAKEFLAGS += -rR

# Avoid funny character set dependencies
unexport LC_ALL
LC_COLLATE=C
LC_NUMERIC=C
export LC_COLLATE LC_NUMERIC

# Avoid interference with shell env settings
unexport GREP_OPTIONS

# Beautify output
# ---------------------------------------------------------------------------
#
# Normally, we echo the whole command before executing it. By making
# that echo $($(quiet)$(cmd)), we now have the possibility to set
# $(quiet) to choose other forms of output instead, e.g.
#
#         quiet_cmd_cc_o_c = Compiling $(RELDIR)/$@
#         cmd_cc_o_c       = $(CC) $(c_flags) -c -o $@ $<
#
# If $(quiet) is empty, the whole command will be printed.
# If it is set to "quiet_", only the short version will be printed.
# If it is set to "silent_", nothing will be printed at all, since
# the variable $(silent_cmd_cc_o_c) doesn't exist.
#
# A simple variant is to prefix commands with $(Q) - that's useful
# for commands that shall be hidden in non-verbose mode.
#
#	$(Q)ln $@ :<
#
# If KBUILD_VERBOSE equals 0 then the above command will be hidden.
# If KBUILD_VERBOSE equals 1 then the above command is displayed.
# If KBUILD_VERBOSE equals 2 then give the reason why each target is rebuilt.
#
# To put more focus on warnings, be less verbose as default
# Use 'make V=1' to see the full commands

ifeq ("$(origin V)", "command line")
  KBUILD_VERBOSE = $(V)
endif
ifndef KBUILD_VERBOSE
  KBUILD_VERBOSE = 0
endif

ifeq ($(KBUILD_VERBOSE),1)
  quiet =
  Q =
else
  quiet=quiet_
  Q = @
endif

# If the user is running make -s (silent mode), suppress echoing of
# commands

ifneq ($(findstring s,$(filter-out --%,$(MAKEFLAGS))),)
  quiet=silent_
endif

export quiet Q KBUILD_VERBOSE

# Kbuild will save output files in the current working directory.
# This does not need to match to the root of the kernel source tree.
#
# For example, you can do this:
#
#  cd /dir/to/store/output/files; make -f /dir/to/kernel/source/Makefile
#
# If you want to save output files in a different location, there are
# two syntaxes to specify it.
#
# 1) O=
# Use "make O=dir/to/store/output/files/"
#
# 2) Set KBUILD_OUTPUT
# Set the environment variable KBUILD_OUTPUT to point to the output directory.
# export KBUILD_OUTPUT=dir/to/store/output/files/; make
#
# The O= assignment takes precedence over the KBUILD_OUTPUT environment
# variable.

# Do we want to change the working directory?
ifeq ("$(origin O)", "command line")
  KBUILD_OUTPUT := $(O)
endif

ifneq ($(KBUILD_OUTPUT),)
# Make's built-in functions such as $(abspath ...), $(realpath ...) cannot
# expand a shell special character '~'. We use a somewhat tedious way here.
abs_objtree := $(shell mkdir -p $(KBUILD_OUTPUT) && cd $(KBUILD_OUTPUT) && pwd)
$(if $(abs_objtree),, \
     $(error failed to create output directory "$(KBUILD_OUTPUT)"))

# $(realpath ...) resolves symlinks
abs_objtree := $(realpath $(abs_objtree))
else
abs_objtree := $(CURDIR)
endif # ifneq ($(KBUILD_OUTPUT),)

ifeq ($(abs_objtree),$(CURDIR))
# Suppress "Entering directory ..." unless we are changing the work directory.
MAKEFLAGS += --no-print-directory
else
need-sub-make := 1
endif

abs_srctree := $(realpath $(dir $(lastword $(MAKEFILE_LIST))))

ifneq ($(words $(subst :, ,$(abs_srctree))), 1)
$(error source directory cannot contain spaces or colons)
endif

ifneq ($(abs_srctree),$(abs_objtree))
# Look for make include files relative to root of kernel src
#
# This does not become effective immediately because MAKEFLAGS is re-parsed
# once after the Makefile is read. We need to invoke sub-make.
MAKEFLAGS += --include-dir=$(abs_srctree)
need-sub-make := 1
endif

this-makefile := $(lastword $(MAKEFILE_LIST))

ifneq ($(filter 3.%,$(MAKE_VERSION)),)
# 'MAKEFLAGS += -rR' does not immediately become effective for GNU Make 3.x
# We need to invoke sub-make to avoid implicit rules in the top Makefile.
need-sub-make := 1
# Cancel implicit rules for this Makefile.
$(this-makefile): ;
endif

export abs_srctree abs_objtree
export sub_make_done := 1

ifeq ($(need-sub-make),1)

PHONY += $(MAKECMDGOALS) __sub-make

$(filter-out $(this-makefile), $(MAKECMDGOALS)) __all: __sub-make
	@:

# Invoke a second make in the output directory, passing relevant variables
__sub-make:
	$(Q)$(MAKE) -C $(abs_objtree) -f $(abs_srctree)/Makefile $(MAKECMDGOALS)

endif # need-sub-make
endif # sub_make_done

# We process the rest of the Makefile if this is the final invocation of make
ifeq ($(need-sub-make),)

# Do not print "Entering directory ...",
# but we want to display it when entering to the output directory
# so that IDEs/editors are able to understand relative filenames.
MAKEFLAGS += --no-print-directory

# Call a source code checker (by default, "sparse") as part of the
# C compilation.
#
# Use 'make C=1' to enable checking of only re-compiled files.
# Use 'make C=2' to enable checking of *all* source files, regardless
# of whether they are re-compiled or not.
#
# See the file "Documentation/dev-tools/sparse.rst" for more details,
# including where to get the "sparse" utility.

ifeq ("$(origin C)", "command line")
  KBUILD_CHECKSRC = $(C)
endif
ifndef KBUILD_CHECKSRC
  KBUILD_CHECKSRC = 0
endif

# Use make M=dir or set the environment variable KBUILD_EXTMOD to specify the
# directory of external module to build. Setting M= takes precedence.
ifeq ("$(origin M)", "command line")
  KBUILD_EXTMOD := $(M)
endif

$(if $(word 2, $(KBUILD_EXTMOD)), \
	$(error building multiple external modules is not supported))

export KBUILD_CHECKSRC KBUILD_EXTMOD

extmod-prefix = $(if $(KBUILD_EXTMOD),$(KBUILD_EXTMOD)/)

ifeq ($(abs_srctree),$(abs_objtree))
        # building in the source tree
        srctree := .
	building_out_of_srctree :=
else
        ifeq ($(abs_srctree)/,$(dir $(abs_objtree)))
                # building in a subdirectory of the source tree
                srctree := ..
        else
                srctree := $(abs_srctree)
        endif
	building_out_of_srctree := 1
endif

ifneq ($(KBUILD_ABS_SRCTREE),)
srctree := $(abs_srctree)
endif

objtree		:= .
VPATH		:= $(srctree)

export building_out_of_srctree srctree objtree VPATH

# To make sure we do not include .config for any of the *config targets
# catch them early, and hand them over to scripts/kconfig/Makefile
# It is allowed to specify more targets when calling make, including
# mixing *config targets and build targets.
# For example 'make oldconfig all'.
# Detect when mixed targets is specified, and make a second invocation
# of make so .config is not included in this case either (for *config).

version_h := include/generated/uapi/linux/version.h
old_version_h := include/linux/version.h

clean-targets := %clean mrproper cleandocs
no-dot-config-targets := $(clean-targets) \
			 cscope gtags TAGS tags help% %docs check% coccicheck \
			 $(version_h) headers headers_% archheaders archscripts \
			 %asm-generic kernelversion %src-pkg dt_binding_check \
			 outputmakefile
no-sync-config-targets := $(no-dot-config-targets) %install kernelrelease \
			  image_name
single-targets := %.a %.i %.ko %.lds %.ll %.lst %.mod %.o %.s %.symtypes %/

config-build	:=
mixed-build	:=
need-config	:= 1
may-sync-config	:= 1
single-build	:=

ifneq ($(filter $(no-dot-config-targets), $(MAKECMDGOALS)),)
	ifeq ($(filter-out $(no-dot-config-targets), $(MAKECMDGOALS)),)
		need-config :=
	endif
endif

ifneq ($(filter $(no-sync-config-targets), $(MAKECMDGOALS)),)
	ifeq ($(filter-out $(no-sync-config-targets), $(MAKECMDGOALS)),)
		may-sync-config :=
	endif
endif

ifneq ($(KBUILD_EXTMOD),)
	may-sync-config :=
endif

ifeq ($(KBUILD_EXTMOD),)
        ifneq ($(filter %config,$(MAKECMDGOALS)),)
		config-build := 1
                ifneq ($(words $(MAKECMDGOALS)),1)
			mixed-build := 1
                endif
        endif
endif

# We cannot build single targets and the others at the same time
ifneq ($(filter $(single-targets), $(MAKECMDGOALS)),)
	single-build := 1
	ifneq ($(filter-out $(single-targets), $(MAKECMDGOALS)),)
		mixed-build := 1
	endif
endif

# For "make -j clean all", "make -j mrproper defconfig all", etc.
ifneq ($(filter $(clean-targets),$(MAKECMDGOALS)),)
        ifneq ($(filter-out $(clean-targets),$(MAKECMDGOALS)),)
		mixed-build := 1
        endif
endif

# install and modules_install need also be processed one by one
ifneq ($(filter install,$(MAKECMDGOALS)),)
        ifneq ($(filter modules_install,$(MAKECMDGOALS)),)
		mixed-build := 1
        endif
endif

ifdef mixed-build
# ===========================================================================
# We're called with mixed targets (*config and build targets).
# Handle them one by one.

PHONY += $(MAKECMDGOALS) __build_one_by_one

$(MAKECMDGOALS): __build_one_by_one
	@:

__build_one_by_one:
	$(Q)set -e; \
	for i in $(MAKECMDGOALS); do \
		$(MAKE) -f $(srctree)/Makefile $$i; \
	done

else # !mixed-build

include scripts/Kbuild.include

# Read KERNELRELEASE from include/config/kernel.release (if it exists)
KERNELRELEASE = $(shell cat include/config/kernel.release 2> /dev/null)
KERNELVERSION = $(VERSION)$(if $(PATCHLEVEL),.$(PATCHLEVEL)$(if $(SUBLEVEL),.$(SUBLEVEL)))$(EXTRAVERSION)
export VERSION PATCHLEVEL SUBLEVEL KERNELRELEASE KERNELVERSION

include scripts/subarch.include

# Cross compiling and selecting different set of gcc/bin-utils
# ---------------------------------------------------------------------------
#
# When performing cross compilation for other architectures ARCH shall be set
# to the target architecture. (See arch/* for the possibilities).
# ARCH can be set during invocation of make:
# make ARCH=ia64
# Another way is to have ARCH set in the environment.
# The default ARCH is the host where make is executed.

# CROSS_COMPILE specify the prefix used for all executables used
# during compilation. Only gcc and related bin-utils executables
# are prefixed with $(CROSS_COMPILE).
# CROSS_COMPILE can be set on the command line
# make CROSS_COMPILE=ia64-linux-
# Alternatively CROSS_COMPILE can be set in the environment.
# Default value for CROSS_COMPILE is not to prefix executables
# Note: Some architectures assign CROSS_COMPILE in their arch/*/Makefile
ARCH		?= $(SUBARCH)

# Architecture as present in compile.h
UTS_MACHINE 	:= $(ARCH)
SRCARCH 	:= $(ARCH)

# Additional ARCH settings for x86
ifeq ($(ARCH),i386)
        SRCARCH := x86
endif
ifeq ($(ARCH),x86_64)
        SRCARCH := x86
endif

# Additional ARCH settings for sparc
ifeq ($(ARCH),sparc32)
       SRCARCH := sparc
endif
ifeq ($(ARCH),sparc64)
       SRCARCH := sparc
endif

# Additional ARCH settings for sh
ifeq ($(ARCH),sh64)
       SRCARCH := sh
endif

KCONFIG_CONFIG	?= .config
export KCONFIG_CONFIG

# Default file for 'make defconfig'. This may be overridden by arch-Makefile.
export KBUILD_DEFCONFIG := defconfig

# SHELL used by kbuild
CONFIG_SHELL := sh

HOST_LFS_CFLAGS := $(shell getconf LFS_CFLAGS 2>/dev/null)
HOST_LFS_LDFLAGS := $(shell getconf LFS_LDFLAGS 2>/dev/null)
HOST_LFS_LIBS := $(shell getconf LFS_LIBS 2>/dev/null)

ifneq ($(LLVM),)
HOSTCC	= clang
HOSTCXX	= clang++
else
HOSTCC	= gcc
HOSTCXX	= g++
endif

export KBUILD_USERCFLAGS := -Wall -Wmissing-prototypes -Wstrict-prototypes \
			      -O2 -fomit-frame-pointer -std=gnu89
export KBUILD_USERLDFLAGS :=

KBUILD_HOSTCFLAGS   := $(KBUILD_USERCFLAGS) $(HOST_LFS_CFLAGS) $(HOSTCFLAGS)
KBUILD_HOSTCXXFLAGS := -Wall -O2 $(HOST_LFS_CFLAGS) $(HOSTCXXFLAGS)
KBUILD_HOSTLDFLAGS  := $(HOST_LFS_LDFLAGS) $(HOSTLDFLAGS)
KBUILD_HOSTLDLIBS   := $(HOST_LFS_LIBS) $(HOSTLDLIBS)

# Make variables (CC, etc...)
CPP		= $(CC) -E
ifneq ($(LLVM),)
CC		= clang
LD		= ld.lld
AR		= llvm-ar
NM		= llvm-nm
OBJCOPY		= llvm-objcopy
OBJDUMP		= llvm-objdump
READELF		= llvm-readelf
STRIP		= llvm-strip
else
CC		= $(CROSS_COMPILE)gcc
LD		= $(CROSS_COMPILE)ld
AR		= $(CROSS_COMPILE)ar
NM		= $(CROSS_COMPILE)nm
OBJCOPY		= $(CROSS_COMPILE)objcopy
OBJDUMP		= $(CROSS_COMPILE)objdump
READELF		= $(CROSS_COMPILE)readelf
STRIP		= $(CROSS_COMPILE)strip
endif
PAHOLE		= pahole
RESOLVE_BTFIDS	= $(objtree)/tools/bpf/resolve_btfids/resolve_btfids
LEX		= flex
YACC		= bison
AWK		= awk
INSTALLKERNEL  := installkernel
DEPMOD		= depmod
PERL		= perl
PYTHON		= python
PYTHON3		= python3
CHECK		= sparse
BASH		= bash
KGZIP		= gzip
KBZIP2		= bzip2
KLZOP		= lzop
LZMA		= lzma
LZ4		= lz4c
XZ		= xz
ZSTD		= zstd

CHECKFLAGS     := -D__linux__ -Dlinux -D__STDC__ -Dunix -D__unix__ \
		  -Wbitwise -Wno-return-void -Wno-unknown-attribute $(CF)
NOSTDINC_FLAGS :=
CFLAGS_MODULE   =
AFLAGS_MODULE   =
LDFLAGS_MODULE  =
CFLAGS_KERNEL	=
AFLAGS_KERNEL	=
LDFLAGS_vmlinux =

# Use USERINCLUDE when you must reference the UAPI directories only.
USERINCLUDE    := \
		-I$(srctree)/arch/$(SRCARCH)/include/uapi \
		-I$(objtree)/arch/$(SRCARCH)/include/generated/uapi \
		-I$(srctree)/include/uapi \
		-I$(objtree)/include/generated/uapi \
                -include $(srctree)/include/linux/kconfig.h

# Use LINUXINCLUDE when you must reference the include/ directory.
# Needed to be compatible with the O= option
LINUXINCLUDE    := \
		-I$(srctree)/arch/$(SRCARCH)/include \
		-I$(objtree)/arch/$(SRCARCH)/include/generated \
		$(if $(building_out_of_srctree),-I$(srctree)/include) \
		-I$(objtree)/include \
		$(USERINCLUDE)

KBUILD_AFLAGS   := -D__ASSEMBLY__ -fno-PIE
KBUILD_CFLAGS   := -Wall -Wundef -Werror=strict-prototypes -Wno-trigraphs \
		   -fno-strict-aliasing -fno-common -fshort-wchar -fno-PIE \
		   -Werror=implicit-function-declaration -Werror=implicit-int \
		   -Werror=return-type -Wno-format-security \
		   -std=gnu89
KBUILD_CPPFLAGS := -D__KERNEL__
KBUILD_AFLAGS_KERNEL :=
KBUILD_CFLAGS_KERNEL :=
KBUILD_AFLAGS_MODULE  := -DMODULE
KBUILD_CFLAGS_MODULE  := -DMODULE
KBUILD_LDFLAGS_MODULE :=
KBUILD_LDFLAGS :=
CLANG_FLAGS :=

export ARCH SRCARCH CONFIG_SHELL BASH HOSTCC KBUILD_HOSTCFLAGS CROSS_COMPILE LD CC
export CPP AR NM STRIP OBJCOPY OBJDUMP READELF PAHOLE RESOLVE_BTFIDS LEX YACC AWK INSTALLKERNEL
export PERL PYTHON PYTHON3 CHECK CHECKFLAGS MAKE UTS_MACHINE HOSTCXX
export KGZIP KBZIP2 KLZOP LZMA LZ4 XZ ZSTD
export KBUILD_HOSTCXXFLAGS KBUILD_HOSTLDFLAGS KBUILD_HOSTLDLIBS LDFLAGS_MODULE

export KBUILD_CPPFLAGS NOSTDINC_FLAGS LINUXINCLUDE OBJCOPYFLAGS KBUILD_LDFLAGS
export KBUILD_CFLAGS CFLAGS_KERNEL CFLAGS_MODULE
export KBUILD_AFLAGS AFLAGS_KERNEL AFLAGS_MODULE
export KBUILD_AFLAGS_MODULE KBUILD_CFLAGS_MODULE KBUILD_LDFLAGS_MODULE
export KBUILD_AFLAGS_KERNEL KBUILD_CFLAGS_KERNEL

# Files to ignore in find ... statements

export RCS_FIND_IGNORE := \( -name SCCS -o -name BitKeeper -o -name .svn -o    \
			  -name CVS -o -name .pc -o -name .hg -o -name .git \) \
			  -prune -o
export RCS_TAR_IGNORE := --exclude SCCS --exclude BitKeeper --exclude .svn \
			 --exclude CVS --exclude .pc --exclude .hg --exclude .git

# ===========================================================================
# Rules shared between *config targets and build targets

# Basic helpers built in scripts/basic/
PHONY += scripts_basic
scripts_basic:
	$(Q)$(MAKE) $(build)=scripts/basic
	$(Q)rm -f .tmp_quiet_recordmcount

PHONY += outputmakefile
# Before starting out-of-tree build, make sure the source tree is clean.
# outputmakefile generates a Makefile in the output directory, if using a
# separate output directory. This allows convenient use of make in the
# output directory.
# At the same time when output Makefile generated, generate .gitignore to
# ignore whole output directory
outputmakefile:
ifdef building_out_of_srctree
	$(Q)if [ -f $(srctree)/.config -o \
		 -d $(srctree)/include/config -o \
		 -d $(srctree)/arch/$(SRCARCH)/include/generated ]; then \
		echo >&2 "***"; \
		echo >&2 "*** The source tree is not clean, please run 'make$(if $(findstring command line, $(origin ARCH)), ARCH=$(ARCH)) mrproper'"; \
		echo >&2 "*** in $(abs_srctree)";\
		echo >&2 "***"; \
		false; \
	fi
	$(Q)ln -fsn $(srctree) source
	$(Q)$(CONFIG_SHELL) $(srctree)/scripts/mkmakefile $(srctree)
	$(Q)test -e .gitignore || \
	{ echo "# this is build directory, ignore it"; echo "*"; } > .gitignore
endif

ifneq ($(shell $(CC) --version 2>&1 | head -n 1 | grep clang),)
ifneq ($(CROSS_COMPILE),)
CLANG_FLAGS	+= --target=$(notdir $(CROSS_COMPILE:%-=%))
GCC_TOOLCHAIN_DIR := $(dir $(shell which $(CROSS_COMPILE)elfedit))
CLANG_FLAGS	+= --prefix=$(GCC_TOOLCHAIN_DIR)$(notdir $(CROSS_COMPILE))
GCC_TOOLCHAIN	:= $(realpath $(GCC_TOOLCHAIN_DIR)/..)
endif
ifneq ($(GCC_TOOLCHAIN),)
CLANG_FLAGS	+= --gcc-toolchain=$(GCC_TOOLCHAIN)
endif
ifneq ($(LLVM_IAS),1)
CLANG_FLAGS	+= -no-integrated-as
endif
CLANG_FLAGS	+= -Werror=unknown-warning-option
KBUILD_CFLAGS	+= $(CLANG_FLAGS)
KBUILD_AFLAGS	+= $(CLANG_FLAGS)
export CLANG_FLAGS
endif

# The expansion should be delayed until arch/$(SRCARCH)/Makefile is included.
# Some architectures define CROSS_COMPILE in arch/$(SRCARCH)/Makefile.
# CC_VERSION_TEXT is referenced from Kconfig (so it needs export),
# and from include/config/auto.conf.cmd to detect the compiler upgrade.
CC_VERSION_TEXT = $(shell $(CC) --version 2>/dev/null | head -n 1)

ifdef config-build
# ===========================================================================
# *config targets only - make sure prerequisites are updated, and descend
# in scripts/kconfig to make the *config target

# Read arch specific Makefile to set KBUILD_DEFCONFIG as needed.
# KBUILD_DEFCONFIG may point out an alternative default configuration
# used for 'make defconfig'
include arch/$(SRCARCH)/Makefile
export KBUILD_DEFCONFIG KBUILD_KCONFIG CC_VERSION_TEXT

config: outputmakefile scripts_basic FORCE
	$(Q)$(MAKE) $(build)=scripts/kconfig $@

%config: outputmakefile scripts_basic FORCE
	$(Q)$(MAKE) $(build)=scripts/kconfig $@

else #!config-build
# ===========================================================================
# Build targets only - this includes vmlinux, arch specific targets, clean
# targets and others. In general all targets except *config targets.

# If building an external module we do not care about the all: rule
# but instead __all depend on modules
PHONY += all
ifeq ($(KBUILD_EXTMOD),)
__all: all
else
__all: modules
endif

# Decide whether to build built-in, modular, or both.
# Normally, just do built-in.

KBUILD_MODULES :=
KBUILD_BUILTIN := 1

# If we have only "make modules", don't compile built-in objects.
ifeq ($(MAKECMDGOALS),modules)
  KBUILD_BUILTIN :=
endif

# If we have "make <whatever> modules", compile modules
# in addition to whatever we do anyway.
# Just "make" or "make all" shall build modules as well

ifneq ($(filter all modules nsdeps %compile_commands.json clang-%,$(MAKECMDGOALS)),)
  KBUILD_MODULES := 1
endif

ifeq ($(MAKECMDGOALS),)
  KBUILD_MODULES := 1
endif

export KBUILD_MODULES KBUILD_BUILTIN

ifdef need-config
include include/config/auto.conf
endif

ifeq ($(KBUILD_EXTMOD),)
# Objects we will link into vmlinux / subdirs we need to visit
core-y		:= init/ usr/
drivers-y	:= drivers/ sound/
drivers-$(CONFIG_SAMPLES) += samples/
drivers-y	+= net/ virt/
libs-y		:= lib/
endif # KBUILD_EXTMOD

# The all: target is the default when no target is given on the
# command line.
# This allow a user to issue only 'make' to build a kernel including modules
# Defaults to vmlinux, but the arch makefile usually adds further targets
all: vmlinux

CFLAGS_GCOV	:= -fprofile-arcs -ftest-coverage \
	$(call cc-option,-fno-tree-loop-im) \
	$(call cc-disable-warning,maybe-uninitialized,)
export CFLAGS_GCOV

# The arch Makefiles can override CC_FLAGS_FTRACE. We may also append it later.
ifdef CONFIG_FUNCTION_TRACER
  CC_FLAGS_FTRACE := -pg
endif

RETPOLINE_CFLAGS_GCC := -mindirect-branch=thunk-extern -mindirect-branch-register
RETPOLINE_VDSO_CFLAGS_GCC := -mindirect-branch=thunk-inline -mindirect-branch-register
RETPOLINE_CFLAGS_CLANG := -mretpoline-external-thunk
RETPOLINE_VDSO_CFLAGS_CLANG := -mretpoline
RETPOLINE_CFLAGS := $(call cc-option,$(RETPOLINE_CFLAGS_GCC),$(call cc-option,$(RETPOLINE_CFLAGS_CLANG)))
RETPOLINE_VDSO_CFLAGS := $(call cc-option,$(RETPOLINE_VDSO_CFLAGS_GCC),$(call cc-option,$(RETPOLINE_VDSO_CFLAGS_CLANG)))
export RETPOLINE_CFLAGS
export RETPOLINE_VDSO_CFLAGS

include arch/$(SRCARCH)/Makefile

ifdef need-config
ifdef may-sync-config
# Read in dependencies to all Kconfig* files, make sure to run syncconfig if
# changes are detected. This should be included after arch/$(SRCARCH)/Makefile
# because some architectures define CROSS_COMPILE there.
include include/config/auto.conf.cmd

$(KCONFIG_CONFIG):
	@echo >&2 '***'
	@echo >&2 '*** Configuration file "$@" not found!'
	@echo >&2 '***'
	@echo >&2 '*** Please run some configurator (e.g. "make oldconfig" or'
	@echo >&2 '*** "make menuconfig" or "make xconfig").'
	@echo >&2 '***'
	@/bin/false

# The actual configuration files used during the build are stored in
# include/generated/ and include/config/. Update them if .config is newer than
# include/config/auto.conf (which mirrors .config).
#
# This exploits the 'multi-target pattern rule' trick.
# The syncconfig should be executed only once to make all the targets.
# (Note: use the grouped target '&:' when we bump to GNU Make 4.3)
quiet_cmd_syncconfig = SYNC    $@
      cmd_syncconfig = $(MAKE) -f $(srctree)/Makefile syncconfig

%/config/auto.conf %/config/auto.conf.cmd %/generated/autoconf.h: $(KCONFIG_CONFIG)
	+$(call cmd,syncconfig)
else # !may-sync-config
# External modules and some install targets need include/generated/autoconf.h
# and include/config/auto.conf but do not care if they are up-to-date.
# Use auto.conf to trigger the test
PHONY += include/config/auto.conf

include/config/auto.conf:
	$(Q)test -e include/generated/autoconf.h -a -e $@ || (		\
	echo >&2;							\
	echo >&2 "  ERROR: Kernel configuration is invalid.";		\
	echo >&2 "         include/generated/autoconf.h or $@ are missing.";\
	echo >&2 "         Run 'make oldconfig && make prepare' on kernel src to fix it.";	\
	echo >&2 ;							\
	/bin/false)

endif # may-sync-config
endif # need-config

KBUILD_CFLAGS	+= $(call cc-option,-fno-delete-null-pointer-checks,)
KBUILD_CFLAGS	+= $(call cc-disable-warning,frame-address,)
KBUILD_CFLAGS	+= $(call cc-disable-warning, format-truncation)
KBUILD_CFLAGS	+= $(call cc-disable-warning, format-overflow)
KBUILD_CFLAGS	+= $(call cc-disable-warning, address-of-packed-member)

ifdef CONFIG_CC_OPTIMIZE_FOR_PERFORMANCE
KBUILD_CFLAGS += -O2
else ifdef CONFIG_CC_OPTIMIZE_FOR_PERFORMANCE_O3
KBUILD_CFLAGS += -O3
else ifdef CONFIG_CC_OPTIMIZE_FOR_SIZE
KBUILD_CFLAGS += -Os
endif

# Tell gcc to never replace conditional load with a non-conditional one
KBUILD_CFLAGS	+= $(call cc-option,--param=allow-store-data-races=0)
KBUILD_CFLAGS	+= $(call cc-option,-fno-allow-store-data-races)

ifdef CONFIG_READABLE_ASM
# Disable optimizations that make assembler listings hard to read.
# reorder blocks reorders the control in the function
# ipa clone creates specialized cloned functions
# partial inlining inlines only parts of functions
KBUILD_CFLAGS += $(call cc-option,-fno-reorder-blocks,) \
                 $(call cc-option,-fno-ipa-cp-clone,) \
                 $(call cc-option,-fno-partial-inlining)
endif

ifneq ($(CONFIG_FRAME_WARN),0)
KBUILD_CFLAGS += -Wframe-larger-than=$(CONFIG_FRAME_WARN)
endif

stackp-flags-y                                    := -fno-stack-protector
stackp-flags-$(CONFIG_STACKPROTECTOR)             := -fstack-protector
stackp-flags-$(CONFIG_STACKPROTECTOR_STRONG)      := -fstack-protector-strong

KBUILD_CFLAGS += $(stackp-flags-y)

ifdef CONFIG_CC_IS_CLANG
KBUILD_CPPFLAGS += -Qunused-arguments
KBUILD_CFLAGS += -Wno-format-invalid-specifier
KBUILD_CFLAGS += -Wno-gnu
# CLANG uses a _MergedGlobals as optimization, but this breaks modpost, as the
# source of a reference will be _MergedGlobals and not on of the whitelisted names.
# See modpost pattern 2
KBUILD_CFLAGS += -mno-global-merge
else

# Warn about unmarked fall-throughs in switch statement.
# Disabled for clang while comment to attribute conversion happens and
# https://github.com/ClangBuiltLinux/linux/issues/636 is discussed.
KBUILD_CFLAGS += $(call cc-option,-Wimplicit-fallthrough,)
endif

# These warnings generated too much noise in a regular build.
# Use make W=1 to enable them (see scripts/Makefile.extrawarn)
KBUILD_CFLAGS += $(call cc-disable-warning, unused-but-set-variable)

KBUILD_CFLAGS += $(call cc-disable-warning, unused-const-variable)
ifdef CONFIG_FRAME_POINTER
KBUILD_CFLAGS	+= -fno-omit-frame-pointer -fno-optimize-sibling-calls
else
# Some targets (ARM with Thumb2, for example), can't be built with frame
# pointers.  For those, we don't have FUNCTION_TRACER automatically
# select FRAME_POINTER.  However, FUNCTION_TRACER adds -pg, and this is
# incompatible with -fomit-frame-pointer with current GCC, so we don't use
# -fomit-frame-pointer with FUNCTION_TRACER.
ifndef CONFIG_FUNCTION_TRACER
KBUILD_CFLAGS	+= -fomit-frame-pointer
endif
endif

# Initialize all stack variables with a 0xAA pattern.
ifdef CONFIG_INIT_STACK_ALL_PATTERN
KBUILD_CFLAGS	+= -ftrivial-auto-var-init=pattern
endif

# Initialize all stack variables with a zero value.
ifdef CONFIG_INIT_STACK_ALL_ZERO
# Future support for zero initialization is still being debated, see
# https://bugs.llvm.org/show_bug.cgi?id=45497. These flags are subject to being
# renamed or dropped.
KBUILD_CFLAGS	+= -ftrivial-auto-var-init=zero
KBUILD_CFLAGS	+= -enable-trivial-auto-var-init-zero-knowing-it-will-be-removed-from-clang
endif

DEBUG_CFLAGS	:=

# Workaround for GCC versions < 5.0
# https://gcc.gnu.org/bugzilla/show_bug.cgi?id=61801
ifdef CONFIG_CC_IS_GCC
DEBUG_CFLAGS	+= $(call cc-ifversion, -lt, 0500, $(call cc-option, -fno-var-tracking-assignments))
endif

ifdef CONFIG_DEBUG_INFO

ifdef CONFIG_DEBUG_INFO_SPLIT
DEBUG_CFLAGS	+= -gsplit-dwarf
else
DEBUG_CFLAGS	+= -g
endif

ifneq ($(LLVM_IAS),1)
KBUILD_AFLAGS	+= -Wa,-gdwarf-2
endif

ifdef CONFIG_DEBUG_INFO_DWARF4
DEBUG_CFLAGS	+= -gdwarf-4
endif

ifdef CONFIG_DEBUG_INFO_REDUCED
DEBUG_CFLAGS	+= $(call cc-option, -femit-struct-debug-baseonly) \
		   $(call cc-option,-fno-var-tracking)
endif

ifdef CONFIG_DEBUG_INFO_COMPRESSED
DEBUG_CFLAGS	+= -gz=zlib
KBUILD_AFLAGS	+= -gz=zlib
KBUILD_LDFLAGS	+= --compress-debug-sections=zlib
endif

endif # CONFIG_DEBUG_INFO

KBUILD_CFLAGS += $(DEBUG_CFLAGS)
export DEBUG_CFLAGS

ifdef CONFIG_FUNCTION_TRACER
ifdef CONFIG_FTRACE_MCOUNT_RECORD
  # gcc 5 supports generating the mcount tables directly
  ifeq ($(call cc-option-yn,-mrecord-mcount),y)
    CC_FLAGS_FTRACE	+= -mrecord-mcount
    export CC_USING_RECORD_MCOUNT := 1
  endif
  ifdef CONFIG_HAVE_NOP_MCOUNT
    ifeq ($(call cc-option-yn, -mnop-mcount),y)
      CC_FLAGS_FTRACE	+= -mnop-mcount
      CC_FLAGS_USING	+= -DCC_USING_NOP_MCOUNT
    endif
  endif
endif
ifdef CONFIG_HAVE_FENTRY
  ifeq ($(call cc-option-yn, -mfentry),y)
    CC_FLAGS_FTRACE	+= -mfentry
    CC_FLAGS_USING	+= -DCC_USING_FENTRY
  endif
endif
export CC_FLAGS_FTRACE
KBUILD_CFLAGS	+= $(CC_FLAGS_FTRACE) $(CC_FLAGS_USING)
KBUILD_AFLAGS	+= $(CC_FLAGS_USING)
ifdef CONFIG_DYNAMIC_FTRACE
	ifdef CONFIG_HAVE_C_RECORDMCOUNT
		BUILD_C_RECORDMCOUNT := y
		export BUILD_C_RECORDMCOUNT
	endif
endif
endif

# We trigger additional mismatches with less inlining
ifdef CONFIG_DEBUG_SECTION_MISMATCH
KBUILD_CFLAGS += $(call cc-option, -fno-inline-functions-called-once)
endif

ifdef CONFIG_LD_DEAD_CODE_DATA_ELIMINATION
KBUILD_CFLAGS_KERNEL += -ffunction-sections -fdata-sections
LDFLAGS_vmlinux += --gc-sections
endif

ifdef CONFIG_SHADOW_CALL_STACK
CC_FLAGS_SCS	:= -fsanitize=shadow-call-stack
KBUILD_CFLAGS	+= $(CC_FLAGS_SCS)
export CC_FLAGS_SCS
endif

ifdef CONFIG_DEBUG_FORCE_FUNCTION_ALIGN_32B
KBUILD_CFLAGS += -falign-functions=32
endif

# arch Makefile may override CC so keep this after arch Makefile is included
NOSTDINC_FLAGS += -nostdinc -isystem $(shell $(CC) -print-file-name=include)

# warn about C99 declaration after statement
KBUILD_CFLAGS += -Wdeclaration-after-statement

# Variable Length Arrays (VLAs) should not be used anywhere in the kernel
KBUILD_CFLAGS += -Wvla

# disable pointer signed / unsigned warnings in gcc 4.0
KBUILD_CFLAGS += -Wno-pointer-sign

# disable stringop warnings in gcc 8+
KBUILD_CFLAGS += $(call cc-disable-warning, stringop-truncation)

# We'll want to enable this eventually, but it's not going away for 5.7 at least
KBUILD_CFLAGS += $(call cc-disable-warning, zero-length-bounds)
KBUILD_CFLAGS += $(call cc-disable-warning, array-bounds)
KBUILD_CFLAGS += $(call cc-disable-warning, stringop-overflow)

# Another good warning that we'll want to enable eventually
KBUILD_CFLAGS += $(call cc-disable-warning, restrict)

# Enabled with W=2, disabled by default as noisy
KBUILD_CFLAGS += $(call cc-disable-warning, maybe-uninitialized)

# disable invalid "can't wrap" optimizations for signed / pointers
KBUILD_CFLAGS	+= -fno-strict-overflow

# Make sure -fstack-check isn't enabled (like gentoo apparently did)
KBUILD_CFLAGS  += -fno-stack-check

# conserve stack if available
KBUILD_CFLAGS   += $(call cc-option,-fconserve-stack)

# Prohibit date/time macros, which would make the build non-deterministic
KBUILD_CFLAGS   += -Werror=date-time

# enforce correct pointer usage
KBUILD_CFLAGS   += $(call cc-option,-Werror=incompatible-pointer-types)

# Require designated initializers for all marked structures
KBUILD_CFLAGS   += $(call cc-option,-Werror=designated-init)

# change __FILE__ to the relative path from the srctree
KBUILD_CPPFLAGS += $(call cc-option,-fmacro-prefix-map=$(srctree)/=)

# include additional Makefiles when needed
include-y			:= scripts/Makefile.extrawarn
include-$(CONFIG_KASAN)		+= scripts/Makefile.kasan
include-$(CONFIG_KCSAN)		+= scripts/Makefile.kcsan
include-$(CONFIG_UBSAN)		+= scripts/Makefile.ubsan
include-$(CONFIG_KCOV)		+= scripts/Makefile.kcov
include-$(CONFIG_GCC_PLUGINS)	+= scripts/Makefile.gcc-plugins

include $(addprefix $(srctree)/, $(include-y))

# scripts/Makefile.gcc-plugins is intentionally included last.
# Do not add $(call cc-option,...) below this line. When you build the kernel
# from the clean source tree, the GCC plugins do not exist at this point.

# Add user supplied CPPFLAGS, AFLAGS and CFLAGS as the last assignments
KBUILD_CPPFLAGS += $(KCPPFLAGS)
KBUILD_AFLAGS   += $(KAFLAGS)
KBUILD_CFLAGS   += $(KCFLAGS)

KBUILD_LDFLAGS_MODULE += --build-id=sha1
LDFLAGS_vmlinux += --build-id=sha1

ifeq ($(CONFIG_STRIP_ASM_SYMS),y)
LDFLAGS_vmlinux	+= $(call ld-option, -X,)
endif

ifeq ($(CONFIG_RELR),y)
LDFLAGS_vmlinux	+= --pack-dyn-relocs=relr --use-android-relr-tags
endif

# We never want expected sections to be placed heuristically by the
# linker. All sections should be explicitly named in the linker script.
ifdef CONFIG_LD_ORPHAN_WARN
LDFLAGS_vmlinux += --orphan-handling=warn
endif

# Align the bit size of userspace programs with the kernel
KBUILD_USERCFLAGS  += $(filter -m32 -m64 --target=%, $(KBUILD_CFLAGS))
KBUILD_USERLDFLAGS += $(filter -m32 -m64 --target=%, $(KBUILD_CFLAGS))

# make the checker run with the right architecture
CHECKFLAGS += --arch=$(ARCH)

# insure the checker run with the right endianness
CHECKFLAGS += $(if $(CONFIG_CPU_BIG_ENDIAN),-mbig-endian,-mlittle-endian)

# the checker needs the correct machine size
CHECKFLAGS += $(if $(CONFIG_64BIT),-m64,-m32)

# Default kernel image to build when no specific target is given.
# KBUILD_IMAGE may be overruled on the command line or
# set in the environment
# Also any assignments in arch/$(ARCH)/Makefile take precedence over
# this default value
export KBUILD_IMAGE ?= vmlinux

#
# INSTALL_PATH specifies where to place the updated kernel and system map
# images. Default is /boot, but you can set it to other values
export	INSTALL_PATH ?= /boot

#
# INSTALL_DTBS_PATH specifies a prefix for relocations required by build roots.
# Like INSTALL_MOD_PATH, it isn't defined in the Makefile, but can be passed as
# an argument if needed. Otherwise it defaults to the kernel install path
#
export INSTALL_DTBS_PATH ?= $(INSTALL_PATH)/dtbs/$(KERNELRELEASE)

#
# INSTALL_MOD_PATH specifies a prefix to MODLIB for module directory
# relocations required by build roots.  This is not defined in the
# makefile but the argument can be passed to make if needed.
#

MODLIB	= $(INSTALL_MOD_PATH)/lib/modules/$(KERNELRELEASE)
export MODLIB

#
# INSTALL_MOD_STRIP, if defined, will cause modules to be
# stripped after they are installed.  If INSTALL_MOD_STRIP is '1', then
# the default option --strip-debug will be used.  Otherwise,
# INSTALL_MOD_STRIP value will be used as the options to the strip command.

ifdef INSTALL_MOD_STRIP
ifeq ($(INSTALL_MOD_STRIP),1)
mod_strip_cmd = $(STRIP) --strip-debug
else
mod_strip_cmd = $(STRIP) $(INSTALL_MOD_STRIP)
endif # INSTALL_MOD_STRIP=1
else
mod_strip_cmd = true
endif # INSTALL_MOD_STRIP
export mod_strip_cmd

# CONFIG_MODULE_COMPRESS, if defined, will cause module to be compressed
# after they are installed in agreement with CONFIG_MODULE_COMPRESS_GZIP
# or CONFIG_MODULE_COMPRESS_XZ.

mod_compress_cmd = true
ifdef CONFIG_MODULE_COMPRESS
  ifdef CONFIG_MODULE_COMPRESS_GZIP
    mod_compress_cmd = $(KGZIP) -n -f
  endif # CONFIG_MODULE_COMPRESS_GZIP
  ifdef CONFIG_MODULE_COMPRESS_XZ
    mod_compress_cmd = $(XZ) -f
  endif # CONFIG_MODULE_COMPRESS_XZ
endif # CONFIG_MODULE_COMPRESS
export mod_compress_cmd

ifdef CONFIG_MODULE_SIG_ALL
$(eval $(call config_filename,MODULE_SIG_KEY))

mod_sign_cmd = scripts/sign-file $(CONFIG_MODULE_SIG_HASH) $(MODULE_SIG_KEY_SRCPREFIX)$(CONFIG_MODULE_SIG_KEY) certs/signing_key.x509
else
mod_sign_cmd = true
endif
export mod_sign_cmd

HOST_LIBELF_LIBS = $(shell pkg-config libelf --libs 2>/dev/null || echo -lelf)

has_libelf = $(call try-run,\
               echo "int main() {}" | $(HOSTCC) $(KBUILD_HOSTLDFLAGS) -xc -o /dev/null $(HOST_LIBELF_LIBS) -,1,0)

ifdef CONFIG_STACK_VALIDATION
  ifeq ($(has_libelf),1)
    objtool_target := tools/objtool FORCE
  else
    SKIP_STACK_VALIDATION := 1
    export SKIP_STACK_VALIDATION
  endif
endif

PHONY += resolve_btfids_clean

resolve_btfids_O = $(abspath $(objtree))/tools/bpf/resolve_btfids

# tools/bpf/resolve_btfids directory might not exist
# in output directory, skip its clean in that case
resolve_btfids_clean:
ifneq ($(wildcard $(resolve_btfids_O)),)
	$(Q)$(MAKE) -sC $(srctree)/tools/bpf/resolve_btfids O=$(resolve_btfids_O) clean
endif

ifdef CONFIG_BPF
ifdef CONFIG_DEBUG_INFO_BTF
  ifeq ($(has_libelf),1)
    resolve_btfids_target := tools/bpf/resolve_btfids FORCE
  else
    ERROR_RESOLVE_BTFIDS := 1
  endif
endif # CONFIG_DEBUG_INFO_BTF
endif # CONFIG_BPF

PHONY += prepare0

export MODORDER := $(extmod-prefix)modules.order
export MODULES_NSDEPS := $(extmod-prefix)modules.nsdeps

ifeq ($(KBUILD_EXTMOD),)
core-y		+= kernel/ certs/ mm/ fs/ ipc/ security/ crypto/ block/

vmlinux-dirs	:= $(patsubst %/,%,$(filter %/, \
		     $(core-y) $(core-m) $(drivers-y) $(drivers-m) \
		     $(libs-y) $(libs-m)))

vmlinux-alldirs	:= $(sort $(vmlinux-dirs) Documentation \
		     $(patsubst %/,%,$(filter %/, $(core-) \
			$(drivers-) $(libs-))))

subdir-modorder := $(addsuffix modules.order,$(filter %/, \
			$(core-y) $(core-m) $(libs-y) $(libs-m) \
			$(drivers-y) $(drivers-m)))

build-dirs	:= $(vmlinux-dirs)
clean-dirs	:= $(vmlinux-alldirs)

# Externally visible symbols (used by link-vmlinux.sh)
KBUILD_VMLINUX_OBJS := $(head-y) $(patsubst %/,%/built-in.a, $(core-y))
KBUILD_VMLINUX_OBJS += $(addsuffix built-in.a, $(filter %/, $(libs-y)))
ifdef CONFIG_MODULES
KBUILD_VMLINUX_OBJS += $(patsubst %/, %/lib.a, $(filter %/, $(libs-y)))
KBUILD_VMLINUX_LIBS := $(filter-out %/, $(libs-y))
else
KBUILD_VMLINUX_LIBS := $(patsubst %/,%/lib.a, $(libs-y))
endif
KBUILD_VMLINUX_OBJS += $(patsubst %/,%/built-in.a, $(drivers-y))

export KBUILD_VMLINUX_OBJS KBUILD_VMLINUX_LIBS
export KBUILD_LDS          := arch/$(SRCARCH)/kernel/vmlinux.lds
# used by scripts/Makefile.package
export KBUILD_ALLDIRS := $(sort $(filter-out arch/%,$(vmlinux-alldirs)) LICENSES arch include scripts tools)

vmlinux-deps := $(KBUILD_LDS) $(KBUILD_VMLINUX_OBJS) $(KBUILD_VMLINUX_LIBS)

# Recurse until adjust_autoksyms.sh is satisfied
PHONY += autoksyms_recursive
ifdef CONFIG_TRIM_UNUSED_KSYMS
# For the kernel to actually contain only the needed exported symbols,
# we have to build modules as well to determine what those symbols are.
# (this can be evaluated only once include/config/auto.conf has been included)
KBUILD_MODULES := 1

autoksyms_recursive: descend modules.order
	$(Q)$(CONFIG_SHELL) $(srctree)/scripts/adjust_autoksyms.sh \
	  "$(MAKE) -f $(srctree)/Makefile autoksyms_recursive"
endif

autoksyms_h := $(if $(CONFIG_TRIM_UNUSED_KSYMS), include/generated/autoksyms.h)

quiet_cmd_autoksyms_h = GEN     $@
      cmd_autoksyms_h = mkdir -p $(dir $@); \
			$(CONFIG_SHELL) $(srctree)/scripts/gen_autoksyms.sh $@

$(autoksyms_h):
	$(call cmd,autoksyms_h)

ARCH_POSTLINK := $(wildcard $(srctree)/arch/$(SRCARCH)/Makefile.postlink)

# Final link of vmlinux with optional arch pass after final link
cmd_link-vmlinux =                                                 \
	$(CONFIG_SHELL) $< "$(LD)" "$(KBUILD_LDFLAGS)" "$(LDFLAGS_vmlinux)";    \
	$(if $(ARCH_POSTLINK), $(MAKE) -f $(ARCH_POSTLINK) $@, true)

vmlinux: scripts/link-vmlinux.sh autoksyms_recursive $(vmlinux-deps) FORCE
	+$(call if_changed,link-vmlinux)

targets := vmlinux

# The actual objects are generated when descending,
# make sure no implicit rule kicks in
$(sort $(vmlinux-deps) $(subdir-modorder)): descend ;

filechk_kernel.release = \
	echo "$(KERNELVERSION)$$($(CONFIG_SHELL) $(srctree)/scripts/setlocalversion $(srctree))"

# Store (new) KERNELRELEASE string in include/config/kernel.release
include/config/kernel.release: FORCE
	$(call filechk,kernel.release)

# Additional helpers built in scripts/
# Carefully list dependencies so we do not try to build scripts twice
# in parallel
PHONY += scripts
scripts: scripts_basic scripts_dtc
	$(Q)$(MAKE) $(build)=$(@)

# Things we need to do before we recursively start building the kernel
# or the modules are listed in "prepare".
# A multi level approach is used. prepareN is processed before prepareN-1.
# archprepare is used in arch Makefiles and when processed asm symlink,
# version.h and scripts_basic is processed / created.

PHONY += prepare archprepare

archprepare: outputmakefile archheaders archscripts scripts include/config/kernel.release \
	asm-generic $(version_h) $(autoksyms_h) include/generated/utsrelease.h \
	include/generated/autoconf.h

prepare0: archprepare
	$(Q)$(MAKE) $(build)=scripts/mod
	$(Q)$(MAKE) $(build)=.

# All the preparing..
prepare: prepare0 prepare-objtool prepare-resolve_btfids

# Support for using generic headers in asm-generic
asm-generic := -f $(srctree)/scripts/Makefile.asm-generic obj

PHONY += asm-generic uapi-asm-generic
asm-generic: uapi-asm-generic
	$(Q)$(MAKE) $(asm-generic)=arch/$(SRCARCH)/include/generated/asm \
	generic=include/asm-generic
uapi-asm-generic:
	$(Q)$(MAKE) $(asm-generic)=arch/$(SRCARCH)/include/generated/uapi/asm \
	generic=include/uapi/asm-generic

PHONY += prepare-objtool prepare-resolve_btfids
prepare-objtool: $(objtool_target)
ifeq ($(SKIP_STACK_VALIDATION),1)
ifdef CONFIG_UNWINDER_ORC
	@echo "error: Cannot generate ORC metadata for CONFIG_UNWINDER_ORC=y, please install libelf-dev, libelf-devel or elfutils-libelf-devel" >&2
	@false
else
	@echo "warning: Cannot use CONFIG_STACK_VALIDATION=y, please install libelf-dev, libelf-devel or elfutils-libelf-devel" >&2
endif
endif

prepare-resolve_btfids: $(resolve_btfids_target)
ifeq ($(ERROR_RESOLVE_BTFIDS),1)
	@echo "error: Cannot resolve BTF IDs for CONFIG_DEBUG_INFO_BTF, please install libelf-dev, libelf-devel or elfutils-libelf-devel" >&2
	@false
endif
# Generate some files
# ---------------------------------------------------------------------------

# KERNELRELEASE can change from a few different places, meaning version.h
# needs to be updated, so this check is forced on all builds

uts_len := 64
define filechk_utsrelease.h
	if [ `echo -n "$(KERNELRELEASE)" | wc -c ` -gt $(uts_len) ]; then \
	  echo '"$(KERNELRELEASE)" exceeds $(uts_len) characters' >&2;    \
	  exit 1;                                                         \
	fi;                                                               \
	echo \#define UTS_RELEASE \"$(KERNELRELEASE)\"
endef

define filechk_version.h
	if [ $(SUBLEVEL) -gt 255 ]; then                                 \
		echo \#define LINUX_VERSION_CODE $(shell                 \
		expr $(VERSION) \* 65536 + $(PATCHLEVEL) \* 256 + 255); \
	else                                                             \
		echo \#define LINUX_VERSION_CODE $(shell                 \
		expr $(VERSION) \* 65536 + $(PATCHLEVEL) \* 256 + $(SUBLEVEL)); \
	fi;                                                              \
	echo '#define KERNEL_VERSION(a,b,c) (((a) << 16) + ((b) << 8) +  \
	((c) > 255 ? 255 : (c)))'
endef

$(version_h): PATCHLEVEL := $(if $(PATCHLEVEL), $(PATCHLEVEL), 0)
$(version_h): SUBLEVEL := $(if $(SUBLEVEL), $(SUBLEVEL), 0)
$(version_h): FORCE
	$(call filechk,version.h)
	$(Q)rm -f $(old_version_h)

include/generated/utsrelease.h: include/config/kernel.release FORCE
	$(call filechk,utsrelease.h)

PHONY += headerdep
headerdep:
	$(Q)find $(srctree)/include/ -name '*.h' | xargs --max-args 1 \
	$(srctree)/scripts/headerdep.pl -I$(srctree)/include

# ---------------------------------------------------------------------------
# Kernel headers

#Default location for installed headers
export INSTALL_HDR_PATH = $(objtree)/usr

quiet_cmd_headers_install = INSTALL $(INSTALL_HDR_PATH)/include
      cmd_headers_install = \
	mkdir -p $(INSTALL_HDR_PATH); \
	rsync -mrl --include='*/' --include='*\.h' --exclude='*' \
	usr/include $(INSTALL_HDR_PATH)

PHONY += headers_install
headers_install: headers
	$(call cmd,headers_install)

PHONY += archheaders archscripts

hdr-inst := -f $(srctree)/scripts/Makefile.headersinst obj

PHONY += headers
headers: $(version_h) scripts_unifdef uapi-asm-generic archheaders archscripts
	$(if $(wildcard $(srctree)/arch/$(SRCARCH)/include/uapi/asm/Kbuild),, \
	  $(error Headers not exportable for the $(SRCARCH) architecture))
	$(Q)$(MAKE) $(hdr-inst)=include/uapi
	$(Q)$(MAKE) $(hdr-inst)=arch/$(SRCARCH)/include/uapi

# Deprecated. It is no-op now.
PHONY += headers_check
headers_check:
	@:

ifdef CONFIG_HEADERS_INSTALL
prepare: headers
endif

PHONY += scripts_unifdef
scripts_unifdef: scripts_basic
	$(Q)$(MAKE) $(build)=scripts scripts/unifdef

# ---------------------------------------------------------------------------
# Kernel selftest

PHONY += kselftest
kselftest:
	$(Q)$(MAKE) -C $(srctree)/tools/testing/selftests run_tests

kselftest-%: FORCE
	$(Q)$(MAKE) -C $(srctree)/tools/testing/selftests $*

PHONY += kselftest-merge
kselftest-merge:
	$(if $(wildcard $(objtree)/.config),, $(error No .config exists, config your kernel first!))
	$(Q)find $(srctree)/tools/testing/selftests -name config | \
		xargs $(srctree)/scripts/kconfig/merge_config.sh -m $(objtree)/.config
	$(Q)$(MAKE) -f $(srctree)/Makefile olddefconfig

# ---------------------------------------------------------------------------
# Devicetree files

ifneq ($(wildcard $(srctree)/arch/$(SRCARCH)/boot/dts/),)
dtstree := arch/$(SRCARCH)/boot/dts
endif

ifneq ($(dtstree),)

%.dtb: include/config/kernel.release scripts_dtc
	$(Q)$(MAKE) $(build)=$(dtstree) $(dtstree)/$@

PHONY += dtbs dtbs_install dtbs_check
dtbs: include/config/kernel.release scripts_dtc
	$(Q)$(MAKE) $(build)=$(dtstree)

ifneq ($(filter dtbs_check, $(MAKECMDGOALS)),)
export CHECK_DTBS=y
dtbs: dt_binding_check
endif

dtbs_check: dtbs

dtbs_install:
	$(Q)$(MAKE) $(dtbinst)=$(dtstree) dst=$(INSTALL_DTBS_PATH)

ifdef CONFIG_OF_EARLY_FLATTREE
all: dtbs
endif

endif

PHONY += scripts_dtc
scripts_dtc: scripts_basic
	$(Q)$(MAKE) $(build)=scripts/dtc

ifneq ($(filter dt_binding_check, $(MAKECMDGOALS)),)
export CHECK_DT_BINDING=y
endif

PHONY += dt_binding_check
dt_binding_check: scripts_dtc
	$(Q)$(MAKE) $(build)=Documentation/devicetree/bindings

# ---------------------------------------------------------------------------
# Modules

ifdef CONFIG_MODULES

# By default, build modules as well

all: modules

# When we're building modules with modversions, we need to consider
# the built-in objects during the descend as well, in order to
# make sure the checksums are up to date before we record them.
ifdef CONFIG_MODVERSIONS
  KBUILD_BUILTIN := 1
endif

# Build modules
#
# A module can be listed more than once in obj-m resulting in
# duplicate lines in modules.order files.  Those are removed
# using awk while concatenating to the final file.

PHONY += modules
modules: $(if $(KBUILD_BUILTIN),vmlinux) modules_check modules_prepare
	$(Q)$(MAKE) -f $(srctree)/scripts/Makefile.modpost

PHONY += modules_check
modules_check: modules.order
	$(Q)$(CONFIG_SHELL) $(srctree)/scripts/modules-check.sh $<

cmd_modules_order = $(AWK) '!x[$$0]++' $(real-prereqs) > $@

modules.order: $(subdir-modorder) FORCE
	$(call if_changed,modules_order)

targets += modules.order

# Target to prepare building external modules
PHONY += modules_prepare
modules_prepare: prepare
	$(Q)$(MAKE) $(build)=scripts scripts/module.lds

# Target to install modules
PHONY += modules_install
modules_install: _modinst_ _modinst_post

PHONY += _modinst_
_modinst_:
	@rm -rf $(MODLIB)/kernel
	@rm -f $(MODLIB)/source
	@mkdir -p $(MODLIB)/kernel
	@ln -s $(abspath $(srctree)) $(MODLIB)/source
	@if [ ! $(objtree) -ef  $(MODLIB)/build ]; then \
		rm -f $(MODLIB)/build ; \
		ln -s $(CURDIR) $(MODLIB)/build ; \
	fi
	@sed 's:^:kernel/:' modules.order > $(MODLIB)/modules.order
	@cp -f modules.builtin $(MODLIB)/
	@cp -f $(objtree)/modules.builtin.modinfo $(MODLIB)/
	$(Q)$(MAKE) -f $(srctree)/scripts/Makefile.modinst

# This depmod is only for convenience to give the initial
# boot a modules.dep even before / is mounted read-write.  However the
# boot script depmod is the master version.
PHONY += _modinst_post
_modinst_post: _modinst_
	$(call cmd,depmod)

ifeq ($(CONFIG_MODULE_SIG), y)
PHONY += modules_sign
modules_sign:
	$(Q)$(MAKE) -f $(srctree)/scripts/Makefile.modsign
endif

else # CONFIG_MODULES

# Modules not configured
# ---------------------------------------------------------------------------

PHONY += modules modules_install
modules modules_install:
	@echo >&2
	@echo >&2 "The present kernel configuration has modules disabled."
	@echo >&2 "Type 'make config' and enable loadable module support."
	@echo >&2 "Then build a kernel with module support enabled."
	@echo >&2
	@exit 1

endif # CONFIG_MODULES

###
# Cleaning is done on three levels.
# make clean     Delete most generated files
#                Leave enough to build external modules
# make mrproper  Delete the current configuration, and all generated files
# make distclean Remove editor backup files, patch leftover files and the like

# Directories & files removed with 'make clean'
CLEAN_FILES += include/ksym vmlinux.symvers modules-only.symvers \
	       modules.builtin modules.builtin.modinfo modules.nsdeps \
	       compile_commands.json

# Directories & files removed with 'make mrproper'
MRPROPER_FILES += include/config include/generated          \
		  arch/$(SRCARCH)/include/generated .tmp_objdiff \
		  debian snap tar-install \
		  .config .config.old .version \
		  Module.symvers \
		  signing_key.pem signing_key.priv signing_key.x509	\
		  x509.genkey extra_certificates signing_key.x509.keyid	\
		  signing_key.x509.signer vmlinux-gdb.py \
		  *.spec

# Directories & files removed with 'make distclean'
DISTCLEAN_FILES += tags TAGS cscope* GPATH GTAGS GRTAGS GSYMS

# clean - Delete most, but leave enough to build external modules
#
clean: rm-files := $(CLEAN_FILES)

PHONY += archclean vmlinuxclean

vmlinuxclean:
	$(Q)$(CONFIG_SHELL) $(srctree)/scripts/link-vmlinux.sh clean
	$(Q)$(if $(ARCH_POSTLINK), $(MAKE) -f $(ARCH_POSTLINK) clean)

clean: archclean vmlinuxclean resolve_btfids_clean

# mrproper - Delete all generated files, including .config
#
mrproper: rm-files := $(wildcard $(MRPROPER_FILES))
mrproper-dirs      := $(addprefix _mrproper_,scripts)

PHONY += $(mrproper-dirs) mrproper
$(mrproper-dirs):
	$(Q)$(MAKE) $(clean)=$(patsubst _mrproper_%,%,$@)

mrproper: clean $(mrproper-dirs)
	$(call cmd,rmfiles)

# distclean
#
distclean: rm-files := $(wildcard $(DISTCLEAN_FILES))

PHONY += distclean

distclean: mrproper
	$(call cmd,rmfiles)
	@find $(srctree) $(RCS_FIND_IGNORE) \
		\( -name '*.orig' -o -name '*.rej' -o -name '*~' \
		-o -name '*.bak' -o -name '#*#' -o -name '*%' \
		-o -name 'core' \) \
		-type f -print | xargs rm -f


# Packaging of the kernel to various formats
# ---------------------------------------------------------------------------

%src-pkg: FORCE
	$(Q)$(MAKE) -f $(srctree)/scripts/Makefile.package $@
%pkg: include/config/kernel.release FORCE
	$(Q)$(MAKE) -f $(srctree)/scripts/Makefile.package $@

# Brief documentation of the typical targets used
# ---------------------------------------------------------------------------

boards := $(wildcard $(srctree)/arch/$(SRCARCH)/configs/*_defconfig)
boards := $(sort $(notdir $(boards)))
board-dirs := $(dir $(wildcard $(srctree)/arch/$(SRCARCH)/configs/*/*_defconfig))
board-dirs := $(sort $(notdir $(board-dirs:/=)))

PHONY += help
help:
	@echo  'Cleaning targets:'
	@echo  '  clean		  - Remove most generated files but keep the config and'
	@echo  '                    enough build support to build external modules'
	@echo  '  mrproper	  - Remove all generated files + config + various backup files'
	@echo  '  distclean	  - mrproper + remove editor backup and patch files'
	@echo  ''
	@echo  'Configuration targets:'
	@$(MAKE) -f $(srctree)/scripts/kconfig/Makefile help
	@echo  ''
	@echo  'Other generic targets:'
	@echo  '  all		  - Build all targets marked with [*]'
	@echo  '* vmlinux	  - Build the bare kernel'
	@echo  '* modules	  - Build all modules'
	@echo  '  modules_install - Install all modules to INSTALL_MOD_PATH (default: /)'
	@echo  '  dir/            - Build all files in dir and below'
	@echo  '  dir/file.[ois]  - Build specified target only'
	@echo  '  dir/file.ll     - Build the LLVM assembly file'
	@echo  '                    (requires compiler support for LLVM assembly generation)'
	@echo  '  dir/file.lst    - Build specified mixed source/assembly target only'
	@echo  '                    (requires a recent binutils and recent build (System.map))'
	@echo  '  dir/file.ko     - Build module including final link'
	@echo  '  modules_prepare - Set up for building external modules'
	@echo  '  tags/TAGS	  - Generate tags file for editors'
	@echo  '  cscope	  - Generate cscope index'
	@echo  '  gtags           - Generate GNU GLOBAL index'
	@echo  '  kernelrelease	  - Output the release version string (use with make -s)'
	@echo  '  kernelversion	  - Output the version stored in Makefile (use with make -s)'
	@echo  '  image_name	  - Output the image name (use with make -s)'
	@echo  '  headers_install - Install sanitised kernel headers to INSTALL_HDR_PATH'; \
	 echo  '                    (default: $(INSTALL_HDR_PATH))'; \
	 echo  ''
	@echo  'Static analysers:'
	@echo  '  checkstack      - Generate a list of stack hogs'
	@echo  '  versioncheck    - Sanity check on version.h usage'
	@echo  '  includecheck    - Check for duplicate included header files'
	@echo  '  export_report   - List the usages of all exported symbols'
	@echo  '  headerdep       - Detect inclusion cycles in headers'
	@echo  '  coccicheck      - Check with Coccinelle'
	@echo  '  clang-analyzer  - Check with clang static analyzer'
	@echo  '  clang-tidy      - Check with clang-tidy'
	@echo  ''
	@echo  'Tools:'
	@echo  '  nsdeps          - Generate missing symbol namespace dependencies'
	@echo  ''
	@echo  'Kernel selftest:'
	@echo  '  kselftest         - Build and run kernel selftest'
	@echo  '                      Build, install, and boot kernel before'
	@echo  '                      running kselftest on it'
	@echo  '                      Run as root for full coverage'
	@echo  '  kselftest-all     - Build kernel selftest'
	@echo  '  kselftest-install - Build and install kernel selftest'
	@echo  '  kselftest-clean   - Remove all generated kselftest files'
	@echo  '  kselftest-merge   - Merge all the config dependencies of'
	@echo  '		      kselftest to existing .config.'
	@echo  ''
	@$(if $(dtstree), \
		echo 'Devicetree:'; \
		echo '* dtbs             - Build device tree blobs for enabled boards'; \
		echo '  dtbs_install     - Install dtbs to $(INSTALL_DTBS_PATH)'; \
		echo '  dt_binding_check - Validate device tree binding documents'; \
		echo '  dtbs_check       - Validate device tree source files';\
		echo '')

	@echo 'Userspace tools targets:'
	@echo '  use "make tools/help"'
	@echo '  or  "cd tools; make help"'
	@echo  ''
	@echo  'Kernel packaging:'
	@$(MAKE) -f $(srctree)/scripts/Makefile.package help
	@echo  ''
	@echo  'Documentation targets:'
	@$(MAKE) -f $(srctree)/Documentation/Makefile dochelp
	@echo  ''
	@echo  'Architecture specific targets ($(SRCARCH)):'
	@$(if $(archhelp),$(archhelp),\
		echo '  No architecture specific help defined for $(SRCARCH)')
	@echo  ''
	@$(if $(boards), \
		$(foreach b, $(boards), \
		printf "  %-27s - Build for %s\\n" $(b) $(subst _defconfig,,$(b));) \
		echo '')
	@$(if $(board-dirs), \
		$(foreach b, $(board-dirs), \
		printf "  %-16s - Show %s-specific targets\\n" help-$(b) $(b);) \
		printf "  %-16s - Show all of the above\\n" help-boards; \
		echo '')

	@echo  '  make V=0|1 [targets] 0 => quiet build (default), 1 => verbose build'
	@echo  '  make V=2   [targets] 2 => give reason for rebuild of target'
	@echo  '  make O=dir [targets] Locate all output files in "dir", including .config'
	@echo  '  make C=1   [targets] Check re-compiled c source with $$CHECK'
	@echo  '                       (sparse by default)'
	@echo  '  make C=2   [targets] Force check of all c source with $$CHECK'
	@echo  '  make RECORDMCOUNT_WARN=1 [targets] Warn about ignored mcount sections'
	@echo  '  make W=n   [targets] Enable extra build checks, n=1,2,3 where'
	@echo  '		1: warnings which may be relevant and do not occur too often'
	@echo  '		2: warnings which occur quite often but may still be relevant'
	@echo  '		3: more obscure warnings, can most likely be ignored'
	@echo  '		Multiple levels can be combined with W=12 or W=123'
	@echo  ''
	@echo  'Execute "make" or "make all" to build all targets marked with [*] '
	@echo  'For further info see the ./README file'


help-board-dirs := $(addprefix help-,$(board-dirs))

help-boards: $(help-board-dirs)

boards-per-dir = $(sort $(notdir $(wildcard $(srctree)/arch/$(SRCARCH)/configs/$*/*_defconfig)))

$(help-board-dirs): help-%:
	@echo  'Architecture specific targets ($(SRCARCH) $*):'
	@$(if $(boards-per-dir), \
		$(foreach b, $(boards-per-dir), \
		printf "  %-24s - Build for %s\\n" $*/$(b) $(subst _defconfig,,$(b));) \
		echo '')


# Documentation targets
# ---------------------------------------------------------------------------
DOC_TARGETS := xmldocs latexdocs pdfdocs htmldocs epubdocs cleandocs \
	       linkcheckdocs dochelp refcheckdocs
PHONY += $(DOC_TARGETS)
$(DOC_TARGETS):
	$(Q)$(MAKE) $(build)=Documentation $@

# Misc
# ---------------------------------------------------------------------------

PHONY += scripts_gdb
scripts_gdb: prepare0
	$(Q)$(MAKE) $(build)=scripts/gdb
	$(Q)ln -fsn $(abspath $(srctree)/scripts/gdb/vmlinux-gdb.py)

ifdef CONFIG_GDB_SCRIPTS
all: scripts_gdb
endif

else # KBUILD_EXTMOD

###
# External module support.
# When building external modules the kernel used as basis is considered
# read-only, and no consistency checks are made and the make
# system is not used on the basis kernel. If updates are required
# in the basis kernel ordinary make commands (without M=...) must
# be used.
#
# The following are the only valid targets when building external
# modules.
# make M=dir clean     Delete all automatically generated files
# make M=dir modules   Make all modules in specified dir
# make M=dir	       Same as 'make M=dir modules'
# make M=dir modules_install
#                      Install the modules built in the module directory
#                      Assumes install directory is already created

# We are always building only modules.
KBUILD_BUILTIN :=
KBUILD_MODULES := 1

build-dirs := $(KBUILD_EXTMOD)
PHONY += modules
modules: $(MODORDER)
	$(Q)$(MAKE) -f $(srctree)/scripts/Makefile.modpost

$(MODORDER): descend
	@:

PHONY += modules_install
modules_install: _emodinst_ _emodinst_post

install-dir := $(if $(INSTALL_MOD_DIR),$(INSTALL_MOD_DIR),extra)
PHONY += _emodinst_
_emodinst_:
	$(Q)mkdir -p $(MODLIB)/$(install-dir)
	$(Q)$(MAKE) -f $(srctree)/scripts/Makefile.modinst

PHONY += _emodinst_post
_emodinst_post: _emodinst_
	$(call cmd,depmod)

compile_commands.json: $(extmod-prefix)compile_commands.json
PHONY += compile_commands.json

clean-dirs := $(KBUILD_EXTMOD)
clean: rm-files := $(KBUILD_EXTMOD)/Module.symvers $(KBUILD_EXTMOD)/modules.nsdeps \
	$(KBUILD_EXTMOD)/compile_commands.json

PHONY += help
help:
	@echo  '  Building external modules.'
	@echo  '  Syntax: make -C path/to/kernel/src M=$$PWD target'
	@echo  ''
	@echo  '  modules         - default target, build the module(s)'
	@echo  '  modules_install - install the module'
	@echo  '  clean           - remove generated files in module directory only'
	@echo  ''

# no-op for external module builds
PHONY += prepare modules_prepare

endif # KBUILD_EXTMOD

# Single targets
# ---------------------------------------------------------------------------
# To build individual files in subdirectories, you can do like this:
#
#   make foo/bar/baz.s
#
# The supported suffixes for single-target are listed in 'single-targets'
#
# To build only under specific subdirectories, you can do like this:
#
#   make foo/bar/baz/

ifdef single-build

# .ko is special because modpost is needed
single-ko := $(sort $(filter %.ko, $(MAKECMDGOALS)))
single-no-ko := $(sort $(patsubst %.ko,%.mod, $(MAKECMDGOALS)))

$(single-ko): single_modpost
	@:
$(single-no-ko): descend
	@:

ifeq ($(KBUILD_EXTMOD),)
# For the single build of in-tree modules, use a temporary file to avoid
# the situation of modules_install installing an invalid modules.order.
MODORDER := .modules.tmp
endif

PHONY += single_modpost
single_modpost: $(single-no-ko) modules_prepare
	$(Q){ $(foreach m, $(single-ko), echo $(extmod-prefix)$m;) } > $(MODORDER)
	$(Q)$(MAKE) -f $(srctree)/scripts/Makefile.modpost

KBUILD_MODULES := 1

export KBUILD_SINGLE_TARGETS := $(addprefix $(extmod-prefix), $(single-no-ko))

# trim unrelated directories
build-dirs := $(foreach d, $(build-dirs), \
			$(if $(filter $(d)/%, $(KBUILD_SINGLE_TARGETS)), $(d)))

endif

ifndef CONFIG_MODULES
KBUILD_MODULES :=
endif

# Handle descending into subdirectories listed in $(build-dirs)
# Preset locale variables to speed up the build process. Limit locale
# tweaks to this spot to avoid wrong language settings when running
# make menuconfig etc.
# Error messages still appears in the original language
PHONY += descend $(build-dirs)
descend: $(build-dirs)
$(build-dirs): prepare
	$(Q)$(MAKE) $(build)=$@ \
	single-build=$(if $(filter-out $@/, $(filter $@/%, $(KBUILD_SINGLE_TARGETS))),1) \
	need-builtin=1 need-modorder=1

clean-dirs := $(addprefix _clean_, $(clean-dirs))
PHONY += $(clean-dirs) clean
$(clean-dirs):
	$(Q)$(MAKE) $(clean)=$(patsubst _clean_%,%,$@)

clean: $(clean-dirs)
	$(call cmd,rmfiles)
	@find $(if $(KBUILD_EXTMOD), $(KBUILD_EXTMOD), .) $(RCS_FIND_IGNORE) \
		\( -name '*.[aios]' -o -name '*.ko' -o -name '.*.cmd' \
		-o -name '*.ko.*' \
		-o -name '*.dtb' -o -name '*.dtb.S' -o -name '*.dt.yaml' \
		-o -name '*.dwo' -o -name '*.lst' \
		-o -name '*.su' -o -name '*.mod' \
		-o -name '.*.d' -o -name '.*.tmp' -o -name '*.mod.c' \
		-o -name '*.lex.c' -o -name '*.tab.[ch]' \
		-o -name '*.asn1.[ch]' \
		-o -name '*.symtypes' -o -name 'modules.order' \
		-o -name '.tmp_*.o.*' \
		-o -name '*.c.[012]*.*' \
		-o -name '*.ll' \
		-o -name '*.gcno' \) -type f -print | xargs rm -f

# Generate tags for editors
# ---------------------------------------------------------------------------
quiet_cmd_tags = GEN     $@
      cmd_tags = $(BASH) $(srctree)/scripts/tags.sh $@

tags TAGS cscope gtags: FORCE
	$(call cmd,tags)

# Script to generate missing namespace dependencies
# ---------------------------------------------------------------------------

PHONY += nsdeps
nsdeps: export KBUILD_NSDEPS=1
nsdeps: modules
	$(Q)$(CONFIG_SHELL) $(srctree)/scripts/nsdeps

# Clang Tooling
# ---------------------------------------------------------------------------

quiet_cmd_gen_compile_commands = GEN     $@
      cmd_gen_compile_commands = $(PYTHON3) $< -a $(AR) -o $@ $(filter-out $<, $(real-prereqs))

$(extmod-prefix)compile_commands.json: scripts/clang-tools/gen_compile_commands.py \
	$(if $(KBUILD_EXTMOD),,$(KBUILD_VMLINUX_OBJS) $(KBUILD_VMLINUX_LIBS)) \
	$(if $(CONFIG_MODULES), $(MODORDER)) FORCE
	$(call if_changed,gen_compile_commands)

targets += $(extmod-prefix)compile_commands.json

PHONY += clang-tidy clang-analyzer

ifdef CONFIG_CC_IS_CLANG
quiet_cmd_clang_tools = CHECK   $<
      cmd_clang_tools = $(PYTHON3) $(srctree)/scripts/clang-tools/run-clang-tools.py $@ $<

clang-tidy clang-analyzer: $(extmod-prefix)compile_commands.json
	$(call cmd,clang_tools)
else
clang-tidy clang-analyzer:
	@echo "$@ requires CC=clang" >&2
	@false
endif

# Scripts to check various things for consistency
# ---------------------------------------------------------------------------

PHONY += includecheck versioncheck coccicheck export_report

includecheck:
	find $(srctree)/* $(RCS_FIND_IGNORE) \
		-name '*.[hcS]' -type f -print | sort \
		| xargs $(PERL) -w $(srctree)/scripts/checkincludes.pl

versioncheck:
	find $(srctree)/* $(RCS_FIND_IGNORE) \
		-name '*.[hcS]' -type f -print | sort \
		| xargs $(PERL) -w $(srctree)/scripts/checkversion.pl

coccicheck:
	$(Q)$(BASH) $(srctree)/scripts/$@

export_report:
	$(PERL) $(srctree)/scripts/export_report.pl

PHONY += checkstack kernelrelease kernelversion image_name

# UML needs a little special treatment here.  It wants to use the host
# toolchain, so needs $(SUBARCH) passed to checkstack.pl.  Everyone
# else wants $(ARCH), including people doing cross-builds, which means
# that $(SUBARCH) doesn't work here.
ifeq ($(ARCH), um)
CHECKSTACK_ARCH := $(SUBARCH)
else
CHECKSTACK_ARCH := $(ARCH)
endif
checkstack:
	$(OBJDUMP) -d vmlinux $$(find . -name '*.ko') | \
	$(PERL) $(srctree)/scripts/checkstack.pl $(CHECKSTACK_ARCH)

kernelrelease:
	@echo "$(KERNELVERSION)$$($(CONFIG_SHELL) $(srctree)/scripts/setlocalversion $(srctree))"

kernelversion:
	@echo $(KERNELVERSION)

image_name:
	@echo $(KBUILD_IMAGE)

# Clear a bunch of variables before executing the submake

ifeq ($(quiet),silent_)
tools_silent=s
endif

tools/: FORCE
	$(Q)mkdir -p $(objtree)/tools
	$(Q)$(MAKE) LDFLAGS= MAKEFLAGS="$(tools_silent) $(filter --j% -j,$(MAKEFLAGS))" O=$(abspath $(objtree)) subdir=tools -C $(srctree)/tools/

tools/%: FORCE
	$(Q)mkdir -p $(objtree)/tools
	$(Q)$(MAKE) LDFLAGS= MAKEFLAGS="$(tools_silent) $(filter --j% -j,$(MAKEFLAGS))" O=$(abspath $(objtree)) subdir=tools -C $(srctree)/tools/ $*

quiet_cmd_rmfiles = $(if $(wildcard $(rm-files)),CLEAN   $(wildcard $(rm-files)))
      cmd_rmfiles = rm -rf $(rm-files)

# Run depmod only if we have System.map and depmod is executable
quiet_cmd_depmod = DEPMOD  $(KERNELRELEASE)
      cmd_depmod = $(CONFIG_SHELL) $(srctree)/scripts/depmod.sh $(DEPMOD) \
                   $(KERNELRELEASE)

# read saved command lines for existing targets
existing-targets := $(wildcard $(sort $(targets)))

-include $(foreach f,$(existing-targets),$(dir $(f)).$(notdir $(f)).cmd)

endif # config-build
endif # mixed-build
endif # need-sub-make

PHONY += FORCE
FORCE:

# Declare the contents of the PHONY variable as phony.  We keep that
# information in a variable so we can use it in if_changed and friends.
.PHONY: $(PHONY)<|MERGE_RESOLUTION|>--- conflicted
+++ resolved
@@ -1,13 +1,8 @@
 # SPDX-License-Identifier: GPL-2.0
 VERSION = 5
 PATCHLEVEL = 10
-<<<<<<< HEAD
-SUBLEVEL = 130
+SUBLEVEL = 131
 EXTRAVERSION = -linux4microchip-2021.10
-=======
-SUBLEVEL = 131
-EXTRAVERSION =
->>>>>>> 8f95261a
 NAME = Dare mighty things
 
 # *DOCUMENTATION*
