--- conflicted
+++ resolved
@@ -951,11 +951,7 @@
 				    struct flow_block_offload *f)
 {
 	struct flow_block_cb *block_cb;
-<<<<<<< HEAD
-	tc_setup_cb_t *cb;
-=======
 	flow_setup_cb_t *cb;
->>>>>>> bb831786
 
 	if (f->binder_type == FLOW_BLOCK_BINDER_TYPE_CLSACT_INGRESS)
 		cb = dsa_slave_setup_tc_block_cb_ig;
@@ -971,11 +967,7 @@
 		if (flow_block_cb_is_busy(cb, dev, &dsa_slave_block_cb_list))
 			return -EBUSY;
 
-<<<<<<< HEAD
-		block_cb = flow_block_cb_alloc(f->net, cb, dev, dev, NULL);
-=======
 		block_cb = flow_block_cb_alloc(cb, dev, dev, NULL);
->>>>>>> bb831786
 		if (IS_ERR(block_cb))
 			return PTR_ERR(block_cb);
 
@@ -983,11 +975,7 @@
 		list_add_tail(&block_cb->driver_list, &dsa_slave_block_cb_list);
 		return 0;
 	case FLOW_BLOCK_UNBIND:
-<<<<<<< HEAD
-		block_cb = flow_block_cb_lookup(f, cb, dev);
-=======
 		block_cb = flow_block_cb_lookup(f->block, cb, dev);
->>>>>>> bb831786
 		if (!block_cb)
 			return -ENOENT;
 
