--- conflicted
+++ resolved
@@ -4822,11 +4822,6 @@
 	 */
 	struct sctp_chunk *abort = arg;
 
-<<<<<<< HEAD
-	retval = SCTP_DISPOSITION_CONSUME;
-
-=======
->>>>>>> b562e44f
 	if (abort)
 		sctp_add_cmd_sf(commands, SCTP_CMD_REPLY, SCTP_CHUNK(abort));
 
