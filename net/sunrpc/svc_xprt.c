--- conflicted
+++ resolved
@@ -1227,10 +1227,6 @@
 		dr->addrlen = rqstp->rq_addrlen;
 		dr->daddr = rqstp->rq_daddr;
 		dr->argslen = rqstp->rq_arg.len >> 2;
-<<<<<<< HEAD
-		dr->xprt_hlen = rqstp->rq_xprt_hlen;
-=======
->>>>>>> 88084a3d
 		dr->xprt_ctxt = rqstp->rq_xprt_ctxt;
 		rqstp->rq_xprt_ctxt = NULL;
 
